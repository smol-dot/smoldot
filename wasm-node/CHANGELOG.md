# Changelog

## Unreleased

<<<<<<< HEAD
### Changed

- During the warp syncing process, smoldot will now download the runtime and call proofs from any peer whose finalized block is superior or equal to the target block, rather than always the peer that was used to download the warp sync fragments. ([#1060](https://github.com/smol-dot/smoldot/pull/1060))
- During the warp syncing process, smoldot will now download warp sync fragments in parallel of verifying previously-downloaded fragments. This is expected to speed up the warp syncing process. ([#1060](https://github.com/smol-dot/smoldot/pull/1060))
- When a warp sync response contains an invalid warp sync fragment, the earlier valid fragments are now still used to make the warp syncing progress instead of being thrown away. ([#1060](https://github.com/smol-dot/smoldot/pull/1060))
- During the warp sync process, the runtime call Merkle proofs are now downloaded in parallel of the runtime. This should save several networking round trips. Because the list of runtime calls to perform depend on the runtime version, starting to download the Merkle proofs before the runtime has been fully obtained is built upon the assumption that the runtime is at the latest version. ([#1060](https://github.com/smol-dot/smoldot/pull/1060))
=======
### Fixed

- Justifications are no longer downloaded for blocks that can't be finalized because an earlier block needs to be finalized first. ([#1127](https://github.com/smol-dot/smoldot/pull/1127))
>>>>>>> d353b6cf

## 2.0.1 - 2023-09-08

### Fixed

- Fix panic in Yamux state machine when a remote closes a substream with an active timeout. ([#1122](https://github.com/smol-dot/smoldot/pull/1122))

## 2.0.0 - 2023-09-07

### Remove

- Removed `MalformedJsonRpcError`. Malformed JSON-RPC requests now later generate an error JSON-RPC response where the `id` field is equal to `null`, in accordance with the JSON-RPC 2.0 specification. ([#1116](https://github.com/smol-dot/smoldot/pull/1116))

### Changed

- Transactions submitted through the JSON-RPC server before the warp syncing process is finished will now immediately be dropped. ([#1110](https://github.com/smol-dot/smoldot/pull/1110))
- JSON-RPC requests that are very large are no longer rejected. In case where the JSON-RPC client is trusted, then there is nothing to do, and the potential lack of memory space will become a non-issue once the `Memory64` WebAssembly proposal becomes widely available. In case where the JSON-RPC client is not trusted, the API user is encouraged to manually implement a limit to the size of JSON-RPC requests, as it should do already right now anyway. ([#1115](https://github.com/smol-dot/smoldot/pull/1115))

### Fixed

- Fix `Chain.remove()` not actually removing the chain until the warp syncing process is finished (which might never happen if for example bootnodes are misconfigured). ([#1110](https://github.com/smol-dot/smoldot/pull/1110))
- Fix JSON-RPC server not processing requests if many transactions are submitted before the warp syncing process is finished. ([#1110](https://github.com/smol-dot/smoldot/pull/1110))

## 1.0.17 - 2023-08-25

### Changed

- It is now possible for parachain chain specifications to include just a `genesis.stateRootHash` field (and no `genesis.raw` field). A warning in the logs is now printed for all chain specifications that include a `genesis.raw` field. ([#1034](https://github.com/smol-dot/smoldot/pull/1034))

### Fixed

- Fix WebRTC addresses failing to be be parsed. ([#1036](https://github.com/smol-dot/smoldot/pull/1036))

## 1.0.16 - 2023-08-14

### Changed

- Removed the `chainHead_unstable_genesisHash` JSON-RPC function, in accordance with the latest changes in the JSON-RPC API specification. ([#1010](https://github.com/smol-dot/smoldot/pull/1010))
- The database of a parachain now contains a list of known peer-to-peer nodes and a cache of the runtime code of the parachain, similar to the database of a relay chain. The database of a parachain was previously always empty. ([#1018](https://github.com/smol-dot/smoldot/pull/1018))

### Fixed

- The block announces substream handshake of a parachain peer-to-peer network now properly contains the block that smoldot thinks is the best. The genesis block was previously always reported. ([#1012](https://github.com/smol-dot/smoldot/pull/1012))
- Fix panic when removing a chain while a networking connection is being opened. ([#1011](https://github.com/smol-dot/smoldot/pull/1011))
- Fix epoch start slot calculation when epochs have been skipped. ([#1015](https://github.com/smol-dot/smoldot/pull/1015))
- Fix timeouts not working properly in the networking. ([#1023](https://github.com/smol-dot/smoldot/pull/1023), [#1026](https://github.com/smol-dot/smoldot/pull/1026))
- Fix panic when calling `Chain.remove` while `Chain.nextJsonRpcResponse` is in progress. ([#1025](https://github.com/smol-dot/smoldot/pull/1025))

## 1.0.15 - 2023-08-08

### Changed

- The `operation-body-done`, `operation-call-done`, `operation-storage-done`, `operation-storage-items`, `operation-waiting-for-continue`, `operation-inaccessible`, and `operation-error` events, and the `closest-descendant-merkle-value`, `descendants-values`, and `descendants-hashes` item types of the new JSON-RPC API have been renamed and are now camelCased (`operationBodyDone`, `operationStorageItems`, `descendantsValues`, etc.), in accordance with the latest changes in the JSON-RPC API specification. ([#973](https://github.com/smol-dot/smoldot/pull/973))
- The `chainSpec_unstable` JSON-RPC functions have been renamed to `chainSpec_v1`, in accordance with the latest changes in the JSON-RPC API specification. ([#989](https://github.com/smol-dot/smoldot/pull/989))

### Fixed

- A change in the logic of BABE has been backported. Smoldot no longer considers blocks as invalid after no block has been authored for an entire epoch. ([#991](https://github.com/smol-dot/smoldot/pull/991))

## 1.0.14 - 2023-07-26

### Changed

- Remove `networkConfig` parameter from all `chainHead` JSON-RPC functions, in accordance with the latest changes to the JSON-RPC API specification. ([#963](https://github.com/smol-dot/smoldot/pull/963))
- A JSON-RPC error is now returned if the JSON-RPC client tries to open more than two simultaneous `chainHead_unstable_follow` subscriptions, in accordance with the latest changes in the JSON-RPC API specification. ([#962](https://github.com/smol-dot/smoldot/pull/962))
- Rename `chainHead_unstable_storageContinue` to `chainHead_unstable_continue`, in accordance with the latest changes in the JSON-RPC API specification. ([#965](https://github.com/smol-dot/smoldot/pull/965))
- Merge `chainHead_unstable_stopBody`, `chainHead_unstable_stopCall`, and `chainHead_unstable_stopStorage` into `chainHead_unstable_stopOperation`, in accordance with the latest changes in the JSON-RPC API specification. ([#966](https://github.com/smol-dot/smoldot/pull/966))
- Merge `chainHead_unstable_body`, `chainHead_unstable_call`, and `chainHead_unstable_storage` are now simple request-response functions that generate their notifications onto the corresponding `chainHead_unstable_follow` subscription, in accordance with the latest changes in the JSON-RPC API specification. ([#966](https://github.com/smol-dot/smoldot/pull/966))

### Fixed

- Fix several potential panics due to mismatches in the state of the networking. ([#967](https://github.com/smol-dot/smoldot/pull/967))

## 1.0.13 - 2023-07-16

### Added

- Add support for the `ext_trie_keccak_256_root_version_1`, `ext_trie_keccak_256_root_version_2`, `ext_trie_keccak_256_ordered_root_version_1`, and `ext_trie_keccak_256_ordered_root_version_2` host functions. ([#906](https://github.com/smol-dot/smoldot/pull/906))
- Add support for the `ext_crypto_ed25519_batch_verify_version_1`, `ext_crypto_sr25519_batch_verify_version_1`, `ext_crypto_ecdsa_batch_verify_version_1`, `ext_crypto_start_batch_verify_version_1`, and `ext_crypto_finish_batch_verify_version_1` host functions. ([#920](https://github.com/smol-dot/smoldot/pull/920))

### Changed

- The smoldot binary now longer has SIMD enabled, in order to make it work on a greater range of hardware. It was previously assumed that SIMD instructions were emulated on hardware that doesn't natively support them, but this doesn't seem to be the case for some browser engines. ([#903](https://github.com/smol-dot/smoldot/pull/903))

### Fixed

- Fix regression introduced in version 1.0.12 where only WebSocket secure and WebRTC connections were ever opened, regardless of the `forbid*` configuration flags. ([#923](https://github.com/smol-dot/smoldot/pull/923))

## 1.0.12 - 2023-07-10

### Changed

- The runtime code of the finalized block is now stored in the database. At initialization, smoldot now only downloads the hash of the runtime and compares it with the one in cache. If the hashes match (which is the case if no runtime update has happened on the chain since the database has been created), smoldot doesn't download the runtime code but uses the value in the cache. This saves a relatively heavy download (typically around 1 MiB to 1.5 MiB depending on the chain) and speeds up the loading time. ([#863](https://github.com/smol-dot/smoldot/pull/863))
- The `chainHead_unstable_storage` JSON-RPC function now supports a `type` equal to `closest-descendant-merkle-value` and no longer supports `closest-ancestor-merkle-value`, in accordance with the latest changes in the JSON-RPC API specification. ([#824](https://github.com/smol-dot/smoldot/pull/824))
- Blocks are now reported to `chain_subscribeAllHeads` and `chain_subscribeNewHeads` subscribers only after they have been put in the cache, preventing race conditions where JSON-RPC clients suffer from a cache miss if they ask information about these blocks too quickly. ([#854](https://github.com/smol-dot/smoldot/pull/854))
- Runtime updates are now always reported to `state_subscribeRuntimeVersion` subscribers immediately after the `chain_subscribeNewHeads` notification corresponding to the block containing the runtime update. They were previously reported in a pseudo-random order. ([#854](https://github.com/smol-dot/smoldot/pull/854))
- All the storage subscriptions made using `state_subscribeStorage` are now queried together into a single networking request per block, instead of sending one networking query per storage key and per subscription. ([#854](https://github.com/smol-dot/smoldot/pull/854))
- An `AddChainError` is now thrown if the `databaseContent` parameter is not of type `string`. The database was previously silently ignored. ([#861](https://github.com/smol-dot/smoldot/pull/861))

### Fixed

- Fix downloading the runtime code twice during the warp syncing process. ([#863](https://github.com/smol-dot/smoldot/pull/863))
- Fix a "One or more entries are missing from the call proof" error when validating some transactions. ([#879](https://github.com/smol-dot/smoldot/pull/879))

## 1.0.11 - 2023-06-25

### Changed

- The runtime specification yielded by the `chainHead_unstable_follow` JSON-RPC function no longer includes the `authoringVersion` field, in accordance with the latest changes in the JSON-RPC API specification. ([#815](https://github.com/smol-dot/smoldot/pull/815))
- The `chainHead_unstable_unpin` JSON-RPC function now accepts either a single hash or an array of hashes, in accordance with the latest changes in the JSON-RPC API specification. ([#814](https://github.com/smol-dot/smoldot/pull/814))
- Add support for the `descendants-values`, `descendants-hashes`, and `closest-ancestor-merkle-value` types for the `chainHead_unstable_storage` JSON-RPC function. ([#813](https://github.com/smol-dot/smoldot/pull/813))
- The `chainHead_unstable_storage` JSON-RPC function now accepts an array of `items` as parameter instead of a `key` and `type`, in accordance with the latest changes in the JSON-RPC API specification. ([#813](https://github.com/smol-dot/smoldot/pull/813))
- The `chainHead_unstable_storage` JSON-RPC function now generates `items` notifications containin an array of multiple `items`, in accordance with the latest changes in the JSON-RPC API specification. ([#813](https://github.com/smol-dot/smoldot/pull/813))

### Fixed

- Fix not absorbing the JavaScript exception triggered by the browser when connecting to a `ws://` node when smoldot is embedded in a web page served over `https://`. ([#795](https://github.com/smol-dot/smoldot/pull/795), [#800](https://github.com/smol-dot/smoldot/pull/800))
- Fix potential panic due to race condition when smoldot wants to abort connecting to a peer that we have just failed connecting to. ([#801](https://github.com/smol-dot/smoldot/pull/801))
- Smoldot no longer calls `close()` on WebSockets that aren't fully established yet (even though it is legal to do so according to the WHATWG specification) in order to avoid browsers printing warnings in the console when you do so. ([#799](https://github.com/smol-dot/smoldot/pull/799))
- Fix panic-inducing race condition when a networking event happens right when the warp syncing finishes. ([#808](https://github.com/smol-dot/smoldot/pull/808))

## 1.0.10 - 2023-06-19

### Changed

- Multiaddresses that can't be parsed during the discovery process are now silently ignored instead of causing the entire list of discovered nodes to be discarded. ([#705](https://github.com/smol-dot/smoldot/pull/705))

### Fixed

- Smoldot no longer assumes that the runtime calls `ext_default_child_storage_root` in order to properly update the hashes of the child tries that have been modified. ([#743](https://github.com/smol-dot/smoldot/pull/743))
- Fix various mishandlings of child tries. ([#763](https://github.com/smol-dot/smoldot/pull/763))
- Fix panic when the `ext_default_child_storage_clear_prefix_version_1` and `ext_default_child_storage_clear_prefix_version_2` functions are called. ([#764](https://github.com/smol-dot/smoldot/pull/764))
- Fix wrong trie root hash calculation with `state_version = 1`. ([#711](https://github.com/smol-dot/smoldot/pull/711))
- Fix bug when decoding BABE configuration produced by runtimes using version 1 of the `BabeApi` API. In practice, this should concern only old Kusama blocks. ([#739](https://github.com/smol-dot/smoldot/pull/739))
- No longer panic when `state_getKeysPaged` is called with a `prefix` parameter equal to `null`. ([#776](https://github.com/smol-dot/smoldot/pull/776))

## 1.0.9 - 2023-06-08

### Added

- Add support for child tries, meaning that errors will no longer be returned when performing runtime calls on chains that use child tries. In practice, this typically concerns contracts chains. ([#680](https://github.com/smol-dot/smoldot/pull/680), [#684](https://github.com/smol-dot/smoldot/pull/684))
- The checksum of the SS58 address passed to the `system_accountNextIndex` JSON-RPC function is now verified. Note that its prefix isn't compared against the one of the current chain, because there is no straight-forward way for smoldot to determine the SS58 prefix of the chain that it is running. ([#691](https://github.com/smol-dot/smoldot/pull/691))
- Add `AddChainOptions.jsonRpcMaxPendingRequests` and `AddChainOptions.jsonRpcMaxSubscriptions`, allowing you to specify the maximum number of pending JSON-RPC requests and the maximum number of active JSON-RPC subscriptions. These two limits were previously implicitly set to respectively 128 and 1024. Not passing any value defaults to "infinity". You are strongly encouraged to specify a value for these two options if the source of the JSON-RPC requests is untrusted. ([#694](https://github.com/smol-dot/smoldot/pull/694))

### Fixed

- A `validated` event is now properly generated when watching a transaction using `transaction_unstable_submitAndWatch`. ([#676](https://github.com/smol-dot/smoldot/pull/676))
- Fix `author_submitAndWatchExtrinsic` erroneously generating `transaction_unstable_watchEvent` notifications, and `transaction_unstable_submitAndWatch` erroneously generating `author_extrinsicUpdate` notifications. ([#677](https://github.com/smol-dot/smoldot/pull/677))

### Changed

- TCP NODELAY is now enabled on Deno. The minimum required Deno version is now v1.29.0, which was released on 2022-12-14. ([#665](https://github.com/smol-dot/smoldot/pull/665))

## 1.0.8 - 2023-06-05

### Changed

- Instead of manually decompressing the WebAssembly bytecode in JavaScript, smoldot will now use the native `DecompressionStream` API within browsers and the native `zlib.inflate` function in NodeJS. This should speed up the initialization and reduce the size of the package. The new `DecompressionStream` API has been stable since February 2020 on Chrome and Edge, since March 2023 on Safari, and since May 2023 on Firefox. ([#640](https://github.com/smol-dot/smoldot/pull/640))
- The parameter of `chainHead_unstable_follow` has been renamed from `runtimeUpdates` to `withRuntime` in accordance with the latest JSON-RPC specification changes. ([#624](https://github.com/smol-dot/smoldot/pull/624))
- Errors while building the runtime and errors while building the consensus-related information that can happen during the warp syncing process are now printed in the logs. ([#644](https://github.com/smol-dot/smoldot/pull/644))
- The `chainHead_unstable_storage` JSON-RPC method has been updated according to the latest changes to the JSON-RPC specification. These changes can be found [here](https://github.com/paritytech/json-rpc-interface-spec/pull/37). The `descendants-values`, `descendants-hashes`, and `closest-ancestor-merkle-value` types aren't implemented yet and produce an error. ([#647](https://github.com/smol-dot/smoldot/pull/647))

### Fixed

- Smoldot will no longer produce errors when calling a runtime function (such as with `state_call` or `chainHead_unstable_call`) that calls the `ext_storage_root` host function. ([#670](https://github.com/smol-dot/smoldot/pull/670))
- Fix panic when receiving a networking request of a protocol not supported by smoldot. ([#635](https://github.com/smol-dot/smoldot/pull/635))
- Fix `chainHead_unstable_stopStorage` and `chainHead_unstable_stopBody` being mixed. In other words, storage requests were interrupted by `chainHead_unstable_stopBody` and body requests were interrupted by `chainHead_unstable_stopStorage` ([#648](https://github.com/smol-dot/smoldot/pull/648))

## 1.0.7 - 2023-05-25

### Fixed

- When a runtime contains a `runtime_apis` custom section but no `runtime_version` custom section, or vice-versa, smoldot now falls back to calling `Core_version`. ([#607](https://github.com/smol-dot/smoldot/pull/607))
- Fix panic when the checkpoint in the chain specification is invalid, which can normally only happen if the checkpoint was modified manually. ([#603](https://github.com/smol-dot/smoldot/pull/603))
- Fix panic when the checkpoint in the chain specification contains zero or one Babe epochs, which can happen if the checkpoint was generated before any block was authored. ([#603](https://github.com/smol-dot/smoldot/pull/603))
- The notifications generated by the `author_extrinsicUpdate` JSON-RPC function are now properly camelCased (`future`, `ready`, `broadcast`, `inBlock`, `retracted`, `finalityTimeout`, `finalized`, `usurped`, `dropped`, and `invalid`). They were previously PascalCased (`Future`, `Ready`, `Broadcast`, `InBlock`, `Retracted`, `FinalityTimeout`, `Finalized`, `Usurped`, `Dropped`, and `Invalid`). ([#611](https://github.com/smol-dot/smoldot/pull/611))

## 1.0.6 - 2023-05-09

### Changed

- The version numbers of the `BabeApi`, `GrandpaApi` and `AuraApi` runtime APIs is now checked during the warp sync process. An error is returned if these version numbers aren't equal to known values. These version numbers are changed when the logic of the API has changed, and returning an error in that situation ensures that smoldot will not do the wrong thing such as running with a weakened security. ([#549](https://github.com/smol-dot/smoldot/pull/549))

### Fixed

- The `Promise` returned by `terminate()` now correctly waits for everything to be completely shut down before yielding instead of letting the shutdown continue happening in the background. ([#538](https://github.com/smol-dot/smoldot/pull/538))

## 1.0.5 - 2023-05-05

It is now possible to run the CPU-heavy tasks of smoldot within a worker (WebWorker, worker threads, etc.). To do so, create two ports using `new MessageChannel()`, pass one of the two ports in the `ClientOptions.portToWorker` field and send the other port to a web worker, then call `run(port)` from within that worker. The `run` function can be found by importing `import { run } from 'smoldot/worker'`. If a `portToWorker` is provided, then the `cpuRateLimit` setting applies to the worker.

It is also now possible to load the smoldot bytecode separately or within a worker. To do so, import the `compileBytecode` function using `import { compileBytecode } from 'smoldot/bytecode';`, call it, optionally send it from a worker to the main thread if necessary, then pass the object to the options of the new `startWithBytecode` function. The new `startWithBytecode` function can be imported with `import { startWithBytecode } from 'smoldot/no-auto-bytecode';`. It is equivalent to `start`, except that its configuration must contains a `bytecode` field.

See the README of the JavaScript package for more information.

### Added

- Add `ClientOptions.portToWorker` field. ([#529](https://github.com/smol-dot/smoldot/pull/529))
- Add a new `worker` entry point to the library (for Deno: `worker-deno.ts`) containing a `run` function ([#529](https://github.com/smol-dot/smoldot/pull/529))
- Add a new `SmoldotBytecode` public interface. ([#532](https://github.com/smol-dot/smoldot/pull/532))
- Add a new `ClientOptionsWithBytecode` interface that extends `ClientOptions` with an extra `bytecode` field. ([#532](https://github.com/smol-dot/smoldot/pull/532))
- Add a new `bytecode` entry point to the library (for Deno: `bytecode-deno.ts`) containin a `comileBytecode` function. ([#532](https://github.com/smol-dot/smoldot/pull/532))
- Add a new `no-auto-bytecode` entry point to the library (for Deno: `no-auto-bytecode-deno.ts`) containin a `startWithBytecode` function. This function is equivalent to `start`, but accepts a `ClientOptionsWithBytecode` rather than a `ClientOptions`. ([#532](https://github.com/smol-dot/smoldot/pull/532))

### Changed

- When in the browser, smoldot no longer uses `document.visibilityState` to determine whether to reduce the number of calls to `setTimeout`. Instead, the execution dynamically adjusts based on the time `setTimeout` actually takes compared to how much was passed as parameter. ([#518](https://github.com/smol-dot/smoldot/pull/518))

### Fixed

- Fix panic when a remote opens a substream then immediately resets it before smoldot has been able to determine asynchronously whether to accept it or not. ([#521](https://github.com/smol-dot/smoldot/pull/521))

## 1.0.4 - 2023-05-03

### Added

- Support v2 of the `Metadata` runtime API. ([#514](https://github.com/smol-dot/smoldot/pull/514))

### Changed

- The size of the read buffer of TCP connections on Deno has been increased from 1kiB to 32kiB. This should improve the performance by reducing the number of function calls. ([#501](https://github.com/smol-dot/smoldot/pull/501))

### Fixed

- Fix panic when the best block of a chain switches to being equal to the current finalized block. This can occasionally happen for parachains in case of a reorg on the relay chain. ([#497](https://github.com/smol-dot/smoldot/pull/497))
- Fix panic when failing to find the desired runtime API in a runtime. ([#512](https://github.com/smol-dot/smoldot/pull/512))

## 1.0.3 - 2023-04-27

### Changed

- As NodeJS v14 reaches its end of life on April 30th 2023, the minimum NodeJS version required to run smoldot is now v16. The smoldot Wasm binary now has SIMD enabled, meaning that the minimum Deno version required to run smoldot is now v1.9.
- When receiving an identify request through the libp2p protocol, smoldot now sends back `smoldot-light-wasm vX.X.X` (with proper version numbers) as its agent name and version, instead of previously just `smoldot`. ([#417](https://github.com/smol-dot/smoldot/pull/417))
- Yielding to the browser using `setTimeout` and `setImmediate` is now done less frequently in order to reduce the overhead of doing so. ([#481](https://github.com/smol-dot/smoldot/pull/481))

### Fixed

- Fix finality stalling on epoch change by explicitly requesting justifications of blocks that a peer has reported as finalized but that isn't finalized locally. ([#441](https://github.com/smol-dot/smoldot/pull/441))
- Fix `AlreadyDestroyedError` not being properly thrown if a function is called after `terminate()`. ([#438](https://github.com/smol-dot/smoldot/pull/438))

## 1.0.2 - 2023-04-12

### Changed

- Removed support for the `ls` message in the multistream-select protocol, in accordance with the rest of the libp2p ecosystem. This message was in practice never used, and removing support for it simplifies the implementation. ([#379](https://github.com/smol-dot/smoldot/pull/379))
- Yamux now considers answering pings in the wrong order as invalid. ([#383](https://github.com/smol-dot/smoldot/pull/383))

### Fixed

- Fix the JSON-RPC service not being deallocated when a chain is removed with some subscriptions still active. ([#408](https://github.com/smol-dot/smoldot/pull/408), [#410](https://github.com/smol-dot/smoldot/pull/410), [#409](https://github.com/smol-dot/smoldot/pull/409))
- Calling the `chainHead_unstable_call`, `chainHead_unstable_storage`, or `chainHead_unstable_body` JSON-RPC functions with the hash of an unpinned block no longer silently kills the `chainHead_follow` subscription. ([#409](https://github.com/smol-dot/smoldot/pull/409))
- No longer generate a `chainHead_unstable_followEvent` notification with a `stop` event in response to a call to `chainHead_unstable_unfollow`. ([#409](https://github.com/smol-dot/smoldot/pull/409))
- Fix a potential undefined behavior in the way the Rust and JavaScript communicate. ([#396](https://github.com/smol-dot/smoldot/pull/396))
- Properly check whether Yamux substream IDs allocated by the remote are valid. ([#383](https://github.com/smol-dot/smoldot/pull/383))
- Fix the size of the data of Yamux frames with the `SYN` flag not being verified against the allowed credits. ([#383](https://github.com/smol-dot/smoldot/pull/383))
- Fix Yamux repeatedly sending empty data frames when the allowed window size is 0. ([#383](https://github.com/smol-dot/smoldot/pull/383))
- Post-MVP WebAssembly features are now properly disabled when compiling runtimes. This rejects runtimes that Substrate would consider as invalid as well. ([#386](https://github.com/smol-dot/smoldot/pull/386))

## 1.0.1 - 2023-03-29

### Changed

- No longer panic when a libp2p networking request emitted by smoldot exceeds the maximum size allowed by the protocol. Instead, either a warning is printed (similar to consensus-related issues) or a JSON-RPC error is returned. ([#318](https://github.com/smol-dot/smoldot/pull/318))
- Add an arbitrary limit to the size of unprocessed networking packets, in order to avoid DoS attacks. This limit is necessary in order to bypass limitations in the networking APIs exposed by browsers. ([#312](https://github.com/smol-dot/smoldot/pull/312))
- Rename `/webrtc` to `/webrtc-direct` in multiaddresses, in accordance with the rest of the libp2p ecosystem. ([#326](https://github.com/smol-dot/smoldot/pull/326))
- Improved the ganularity of the tasks that handle JSON-RPC requests and libp2p connections. Smoldot now yields more often to the browser, reducing the chances and the severity of freezes during the rendering of the web page. ([#349](https://github.com/smol-dot/smoldot/pull/349))
- Smoldot is now compiled with the `bulk-memory-operations` and `sign-extensions-ops` WebAssembly features enabled. This is expected to considerably speed up its execution. The minimum version required to run smoldot is now Chrome 75, Firefox 79, NodeJS v12.5, and Deno v0.4. ([#356](https://github.com/smol-dot/smoldot/pull/356))
- When the `state_getKeysPaged` JSON-RPC function is called, and the list of keys returned in the response is truncated (due to the `count` and `startKey` parameters), the rest of the keys are now put in a cache with the expectation that `state_getKeysPaged` is called again in order to obtain the rest of the keys. The `state_getKeysPaged` JSON-RPC function is unfortunately very often used by PolkadotJS despite being completely unsuitable for light clients. ([#361](https://github.com/smol-dot/smoldot/pull/361))
- Significantly optimize the performance of the proof verification in `state_getKeys` and `state_getKeysPaged`. ([#363](https://github.com/smol-dot/smoldot/pull/363))

### Fixed

- Fix runtime transactions not being handled properly when multiple transactions are stacked. ([#335](https://github.com/smol-dot/smoldot/pull/335))
- No longer generate a JavaScript exception due to `document` being undefined when executing inside of a WebWorker. ([#340](https://github.com/smol-dot/smoldot/pull/340))
- Fix JavaScript errors being thrown if a peer resets a libp2p connection abruptly. ([#315](https://github.com/smol-dot/smoldot/pull/315))
- TCP connections are now properly closed gracefully (with a FIN flag) on NodeJS and Deno. ([#315](https://github.com/smol-dot/smoldot/pull/315))
- Outbound data on libp2p connections is now properly back-pressured if the remote doesn't accept to receive more data. ([#315](https://github.com/smol-dot/smoldot/pull/315))

## 1.0.0 - 2023-03-12

### Fixed

- Fix Deno throwing an exception when failing to connect to an unreachable node through a TCP/IP multiaddr. ([#246](https://github.com/smol-dot/smoldot/pull/246))

## 0.7.13 - 2023-03-03

### Added

- Add support for the `ext_hashing_keccak_512_version_1` host function. ([#231](https://github.com/smol-dot/smoldot/pull/231))

### Changed

- When a full node refuses an outbound transactions or GrandPa substream even though a block announces substream has been established, smoldot now tries to reopen the failed substream. This bypasses a Substrate issue. ([#240](https://github.com/smol-dot/smoldot/pull/240))
- Runtime functions called through the JSON-RPC function `state_call` are now allowed to modify the storage of the chain. These storage modifications are silently discarded. Previously, a JSON-RPC error was returned. ([#259](https://github.com/smol-dot/smoldot/pull/259))

### Fixed

- Fix panic when connecting to a chain that hasn't finalized any block yet. ([#258](https://github.com/smol-dot/smoldot/pull/258))
- Fix the signatures of the `ext_default_child_storage_read_version_1` and `ext_default_child_storage_root_version_2` host functions. This would lead to a warning about these function being unresolved. ([#244](https://github.com/smol-dot/smoldot/pull/244))
- Fix panic when the input data of a Wasm function call is larger than a Wasm page. ([#218](https://github.com/smol-dot/smoldot/pull/218))
- Subscriptions to the `chain_subscribeAllHeads` JSON-RPC function now generate notifications named `chain_allHead`, like in Substrate. They were erroneously named `chain_newHead`. ([#227](https://github.com/smol-dot/smoldot/pull/227))

## 0.7.12 - 2023-02-22

### Changed

- The Wasm virtual machine no longer tries to grab a table symbol named `__indirect_function_table`. This removes support for an old Substrate feature that no longer exists. ([#181](https://github.com/smol-dot/smoldot/pull/181))
- The signature of host functions called by the Wasm runtime is now checked when the Wasm code is compiled rather than when the functions are called. ([#183](https://github.com/smol-dot/smoldot/pull/183))
- When a Wasm function is being called, the parameters of the function are now allocated using the same allocator as used during the execution (`ext_allocator_malloc_version_1` and `ext_allocator_free_version_1`) rather than being written at a specific location in memory. This is consistent with what Substrate is doing, and makes it legal for a Wasm runtime to call `ext_allocator_free_version_1` on the input data if desired. ([#188](https://github.com/smol-dot/smoldot/pull/188))

### Fixed

- The memory of the Wasm virtual machine is now properly zeroed between runs. This should fix a rare `MemoryAccessOutOfBounds` error occasionally appearing. ([#211](https://github.com/smol-dot/smoldot/pull/211))
- Fix the Wasm virtual machine not working properly if it exports its memory rather than import it. ([#207](https://github.com/smol-dot/smoldot/pull/207))

## 0.7.11 - 2023-02-13

### Changed

- Update the network protocol names used on the wire to use the `forkId` field used in the chain specification (if present) and no longer the `protocolId` (which is deprecated). Blockchains based off of Substrate versions later than October 2022 fully support either version. ([#155](https://github.com/smol-dot/smoldot/pull/155))

### Fixed

- Fix `state_getKeys` and `state_getKeysPaged` missing entries under certain conditions. ([#178](https://github.com/smol-dot/smoldot/pull/178))
- The alternative spellings `relayChain` and `paraId` for the `relay_chain` and `para_id` fields in chain specifications are now properly accepted as intended. ([#160](https://github.com/smol-dot/smoldot/pull/160))

## 0.7.10 - 2023-02-10

### Fixed

- Fix randomness not being implemented properly, leading to the same random numbers always being generated. This issue lead to all instances of smoldot (even on different machines) always using the same networking key, which would lead to connectivity issues when multiple instances of smoldot connect to the same full node. Note that because perfect forward secrecy is used (and the randomness on the full node side was still functionning properly), it is not possible to retroactively decipher networking communications. Additionally, the fact that the same random numbers are always generated made smoldot vulnerable to HashDoS attacks. ([#142](https://github.com/smol-dot/smoldot/pull/142))
- JSON-RPC requests without a `params` field are no longer invalid. ([#13](https://github.com/smol-dot/smoldot/pull/13))
- Fix Merkle proofs whose trie root node has a size inferior to 32 bytes being considered as invalid. ([#3046](https://github.com/paritytech/smoldot/pull/3046))

## 0.7.9 - 2022-11-28

### Fixed

- Fix wrong block being reported in the logs when printing the status of the Grandpa warp syncing, giving the impression that the warp syncing wasn't advancing. ([#3044](https://github.com/paritytech/smoldot/pull/3044))
- Fix panic introduced in v0.7.8 when verifying a Merkle proof of a trie related to a chain whose `state_version` is equal to `1`. ([#3043](https://github.com/paritytech/smoldot/pull/3043))

## 0.7.8 - 2022-11-23

### Changed

- In earlier versions of smoldot, `setTimeout(callback, 0)` was frequently used in order split execution of CPU-intensive tasks in multiple smaller ones while still giving back control to the execution environment (such as NodeJS or the browser). Unfortunately, when a web page is in the background, browsers set a minimum delay of one second for `setTimeout`. For this reason, the usage of ̀`setTimeout` has now been reduced to the strict minimum, except when the environment is browser and `document.visibilityState` is equal to `visible`. ([#2999](https://github.com/paritytech/smoldot/pull/2999))
- Optimize the Merkle proof verification. The complexity has been reduced from `O(n^2)` to `O(n * log n)`. ([#3013](https://github.com/paritytech/smoldot/pull/3013))

### Fixed

- Fix `ProtobufDecode` errors appearing while the Grandpa warp syncing is still in progress. ([#3018](https://github.com/paritytech/smoldot/pull/3018))

## 0.7.7 - 2022-11-11

### Added

- Add support for version 2 of the `TransactionPaymentApi` runtime API. This fixes the `payment_queryInfo` JSON-RPC call with newer runtime versions. ([#2995](https://github.com/paritytech/smoldot/pull/2995))

### Changed

- The `enableExperimentalWebRTC` field has been removed from `ClientConfig`, and replaced with a `forbidWebRtc` option. WebRTC is now considered stable enough to be enabled by default. ([#2977](https://github.com/paritytech/smoldot/pull/2977))
- The version of the runtime API is now verified to match the excepted value when the `payment_queryInfo`, `state_getMetadata`, and `system_accountNextIndex` JSON-RPC functions are called. This means that without an update to the smoldot source code these JSON-RPC functions will stop working if the runtime API is out of range. However, this eliminates the likelihood that smoldot returns accidentally parses a value in a different way than intended and an incorrect result. ([#2995](https://github.com/paritytech/smoldot/pull/2995))
- Reduced the number of networking round-trips after a connection has been opened by assuming that the remote supports the desired networking protocols instead of waiting for its confirmation. ([#2984](https://github.com/paritytech/smoldot/pull/2984))

## 0.7.6 - 2022-11-04

### Fixed

- On NodeJS, the usage of `hrtime` has been replaced with `performance.now()`. While this doesn't change anything for NodeJS users, Deno users that were importing smoldot through the <https://esm.sh> website will no longer get an error due to Deno's compatibility layer not supporting `hrtime`. As a reminder, smoldot is also published on the Deno/x registry and using <https://esm.sh> is unnecessary. ([#2964](https://github.com/paritytech/smoldot/pull/2964))
- Fix the `ext_crypto_ecdsa_verify_version_1` and `ext_crypto_ecdsa_verify_prehashed_version_1` host functions mixing their parameters and thus always failing. ([#2955](https://github.com/paritytech/smoldot/pull/2955))
- Fix an occasional panic in `runtime_service.rs` when adding a parachain. ([#2965](https://github.com/paritytech/smoldot/pull/2965))

## 0.7.5 - 2022-10-31

### Fixed

- Fix the `state_getKeysPaged` JSON-RPC function returning incorrect results in some situations. ([#2947](https://github.com/paritytech/smoldot/pull/2947))
- When opening a WebRTC connection, the ufrag and password of SDP requests are now properly set according to the WebRTC libp2p specification. ([#2924](https://github.com/paritytech/smoldot/pull/2924))

## 0.7.4 - 2022-10-27

### Changed

- The `payment_queryInfo` JSON-RPC function now works with runtimes that have defined the type of `Balance` to be less than 16 bytes. ([#2914](https://github.com/paritytech/smoldot/pull/2914))
- The parameter of `chainHead_unstable_finalizedDatabase` has been renamed from `max_size_bytes` to `maxSizeBytes`. ([#2923](https://github.com/paritytech/smoldot/pull/2923))
- The database now contains the hash of the genesis block header. This hash is verified when the database is loaded, and the database is ignored if there is a mismatch. This prevents accidents where the wrong database is provided, which would lead to the chain not working and would be hard to debug. ([#2928](https://github.com/paritytech/smoldot/pull/2928))

### Fixed

- Fix panic on Deno when a WebSocket connection abruptly closes. ([#2939](https://github.com/paritytech/smoldot/pull/2939))
- Fix errors showing in the browser's console about WebSockets being already in the CLOSING or CLOSED state. ([#2925](https://github.com/paritytech/smoldot/pull/2925))
- No longer panic when a WebRTC connection fails to open due to the browser calling callbacks in an unexpected order. ([#2936](https://github.com/paritytech/smoldot/pull/2936))

## 0.7.3 - 2022-10-19

### Changed

- The WebRTC protocol implementation is now up to date with the specification. While the specification hasn't been finalized yet and could still evolve, the current version is believed to be likely to be final. ([#2896](https://github.com/paritytech/smoldot/pull/2896))

### Fixed

- Fix timeout not being checked when opening a notifications substream. ([#2323](https://github.com/paritytech/smoldot/pull/2323))
- Fix inbound notifications substreams close requests being ignored. ([#2323](https://github.com/paritytech/smoldot/pull/2323))
- Fix closed inbound notifications substreams still being considered as open when closed gracefully by the remote. ([#2323](https://github.com/paritytech/smoldot/pull/2323))

## 0.7.2 - 2022-10-12

### Changed

- The warp syncing algorithm no longer downloads the runtime code and the runtime call proofs at the same time. Instead, it now first downloads the runtime, then checks the list of available functions, then downloads runtime call proofs. While this slightly degrades the warp syncing time by adding a round-trip time, it is more correct to first analyze the runtime instead of blindly assuming that it supports a certain set of functions. ([#2845](https://github.com/paritytech/smoldot/pull/2845))

### Fixed

- Fix smoldot trying to send requests to peers whose connection is shutting down, leading to a panic. ([#2847](https://github.com/paritytech/smoldot/pull/2847))
- Fix the responses to libp2p identify requests being wrongly empty. ([#2840](https://github.com/paritytech/smoldot/pull/2840))
- Fix some Merkle proofs and SCALE-encoded structures being accepted as correct when they are actually invalid. This is a very minor fix that can presumably not be used as an attack vector. ([#2819](https://github.com/paritytech/smoldot/pull/2819))

## 0.7.1 - 2022-10-04

### Fixed

- Syncing no longer stalls if the gap between the finalized and latest block is more than 100 blocks. ([#2801](https://github.com/paritytech/smoldot/pull/2801))
- No longer silently discard justifications when receive a block from the network that was already known locally. ([#2800](https://github.com/paritytech/smoldot/pull/2800))
- CPU-heavy operations such as verifying finality proofs or compiling the runtime will now better respect the CPU rate limit. ([#2803](https://github.com/paritytech/smoldot/pull/2803))
- Fix the `finalizedBlockHashes` and `prunedBlockHashes` fields having wrong names in `chainHead_unstable_followEvent` events. ([#2812](https://github.com/paritytech/smoldot/pull/2812))
- Remove "type" parameter from `chainHead_unstable_storage` JSON-RPC method, in accordance with the update in the JSON-RPC specification. ([#2818](https://github.com/paritytech/smoldot/pull/2818))
- The `chainHead_unstable_storage` JSON-RPC method now returns an `error` notification if the block's header couldn't be decoded instead of a `disjoint` notification. ([#2818](https://github.com/paritytech/smoldot/pull/2818))

## 0.7.0 - 2022-09-28

### Removed

- Removed `Chain.databaseContent` function. Use the `chainHead_unstable_finalizedDatabase` JSON-RPC function to obtain the database content instead. ([#2791](https://github.com/paritytech/smoldot/pull/2791))

### Changed

- `Chain.sendJsonRpc` now throws a `MalformedJsonRpcError` exception if the JSON-RPC request is too large or malformed, or a `QueueFullError` if the queue of JSON-RPC requests of the chain is full. ([#2778](https://github.com/paritytech/smoldot/pull/2778))
- Removed `AddChainOptions.jsonRpcCallback`. Use the new `Chain.nextJsonRpcResponse` asynchronous function to pull JSON-RPC responses instead of registering a callback. A `AddChainOptions.disableJsonRpc` flag is now supported in order to bring the same effects as not passing any `jsonRpcCallback`. ([#2778](https://github.com/paritytech/smoldot/pull/2778))
- Removed the `version` field of the struct returned by the `rpc_methods` function. ([#2756](https://github.com/paritytech/smoldot/pull/2756))

### Fixed

- Fix several panics related to cancelling the opening of incoming substreams. ([#2785](https://github.com/paritytech/smoldot/pull/2785))
- Fix old runtimes not being cleaned up properly and runtimes being downloaded multiple times after an on-chain runtime upgrade. ([#2781](https://github.com/paritytech/smoldot/pull/2781))

## 0.6.34 - 2022-09-20

### Added

- Add experimental support for WebRTC according to the in-progress specification for libp2p-webrtc. For now this feature must explicitly be enabled by passing `enableExperimentalWebRTC: true` as part of the ̀`ClientConfig`. The multiaddress format for WebRTC is `/ip4/.../udp/.../webrtc/certhash/...` (or `/ip6/...`), where the payload behind `/certhash` is a multibase-encoded multihash-encoded SHA256 of the DTLS certificate used by the remote. ([#2579](https://github.com/paritytech/smoldot/pull/2579))
- Add support for the `chainHead_unstable_finalizedDatabase` JSON-RPC method. This JSON-RPC method aims to be a replacement for the `databaseContent` method of the `Chain` and is expected to remain a permanently unstable smoldot-specific function. ([#2749](https://github.com/paritytech/smoldot/pull/2749))

### Changed

- No longer try to connect to a peer for 20 seconds after failing to connect to it. This prevents loops where we keep trying to connect to the same address(es) over and over again. ([#2747](https://github.com/paritytech/smoldot/pull/2747))

### Fixed

- Fix potential infinite loop in networking connection task. ([#2751](https://github.com/paritytech/smoldot/pull/2751))
- Fix panic when trying to perform a runtime call on an old block while having no networking connection. ([#2764](https://github.com/paritytech/smoldot/pull/2764))

## 0.6.33 - 2022-09-13

### Added

- Add support for the `system_nodeRoles` JSON-RPC method. ([#2725](https://github.com/paritytech/smoldot/pull/2725))

### Changed

- A limit to the number of substreams a remote can maintain open over a connection is now enforced. ([#2724](https://github.com/paritytech/smoldot/pull/2724))

### Fixed

- No longer panic when calling `state_getRuntimeVersion` is unable to download the runtime code of an old block from the network. ([#2736](https://github.com/paritytech/smoldot/pull/2736))

## 0.6.32 - 2022-09-07

### Fixed

- Fix occasional panic when connecting to a parachain with forks and/or missed slots. ([#2703](https://github.com/paritytech/smoldot/pull/2703))
- Fix parachain initialization unnecessarily waiting for its corresponding relay chain initialization to be finished. ([#2705](https://github.com/paritytech/smoldot/pull/2705))
- Fix panic when broadcasting a transaction to a peer while its connection is shutting down. ([#2717](https://github.com/paritytech/smoldot/pull/2717))
- Fix crash when receiving a Yamux GoAway frame. ([#2708](https://github.com/paritytech/smoldot/pull/2708))

## 0.6.31 - 2022-08-30

### Changed

- In case of protocol error, or if a peer refuses a block announces substream, no new substream with the same peer will be attempted for 20 seconds. This avoids loops where the same peer is tried over and over again. ([#2633](https://github.com/paritytech/smoldot/pull/2633))

### Fixed

- Fix inability to decode addresses with prefixes longer than 1 byte when calling `system_accountNextIndex`. ([#2686](https://github.com/paritytech/smoldot/pull/2686))

## 0.6.30 - 2022-08-12

### Fixed

- Fix panic that occured when connecting to a peer, then discovering it through the background discovery process, then disconnecting from it. ([#2616](https://github.com/paritytech/smoldot/pull/2616))
- Fix circular dependency between JavaScript modules. ([#2614](https://github.com/paritytech/smoldot/pull/2614))
- Fix panic when a handshake timeout or protocol error happens on a connection at the same time as the local node tries to shut it down. ([#2620](https://github.com/paritytech/smoldot/pull/2620))
- Fix panic when a runtime call is made at the same time as a warp sync succeeds or that the limit to the number of blocks in memory is exceeded. ([#2621](https://github.com/paritytech/smoldot/pull/2621))

## 0.6.29 - 2022-08-09

### Fixed

- Fix sometimes erroneously reporting a very old `parent_hash` (usually the genesis block hash) in `chainHead_unstable_follow` when following a parachain. ([#2602](https://github.com/paritytech/smoldot/pull/2602))
- After smoldot has downloaded the runtime of an old parachain block, it would sometimes erroneously consider that this runtime hasn't changed since then. This would lead to issues such as `state_getRuntimeVersion` and `state_subscribeRuntimeVersion` returning information about an old runtime, or `state_getMetadata` or `state_call` using an old runtime. ([#2602](https://github.com/paritytech/smoldot/pull/2602))
- Fix WebSocket errors leading to the program stopping while running in NodeJS. ([#2604](https://github.com/paritytech/smoldot/pull/2604))

## 0.6.28 - 2022-08-08

### Changed

- The GRANDPA warp sync algorithm now downloads Merkle proofs of all the necessary storage items at once, rather than one by one sequentially. This removes approximately 11 networking round-trips and thus significantly reduces the time the warp syncing takes. ([#2578](https://github.com/paritytech/smoldot/pull/2578))
- The GRANDPA warp sync algorithm now works on AURA-based chains. It previously only worked for chains that are using BABE. Note that GRANDPA warp sync is irrelevant for parachains. ([#2581](https://github.com/paritytech/smoldot/pull/2581))
- The GRANDPA warp sync implementation has been considerably refactored. It is possible that unintended changes in behaviour have accidentally been introduced. ([#2578](https://github.com/paritytech/smoldot/pull/2578))
- A warning is now printed if the `badBlocks` field in a chain specification is not empty. Bad blocks are not supported by the smoldot light client. ([#2585](https://github.com/paritytech/smoldot/pull/2585))

### Fixed

- Fix WebSockets not working in the CommonJS bindings for NodeJS due to a problematic import. ([#2589](https://github.com/paritytech/smoldot/pull/2589)).

## 0.6.27 - 2022-07-29

### Changed

- The JavaScript code now targets ES6. This should ensure compatibility on a wider range of platforms. ([#2565](https://github.com/paritytech/smoldot/pull/2565))

## 0.6.26 - 2022-07-20

### Added

- Add support for Deno. Smoldot is now available on the deno.land/x package registry. This doesn't modify anything to the behaviour of the smoldot NPM package. ([#2522](https://github.com/paritytech/smoldot/pull/2522))

### Fixed

- Exceptions thrown in the JSON-RPC callback no longer crash smoldot. ([#2527](https://github.com/paritytech/smoldot/pull/2527))

## 0.6.25 - 2022-07-18

### Added

- Add an optional `blockNumberBytes` field to chain specifications indicating the number of bytes used to encode the block number of the chain. If the field is missing, the value defaults to 4. Prior to this change, the value was always hardcoded to 4. This field is at the moment specific to smoldot, and Substrate will fail to parse chain specifications containing it. ([#2512](https://github.com/paritytech/smoldot/pull/2512))

### Changed

- Refactored the `package.json` file. The `browser` field has been removed. The library now exports by default code reliant on web platform APIs. An `exports` -> `node` field has been added (supported since NodeJS v13.2.0 and NodeJS v12.16.0) in order to export code reliant on NodeJS APIs when NodeJS is importing the library. ([#2519](https://github.com/paritytech/smoldot/pull/2519))

## 0.6.24 - 2022-07-14

### Added

- Add support for CommonJS projects. ([#2487](https://github.com/paritytech/smoldot/pull/2487))

### Changed

- No WebWorker/worker thread is spawned anymore by the JavaScript code. The WebAssembly virtual machine that runs smoldot is now directly instantiated by the `start` function. This should fix compatibility issues with various JavaScript bundlers. ([#2498](https://github.com/paritytech/smoldot/pull/2498))

## 0.6.23 - 2022-07-11

### Fixed

- Fix `state_getKeys` and `state_getKeysPaged` almost always erroneously returning an empty result. ([#2491](https://github.com/paritytech/smoldot/pull/2491))

## 0.6.22 - 2022-07-11

### Changed

- Block headers with an unknown consensus engine now parse successfully. This adds support for parachains using consensus engines that smoldot doesn't recognize. As smoldot cannot verify the validity of their blocks, standalone/relay chains using an unrecognized consensus engine remain unsupported. ([#2481](https://github.com/paritytech/smoldot/pull/2481))
- Standalone/relay chains that use neither Aura nor Babe are no longer supported as they are vulnerable to DoS attacks. Parachains that don't use Aura/Babe continue to work. ([#2481](https://github.com/paritytech/smoldot/pull/2481))
- No warning is generated anymore if the discovery process doesn't work due to having 0 peers, or failed due to a benign networking issue. ([#2476](https://github.com/paritytech/smoldot/pull/2476))

### Fixed

- Changes in the current best block of a parachain are now taken into account if the new best block had already been reported in the past. ([#2457](https://github.com/paritytech/smoldot/pull/2457))
- Fix active `chain_subscribeAllHeads` subscriptions silently freezing when the number of non-finalized blocks gets above a certain threshold, which typically happens if Internet connectivity is lost for a long time. ([#2465](https://github.com/paritytech/smoldot/pull/2465))

## 0.6.21 - 2022-06-30

### Added

- Block headers with a digest item of type `Other` no longer fail to parse. ([#2425](https://github.com/paritytech/smoldot/pull/2425))
- Add support for the `state_getKeys` JSON-RPC method. ([#2438](https://github.com/paritytech/smoldot/pull/2438))

### Fixed

- The `chain_subscribeAllHeads`, `chain_subscribeNewHeads`, and `chain_subscribeFinalizedHeads` JSON-RPC functions no longer panic if connected to a chain whose headers are in a format that can't be decoded. Instead, no notification is sent and a warning is printed. ([#2442](https://github.com/paritytech/smoldot/pull/2442))

### Changed

- The format of the database returned by `Client.databaseContent` has been changed to include the list of nodes that are known to be present on the peer-to-peer network. When the database is restored, these nodes are immediately discovered. This change aims at reducing the importance of bootnodes. This change is a breaking change, meaning that providing a database that has been obtained from a previous version of smoldot will have no effect. ([#2439](https://github.com/paritytech/smoldot/pull/2439))

## 0.6.20 - 2022-06-23

### Changed

- `new Worker` is now called with the `{ type: "module" }` option. Despite not being supported by NodeJS or Firefox, indicating this option is technically more correct and is necessary in order for smoldot to run with Deno. ([#2426](https://github.com/paritytech/smoldot/pull/2426))
- When a database and a chain specification checkpoint are both provided to `addChain`, the block in the database is used only if it has a higher block number than the block in the chain specification checkpoint. This makes it possible to bypass issues where smoldot is incapable of syncing over a certain block by updating the chain specification, without having to manually clear existing databases. ([#2401](https://github.com/paritytech/smoldot/pull/2401))

### Fixed

- Fix errors about verifying justifications. Justifications and Grandpa commits that can't be verified yet are now properly stored in memory in order to be verified later, instead of producing errors. ([#2400](https://github.com/paritytech/smoldot/pull/2400))
- Fix issue where unverified justifications would overwrite one another, meaning that an invalid justification could potentially prevent a valid justification from being taken into account. ([#2400](https://github.com/paritytech/smoldot/pull/2400))

## 0.6.19 - 2022-06-14

### Fixed

- Fix panic introduced in v0.6.18 in case of a fork in the chain related to tracking the number of blocks kept alive in the node's memory. ([#2386](https://github.com/paritytech/smoldot/pull/2386))

## 0.6.18 - 2022-06-14

### Added

- Add support for the `state_call` JSON-RPC function. ([#2374](https://github.com/paritytech/smoldot/pull/2374))
- The `relay_chain` and `para_id` fields in chain specifications can now alternatively be named respectively `relayChain` and `paraId`. This increases consistency with the other fields of chain specifications, which are all camelCase. ([#2366](https://github.com/paritytech/smoldot/pull/2366))

### Fixed

- Fix another panic in case of a carefully-crafted LEB128 length. ([#2337](https://github.com/paritytech/smoldot/pull/2337))
- Fix a panic when decoding a block header containing a large number of Aura authorities. ([#2338](https://github.com/paritytech/smoldot/pull/2338))
- Fix multiple panics when decoding network messages in case where these messages were truncated. ([#2340](https://github.com/paritytech/smoldot/pull/2340), [#2355](https://github.com/paritytech/smoldot/pull/2355))
- Fix panic when the Kademlia random discovery process initiates a request on a connection that has just started shutting down. ([#2369](https://github.com/paritytech/smoldot/pull/2369))
- Fix subscriptions to `chainHead_unstable_follow` being immediately shut down if the gap between the finalized block and the best block is above a certain threshold. This could lead to loops where the JSON-RPC client tries to re-open a subscription, only for it to be immediately shut down again.

## 0.6.17 - 2022-05-31

### Changed

- The networking code has been considerably refactored. Due to the large size of the change it is possible that unintended changes in behaviour have been introduced. ([#2264](https://github.com/paritytech/smoldot/pull/2264))

### Fixed

- Fix a panic in case of a Noise message with an invalid length. ([#2321](https://github.com/paritytech/smoldot/pull/2321))
- Fix a panic in case of a carefully-crafted LEB128 length. ([#2326](https://github.com/paritytech/smoldot/pull/2326))

## 0.6.16 - 2022-05-16

### Added

- Added support for version 1 of the trie. Previously, it wasn't possible to connect to chains that were using version 1. ([#2277](https://github.com/paritytech/smoldot/pull/2277))

### Changed

- The runtime of the genesis block is now only compiled once when a chain is added, decreasing the time this operation takes. ([#2270](https://github.com/paritytech/smoldot/pull/2270))
- Block announces are now propagated to other peers that are also light clients. Light clients should try to connect to as few full nodes as possible (to save resources), but doing so can leave them vulnerable to eclipse attacks. By having light clients connect to other light clients and making them gossip block announces to each other, we increase the likelihood that they detect situations where a given validator generates two blocks during the same slot and is trying to show one of the block only to some peers and the other block to the rest. ([#2226](https://github.com/paritytech/smoldot/pull/2226))

## 0.6.15 - 2022-04-07

### Fixed

- Backport change to checkpoints format (generated by the `sync_state_genSyncSpec` JSON-RPC function of Substrate nodes). Smoldot maintains compatibility with checkpoints generated earlier. ([#2219](https://github.com/paritytech/smoldot/pull/2219))

## 0.6.14 - 2022-04-07

### Fixed

- No longer panic if passed a chain specification containing an invalid bootnode address. Because the specification of the format of a multiaddress is flexible, invalid bootnode addresses do not trigger a hard error but instead are ignored and a warning is printed. ([#2207](https://github.com/paritytech/smoldot/pull/2207))
- Make sure that the tasks of the nodes that have a lot of CPU-heavy operations to perform periodically yield to other tasks, ensuring that the less busy tasks still make progress. This fixes a variety of issues such as chains taking a long time to initialize, or simple JSON-RPC requests taking a long time to be answered. ([#2213](https://github.com/paritytech/smoldot/pull/2213))
- Fix several potential infinite loops when finality lags behind too much ([#2215](https://github.com/paritytech/smoldot/pull/2215)).

## 0.6.13 - 2022-04-05

### Fixed

- Properly fix the regression that version 0.6.12 was supposed to fix. ([#2210](https://github.com/paritytech/smoldot/pull/2210))

## 0.6.12 - 2022-04-04

### Fixed

- Fix regression introduced in version 0.6.11 causing some JSON-RPC functions to never produce a result if they were sent before the runtime of the chain has been downloaded. ([#2201](https://github.com/paritytech/smoldot/pull/2201))

## 0.6.11 - 2022-03-31

### Fixed

- Fix the `ClientOptions.cpuRateLimit` feature being misimplemented and treating any value other than 1.0 as extremely low. ([#2189](https://github.com/paritytech/smoldot/pull/2189))
- Fixed a `TimeoutOverflowWarning` caused by calling `setTimeout` with a value that is too large. ([#2188](https://github.com/paritytech/smoldot/pull/2188))

## 0.6.10 - 2022-03-29

### Fixed

- Fix parachain blocks being reported multiple times in case they have been finalized in-between ([#2182](https://github.com/paritytech/smoldot/pull/2182)).

## 0.6.9 - 2022-03-25

### Fixed

- Properly display error messages when smoldot crashes when in a browser, instead of showing `[object ErrorEvent]`. ([#2171](https://github.com/paritytech/smoldot/pull/2171))

## 0.6.8 - 2022-03-23

### Fixed

- Fix regression introduced in version 0.6.5 where we erroneously removed entries in the mapping of which peer knows which blocks, leading to failures to request data. ([#2168](https://github.com/paritytech/smoldot/pull/2168))

## 0.6.7 - 2022-03-22

### Changed

- Add more details to the debug and trace logs that happen in case of errors such as networking errors or block verification failures ([#2161](https://github.com/paritytech/smoldot/pull/2161)).

### Fixed

- Increase the threshold after which smoldot considers that a protocol name sent through multistream-select is an attempt at a DoS attack, to accomodate for the change in the GrandPa protocol name in Substrate. ([#2162](https://github.com/paritytech/smoldot/pull/2162))

## 0.6.6 - 2022-03-18

### Added

- Add `ClientOptions.cpuRateLimit`, which lets the user put an upper bound on the amount of CPU that the client uses on average ([#2151](https://github.com/paritytech/smoldot/pull/2151)).
- Add support for parsing the "fron" (Frontier) consensus log items in headers. The content of these log items is ignored by the client. ([#2150](https://github.com/paritytech/smoldot/pull/2150))

## 0.6.5 - 2022-03-17

### Changed

- Chain specifications with a `codeSubstitutes` field containing a block hash are no longer supported ([#2127](https://github.com/paritytech/smoldot/pull/2127)).
- Prune list of unverified blocks if it grows too much in order to resist spam attacks ([#2114](https://github.com/paritytech/smoldot/pull/2114)).
- Log block's parent hash in case of block announce ([#2105](https://github.com/paritytech/smoldot/pull/2105)).
- Only call `console.error` once in case of a Rust panic ([#2093](https://github.com/paritytech/smoldot/pull/2093)).

### Fixed

- Fix parachain blocks being reported multiple times in case of a relay chain fork ([#2106](https://github.com/paritytech/smoldot/pull/2106)).
- Implement the `ext_crypto_ecdsa_sign_version_1` host function ([#2120](https://github.com/paritytech/smoldot/pull/2120)).
- Implement the `ext_crypto_ecdsa_verify_version_1` host function ([#2120](https://github.com/paritytech/smoldot/pull/2120)).
- Implement the `ext_crypto_ecdsa_sign_prehashed_version_1` host function ([#2120](https://github.com/paritytech/smoldot/pull/2120)).
- Implement the `ext_crypto_ecdsa_verify_prehashed_version_1` host function ([#2120](https://github.com/paritytech/smoldot/pull/2120)).
- Properly mark all descendants as bad when a block is determined to be bad ([#2121](https://github.com/paritytech/smoldot/pull/2121)).<|MERGE_RESOLUTION|>--- conflicted
+++ resolved
@@ -2,18 +2,16 @@
 
 ## Unreleased
 
-<<<<<<< HEAD
 ### Changed
 
 - During the warp syncing process, smoldot will now download the runtime and call proofs from any peer whose finalized block is superior or equal to the target block, rather than always the peer that was used to download the warp sync fragments. ([#1060](https://github.com/smol-dot/smoldot/pull/1060))
 - During the warp syncing process, smoldot will now download warp sync fragments in parallel of verifying previously-downloaded fragments. This is expected to speed up the warp syncing process. ([#1060](https://github.com/smol-dot/smoldot/pull/1060))
 - When a warp sync response contains an invalid warp sync fragment, the earlier valid fragments are now still used to make the warp syncing progress instead of being thrown away. ([#1060](https://github.com/smol-dot/smoldot/pull/1060))
 - During the warp sync process, the runtime call Merkle proofs are now downloaded in parallel of the runtime. This should save several networking round trips. Because the list of runtime calls to perform depend on the runtime version, starting to download the Merkle proofs before the runtime has been fully obtained is built upon the assumption that the runtime is at the latest version. ([#1060](https://github.com/smol-dot/smoldot/pull/1060))
-=======
+
 ### Fixed
 
 - Justifications are no longer downloaded for blocks that can't be finalized because an earlier block needs to be finalized first. ([#1127](https://github.com/smol-dot/smoldot/pull/1127))
->>>>>>> d353b6cf
 
 ## 2.0.1 - 2023-09-08
 
