# Changelog

## Unreleased

<<<<<<< HEAD
## 2.0.12 - 2023-11-27
=======
### Fixed

- Fix panic in network service when all chains are removed. ([#1422](https://github.com/smol-dot/smoldot/pull/1422))
>>>>>>> 33d96b9f

## 2.0.11 - 2023-11-27

### Changed

- A single networking service is now shared between all chains. This means that the same connection (such as a WebSocket or WebRTC connection) can now be used to open multiple block announces substreams for multiple different chains. ([#1398](https://github.com/smol-dot/smoldot/pull/1398))
- Addresses that are not supported by the host platform are now ignored during the discovery process. For example, TCP/IP connections are ignored while in a browser. This avoids populating the address book with peers that we know we can't connect to anyway. ([#1359](https://github.com/smol-dot/smoldot/pull/1359), [#1360](https://github.com/smol-dot/smoldot/pull/1360))
- Smoldot will no longer try to connect to the same address over and over again. ([#1358](https://github.com/smol-dot/smoldot/pull/1358))

### Fixed

- Fix panic when the runtime of a chain provides consensus information that is inconsistent with the information found in the finalized block. ([#1317](https://github.com/smol-dot/smoldot/pull/1317))
- Incoming notification substreams are now properly when accepted when a peer doesn't have a slot or gets a slot later on. ([#1369](https://github.com/smol-dot/smoldot/pull/1369))
- Fix panic when `chainHead_unstable_follow` is called too many times. ([#1392](https://github.com/smol-dot/smoldot/pull/1392))
- Fix panic when opening a gossiping link to a peer that we were previously connected to. ([#1395](https://github.com/smol-dot/smoldot/pull/1395))
- Fix panic when the discovery system finds same address attributed to two different peers. ([#1412](https://github.com/smol-dot/smoldot/pull/1412))
- Fix sending a block announce handshake when accepting an inbound transactions or grandpa substream in some rare situations. ((#1417)[https://github.com/smol-dot/smoldot/pull/1417])
- Fix automatically refusing inbound notification substreams if a different inbound substream of the same protocol existed on the same connection, even when that other substream has been closed. ((#1417)[https://github.com/smol-dot/smoldot/pull/1417])
- Inbound notification substreams opened by the remote and that are no longer wanted are now forcefully closed if the remote doesn't close them gracefully. ((#1417)[https://github.com/smol-dot/smoldot/pull/1417])
- Fix panic when a connection is shutting down after the notification substreams of that connection were opened in an unconventional order. ((#1417)[https://github.com/smol-dot/smoldot/pull/1417])

## 2.0.10 - 2023-11-17

### Fixed

- Fix several WebRTC-related panics and bugs. ([#1348](https://github.com/smol-dot/smoldot/pull/1348), [#1350](https://github.com/smol-dot/smoldot/pull/1350), [#1354](https://github.com/smol-dot/smoldot/pull/1354))

## 2.0.9 - 2023-11-16

### Changed

- Smoldot will now only try opening a maximum of five connections simultaneously, then one per second. This avoids possible situations where a server is being accidentally hammered by smoldot, and avoids potentially making traffic suspicious to some ISPs. ([#1340](https://github.com/smol-dot/smoldot/pull/1340))

### Fixed

- Fix panic when verifying Babe signatures when the invalid SR25519 public key is invalid. ([#1344](https://github.com/smol-dot/smoldot/pull/1344))

## 2.0.8 - 2023-11-15

### Changed

- The `hash` parameter of `chainHead_unstable_unpin` has been renamed to `hashOrHashes`, in accordance with the latest changes in the JSON-RPC API specification. ([#1329](https://github.com/smol-dot/smoldot/pull/1329))

### Fixed

- Fix panic when requesting a block with a specific hash from the peer-to-peer network and none of the peers has the block. ([#1303](https://github.com/smol-dot/smoldot/pull/1303))
- Fix panic when discovery has been running for some time and decides to purge from the address book a peer we are still connected to. ([#1332](https://github.com/smol-dot/smoldot/pull/1332))

## 2.0.7 - 2023-11-02

### Changed

- Smoldot will now generate an individual network key every time it initiates a connection. This prevents the full nodes it connects to from being able to maintain a mapping of network key <-> IP address and thus being able to track where the machine running a light client moves around the world. It also makes it harder for colluding full nodes from coordinating an eclipse attack against a specific light client user. Note that this is not completely fool-proof, as it assumes that connections are shut down and reopened during the IP address change, which is generally only the case if connectivity is lost or if the machine is put to sleep. It is unfortunately not technically possible for smoldot to reliably detect IP address changes. ([#1255](https://github.com/smol-dot/smoldot/pull/1255))
- As a consequence of the previous change, the `system_localPeerId` JSON-RPC function is no longer supported. ([#1255](https://github.com/smol-dot/smoldot/pull/1255))
- The `chain_getBlock` JSON-RPC function now always returns an empty list of justifications, because there is no (reasonable) way for smoldot to verify whether the justifications sent by full nodes are valid. ([#1238](https://github.com/smol-dot/smoldot/pull/1238))

## 2.0.6 - 2023-10-13

### Fixed

- Fix iterating over storage keys through Merkle proofs considering incomplete proofs as invalid even when said proofs are intentionally invalid. ([#1221](https://github.com/smol-dot/smoldot/pull/1221))

## 2.0.5 - 2023-10-12

### Fixed

- Fix storage items requested through JSON-RPC functions not being sent to the JSON-RPC client when the full node doesn't send it back in the Merkle proof. ([#1216](https://github.com/smol-dot/smoldot/pull/1216))

## 2.0.4 - 2023-10-11

### Changed

- When asking for Merkle proofs from full nodes, smoldot will now automatically and dynamically split big requests into multiple smaller requests. This should avoid timeout errors in case of big requests. ([#1209](https://github.com/smol-dot/smoldot/pull/1209))

## 2.0.3 - 2023-09-28

### Fixed

- Fix JavaScript error being thrown when `Client.terminate` is called while the client is not idle. ([#1197](https://github.com/smol-dot/smoldot/pull/1197))

## 2.0.2 - 2023-09-25

### Changed

- During the warp syncing process, smoldot will now download the runtime and call proofs from any peer whose finalized block is superior or equal to the target block, rather than always the peer that was used to download the warp sync fragments. ([#1060](https://github.com/smol-dot/smoldot/pull/1060))
- During the warp syncing process, smoldot will now download warp sync fragments in parallel of verifying previously-downloaded fragments. This is expected to speed up the warp syncing process. ([#1060](https://github.com/smol-dot/smoldot/pull/1060))
- When a warp sync response contains an invalid warp sync fragment, the earlier valid fragments are now still used to make the warp syncing progress instead of being thrown away. ([#1060](https://github.com/smol-dot/smoldot/pull/1060))
- During the warp sync process, the runtime call Merkle proofs are now downloaded in parallel of the runtime. This should save several networking round trips. Because the list of runtime calls to perform depend on the runtime version, starting to download the Merkle proofs before the runtime has been fully obtained is built upon the assumption that the runtime is at the latest version. ([#1060](https://github.com/smol-dot/smoldot/pull/1060))
- The `index` field of `bestChainBlockIncluded` events of `transaction_unstable_submitAndWatch` subscriptions is now a number rather than a string, in accordance with the latest changes in the JSON-RPC API specification. ([#1097](https://github.com/smol-dot/smoldot/pull/1097))

### Fixed

- Justifications are no longer downloaded for blocks that can't be finalized because an earlier block needs to be finalized first. ([#1127](https://github.com/smol-dot/smoldot/pull/1127))
- Fix warp sync process stagnating if a source sends a header whose height is inferior or equal to the currently warp synced block. ([#1060](https://github.com/smol-dot/smoldot/pull/1060))

## 2.0.1 - 2023-09-08

### Fixed

- Fix panic in Yamux state machine when a remote closes a substream with an active timeout. ([#1122](https://github.com/smol-dot/smoldot/pull/1122))

## 2.0.0 - 2023-09-07

### Remove

- Removed `MalformedJsonRpcError`. Malformed JSON-RPC requests now later generate an error JSON-RPC response where the `id` field is equal to `null`, in accordance with the JSON-RPC 2.0 specification. ([#1116](https://github.com/smol-dot/smoldot/pull/1116))

### Changed

- Transactions submitted through the JSON-RPC server before the warp syncing process is finished will now immediately be dropped. ([#1110](https://github.com/smol-dot/smoldot/pull/1110))
- JSON-RPC requests that are very large are no longer rejected. In case where the JSON-RPC client is trusted, then there is nothing to do, and the potential lack of memory space will become a non-issue once the `Memory64` WebAssembly proposal becomes widely available. In case where the JSON-RPC client is not trusted, the API user is encouraged to manually implement a limit to the size of JSON-RPC requests, as it should do already right now anyway. ([#1115](https://github.com/smol-dot/smoldot/pull/1115))

### Fixed

- Fix `Chain.remove()` not actually removing the chain until the warp syncing process is finished (which might never happen if for example bootnodes are misconfigured). ([#1110](https://github.com/smol-dot/smoldot/pull/1110))
- Fix JSON-RPC server not processing requests if many transactions are submitted before the warp syncing process is finished. ([#1110](https://github.com/smol-dot/smoldot/pull/1110))

## 1.0.17 - 2023-08-25

### Changed

- It is now possible for parachain chain specifications to include just a `genesis.stateRootHash` field (and no `genesis.raw` field). A warning in the logs is now printed for all chain specifications that include a `genesis.raw` field. ([#1034](https://github.com/smol-dot/smoldot/pull/1034))

### Fixed

- Fix WebRTC addresses failing to be be parsed. ([#1036](https://github.com/smol-dot/smoldot/pull/1036))

## 1.0.16 - 2023-08-14

### Changed

- Removed the `chainHead_unstable_genesisHash` JSON-RPC function, in accordance with the latest changes in the JSON-RPC API specification. ([#1010](https://github.com/smol-dot/smoldot/pull/1010))
- The database of a parachain now contains a list of known peer-to-peer nodes and a cache of the runtime code of the parachain, similar to the database of a relay chain. The database of a parachain was previously always empty. ([#1018](https://github.com/smol-dot/smoldot/pull/1018))

### Fixed

- The block announces substream handshake of a parachain peer-to-peer network now properly contains the block that smoldot thinks is the best. The genesis block was previously always reported. ([#1012](https://github.com/smol-dot/smoldot/pull/1012))
- Fix panic when removing a chain while a networking connection is being opened. ([#1011](https://github.com/smol-dot/smoldot/pull/1011))
- Fix epoch start slot calculation when epochs have been skipped. ([#1015](https://github.com/smol-dot/smoldot/pull/1015))
- Fix timeouts not working properly in the networking. ([#1023](https://github.com/smol-dot/smoldot/pull/1023), [#1026](https://github.com/smol-dot/smoldot/pull/1026))
- Fix panic when calling `Chain.remove` while `Chain.nextJsonRpcResponse` is in progress. ([#1025](https://github.com/smol-dot/smoldot/pull/1025))

## 1.0.15 - 2023-08-08

### Changed

- The `operation-body-done`, `operation-call-done`, `operation-storage-done`, `operation-storage-items`, `operation-waiting-for-continue`, `operation-inaccessible`, and `operation-error` events, and the `closest-descendant-merkle-value`, `descendants-values`, and `descendants-hashes` item types of the new JSON-RPC API have been renamed and are now camelCased (`operationBodyDone`, `operationStorageItems`, `descendantsValues`, etc.), in accordance with the latest changes in the JSON-RPC API specification. ([#973](https://github.com/smol-dot/smoldot/pull/973))
- The `chainSpec_unstable` JSON-RPC functions have been renamed to `chainSpec_v1`, in accordance with the latest changes in the JSON-RPC API specification. ([#989](https://github.com/smol-dot/smoldot/pull/989))

### Fixed

- A change in the logic of BABE has been backported. Smoldot no longer considers blocks as invalid after no block has been authored for an entire epoch. ([#991](https://github.com/smol-dot/smoldot/pull/991))

## 1.0.14 - 2023-07-26

### Changed

- Remove `networkConfig` parameter from all `chainHead` JSON-RPC functions, in accordance with the latest changes to the JSON-RPC API specification. ([#963](https://github.com/smol-dot/smoldot/pull/963))
- A JSON-RPC error is now returned if the JSON-RPC client tries to open more than two simultaneous `chainHead_unstable_follow` subscriptions, in accordance with the latest changes in the JSON-RPC API specification. ([#962](https://github.com/smol-dot/smoldot/pull/962))
- Rename `chainHead_unstable_storageContinue` to `chainHead_unstable_continue`, in accordance with the latest changes in the JSON-RPC API specification. ([#965](https://github.com/smol-dot/smoldot/pull/965))
- Merge `chainHead_unstable_stopBody`, `chainHead_unstable_stopCall`, and `chainHead_unstable_stopStorage` into `chainHead_unstable_stopOperation`, in accordance with the latest changes in the JSON-RPC API specification. ([#966](https://github.com/smol-dot/smoldot/pull/966))
- Merge `chainHead_unstable_body`, `chainHead_unstable_call`, and `chainHead_unstable_storage` are now simple request-response functions that generate their notifications onto the corresponding `chainHead_unstable_follow` subscription, in accordance with the latest changes in the JSON-RPC API specification. ([#966](https://github.com/smol-dot/smoldot/pull/966))

### Fixed

- Fix several potential panics due to mismatches in the state of the networking. ([#967](https://github.com/smol-dot/smoldot/pull/967))

## 1.0.13 - 2023-07-16

### Added

- Add support for the `ext_trie_keccak_256_root_version_1`, `ext_trie_keccak_256_root_version_2`, `ext_trie_keccak_256_ordered_root_version_1`, and `ext_trie_keccak_256_ordered_root_version_2` host functions. ([#906](https://github.com/smol-dot/smoldot/pull/906))
- Add support for the `ext_crypto_ed25519_batch_verify_version_1`, `ext_crypto_sr25519_batch_verify_version_1`, `ext_crypto_ecdsa_batch_verify_version_1`, `ext_crypto_start_batch_verify_version_1`, and `ext_crypto_finish_batch_verify_version_1` host functions. ([#920](https://github.com/smol-dot/smoldot/pull/920))

### Changed

- The smoldot binary now longer has SIMD enabled, in order to make it work on a greater range of hardware. It was previously assumed that SIMD instructions were emulated on hardware that doesn't natively support them, but this doesn't seem to be the case for some browser engines. ([#903](https://github.com/smol-dot/smoldot/pull/903))

### Fixed

- Fix regression introduced in version 1.0.12 where only WebSocket secure and WebRTC connections were ever opened, regardless of the `forbid*` configuration flags. ([#923](https://github.com/smol-dot/smoldot/pull/923))

## 1.0.12 - 2023-07-10

### Changed

- The runtime code of the finalized block is now stored in the database. At initialization, smoldot now only downloads the hash of the runtime and compares it with the one in cache. If the hashes match (which is the case if no runtime update has happened on the chain since the database has been created), smoldot doesn't download the runtime code but uses the value in the cache. This saves a relatively heavy download (typically around 1 MiB to 1.5 MiB depending on the chain) and speeds up the loading time. ([#863](https://github.com/smol-dot/smoldot/pull/863))
- The `chainHead_unstable_storage` JSON-RPC function now supports a `type` equal to `closest-descendant-merkle-value` and no longer supports `closest-ancestor-merkle-value`, in accordance with the latest changes in the JSON-RPC API specification. ([#824](https://github.com/smol-dot/smoldot/pull/824))
- Blocks are now reported to `chain_subscribeAllHeads` and `chain_subscribeNewHeads` subscribers only after they have been put in the cache, preventing race conditions where JSON-RPC clients suffer from a cache miss if they ask information about these blocks too quickly. ([#854](https://github.com/smol-dot/smoldot/pull/854))
- Runtime updates are now always reported to `state_subscribeRuntimeVersion` subscribers immediately after the `chain_subscribeNewHeads` notification corresponding to the block containing the runtime update. They were previously reported in a pseudo-random order. ([#854](https://github.com/smol-dot/smoldot/pull/854))
- All the storage subscriptions made using `state_subscribeStorage` are now queried together into a single networking request per block, instead of sending one networking query per storage key and per subscription. ([#854](https://github.com/smol-dot/smoldot/pull/854))
- An `AddChainError` is now thrown if the `databaseContent` parameter is not of type `string`. The database was previously silently ignored. ([#861](https://github.com/smol-dot/smoldot/pull/861))

### Fixed

- Fix downloading the runtime code twice during the warp syncing process. ([#863](https://github.com/smol-dot/smoldot/pull/863))
- Fix a "One or more entries are missing from the call proof" error when validating some transactions. ([#879](https://github.com/smol-dot/smoldot/pull/879))

## 1.0.11 - 2023-06-25

### Changed

- The runtime specification yielded by the `chainHead_unstable_follow` JSON-RPC function no longer includes the `authoringVersion` field, in accordance with the latest changes in the JSON-RPC API specification. ([#815](https://github.com/smol-dot/smoldot/pull/815))
- The `chainHead_unstable_unpin` JSON-RPC function now accepts either a single hash or an array of hashes, in accordance with the latest changes in the JSON-RPC API specification. ([#814](https://github.com/smol-dot/smoldot/pull/814))
- Add support for the `descendants-values`, `descendants-hashes`, and `closest-ancestor-merkle-value` types for the `chainHead_unstable_storage` JSON-RPC function. ([#813](https://github.com/smol-dot/smoldot/pull/813))
- The `chainHead_unstable_storage` JSON-RPC function now accepts an array of `items` as parameter instead of a `key` and `type`, in accordance with the latest changes in the JSON-RPC API specification. ([#813](https://github.com/smol-dot/smoldot/pull/813))
- The `chainHead_unstable_storage` JSON-RPC function now generates `items` notifications containin an array of multiple `items`, in accordance with the latest changes in the JSON-RPC API specification. ([#813](https://github.com/smol-dot/smoldot/pull/813))

### Fixed

- Fix not absorbing the JavaScript exception triggered by the browser when connecting to a `ws://` node when smoldot is embedded in a web page served over `https://`. ([#795](https://github.com/smol-dot/smoldot/pull/795), [#800](https://github.com/smol-dot/smoldot/pull/800))
- Fix potential panic due to race condition when smoldot wants to abort connecting to a peer that we have just failed connecting to. ([#801](https://github.com/smol-dot/smoldot/pull/801))
- Smoldot no longer calls `close()` on WebSockets that aren't fully established yet (even though it is legal to do so according to the WHATWG specification) in order to avoid browsers printing warnings in the console when you do so. ([#799](https://github.com/smol-dot/smoldot/pull/799))
- Fix panic-inducing race condition when a networking event happens right when the warp syncing finishes. ([#808](https://github.com/smol-dot/smoldot/pull/808))

## 1.0.10 - 2023-06-19

### Changed

- Multiaddresses that can't be parsed during the discovery process are now silently ignored instead of causing the entire list of discovered nodes to be discarded. ([#705](https://github.com/smol-dot/smoldot/pull/705))

### Fixed

- Smoldot no longer assumes that the runtime calls `ext_default_child_storage_root` in order to properly update the hashes of the child tries that have been modified. ([#743](https://github.com/smol-dot/smoldot/pull/743))
- Fix various mishandlings of child tries. ([#763](https://github.com/smol-dot/smoldot/pull/763))
- Fix panic when the `ext_default_child_storage_clear_prefix_version_1` and `ext_default_child_storage_clear_prefix_version_2` functions are called. ([#764](https://github.com/smol-dot/smoldot/pull/764))
- Fix wrong trie root hash calculation with `state_version = 1`. ([#711](https://github.com/smol-dot/smoldot/pull/711))
- Fix bug when decoding BABE configuration produced by runtimes using version 1 of the `BabeApi` API. In practice, this should concern only old Kusama blocks. ([#739](https://github.com/smol-dot/smoldot/pull/739))
- No longer panic when `state_getKeysPaged` is called with a `prefix` parameter equal to `null`. ([#776](https://github.com/smol-dot/smoldot/pull/776))

## 1.0.9 - 2023-06-08

### Added

- Add support for child tries, meaning that errors will no longer be returned when performing runtime calls on chains that use child tries. In practice, this typically concerns contracts chains. ([#680](https://github.com/smol-dot/smoldot/pull/680), [#684](https://github.com/smol-dot/smoldot/pull/684))
- The checksum of the SS58 address passed to the `system_accountNextIndex` JSON-RPC function is now verified. Note that its prefix isn't compared against the one of the current chain, because there is no straight-forward way for smoldot to determine the SS58 prefix of the chain that it is running. ([#691](https://github.com/smol-dot/smoldot/pull/691))
- Add `AddChainOptions.jsonRpcMaxPendingRequests` and `AddChainOptions.jsonRpcMaxSubscriptions`, allowing you to specify the maximum number of pending JSON-RPC requests and the maximum number of active JSON-RPC subscriptions. These two limits were previously implicitly set to respectively 128 and 1024. Not passing any value defaults to "infinity". You are strongly encouraged to specify a value for these two options if the source of the JSON-RPC requests is untrusted. ([#694](https://github.com/smol-dot/smoldot/pull/694))

### Fixed

- A `validated` event is now properly generated when watching a transaction using `transaction_unstable_submitAndWatch`. ([#676](https://github.com/smol-dot/smoldot/pull/676))
- Fix `author_submitAndWatchExtrinsic` erroneously generating `transaction_unstable_watchEvent` notifications, and `transaction_unstable_submitAndWatch` erroneously generating `author_extrinsicUpdate` notifications. ([#677](https://github.com/smol-dot/smoldot/pull/677))

### Changed

- TCP NODELAY is now enabled on Deno. The minimum required Deno version is now v1.29.0, which was released on 2022-12-14. ([#665](https://github.com/smol-dot/smoldot/pull/665))

## 1.0.8 - 2023-06-05

### Changed

- Instead of manually decompressing the WebAssembly bytecode in JavaScript, smoldot will now use the native `DecompressionStream` API within browsers and the native `zlib.inflate` function in NodeJS. This should speed up the initialization and reduce the size of the package. The new `DecompressionStream` API has been stable since February 2020 on Chrome and Edge, since March 2023 on Safari, and since May 2023 on Firefox. ([#640](https://github.com/smol-dot/smoldot/pull/640))
- The parameter of `chainHead_unstable_follow` has been renamed from `runtimeUpdates` to `withRuntime` in accordance with the latest JSON-RPC specification changes. ([#624](https://github.com/smol-dot/smoldot/pull/624))
- Errors while building the runtime and errors while building the consensus-related information that can happen during the warp syncing process are now printed in the logs. ([#644](https://github.com/smol-dot/smoldot/pull/644))
- The `chainHead_unstable_storage` JSON-RPC method has been updated according to the latest changes to the JSON-RPC specification. These changes can be found [here](https://github.com/paritytech/json-rpc-interface-spec/pull/37). The `descendants-values`, `descendants-hashes`, and `closest-ancestor-merkle-value` types aren't implemented yet and produce an error. ([#647](https://github.com/smol-dot/smoldot/pull/647))

### Fixed

- Smoldot will no longer produce errors when calling a runtime function (such as with `state_call` or `chainHead_unstable_call`) that calls the `ext_storage_root` host function. ([#670](https://github.com/smol-dot/smoldot/pull/670))
- Fix panic when receiving a networking request of a protocol not supported by smoldot. ([#635](https://github.com/smol-dot/smoldot/pull/635))
- Fix `chainHead_unstable_stopStorage` and `chainHead_unstable_stopBody` being mixed. In other words, storage requests were interrupted by `chainHead_unstable_stopBody` and body requests were interrupted by `chainHead_unstable_stopStorage` ([#648](https://github.com/smol-dot/smoldot/pull/648))

## 1.0.7 - 2023-05-25

### Fixed

- When a runtime contains a `runtime_apis` custom section but no `runtime_version` custom section, or vice-versa, smoldot now falls back to calling `Core_version`. ([#607](https://github.com/smol-dot/smoldot/pull/607))
- Fix panic when the checkpoint in the chain specification is invalid, which can normally only happen if the checkpoint was modified manually. ([#603](https://github.com/smol-dot/smoldot/pull/603))
- Fix panic when the checkpoint in the chain specification contains zero or one Babe epochs, which can happen if the checkpoint was generated before any block was authored. ([#603](https://github.com/smol-dot/smoldot/pull/603))
- The notifications generated by the `author_extrinsicUpdate` JSON-RPC function are now properly camelCased (`future`, `ready`, `broadcast`, `inBlock`, `retracted`, `finalityTimeout`, `finalized`, `usurped`, `dropped`, and `invalid`). They were previously PascalCased (`Future`, `Ready`, `Broadcast`, `InBlock`, `Retracted`, `FinalityTimeout`, `Finalized`, `Usurped`, `Dropped`, and `Invalid`). ([#611](https://github.com/smol-dot/smoldot/pull/611))

## 1.0.6 - 2023-05-09

### Changed

- The version numbers of the `BabeApi`, `GrandpaApi` and `AuraApi` runtime APIs is now checked during the warp sync process. An error is returned if these version numbers aren't equal to known values. These version numbers are changed when the logic of the API has changed, and returning an error in that situation ensures that smoldot will not do the wrong thing such as running with a weakened security. ([#549](https://github.com/smol-dot/smoldot/pull/549))

### Fixed

- The `Promise` returned by `terminate()` now correctly waits for everything to be completely shut down before yielding instead of letting the shutdown continue happening in the background. ([#538](https://github.com/smol-dot/smoldot/pull/538))

## 1.0.5 - 2023-05-05

It is now possible to run the CPU-heavy tasks of smoldot within a worker (WebWorker, worker threads, etc.). To do so, create two ports using `new MessageChannel()`, pass one of the two ports in the `ClientOptions.portToWorker` field and send the other port to a web worker, then call `run(port)` from within that worker. The `run` function can be found by importing `import { run } from 'smoldot/worker'`. If a `portToWorker` is provided, then the `cpuRateLimit` setting applies to the worker.

It is also now possible to load the smoldot bytecode separately or within a worker. To do so, import the `compileBytecode` function using `import { compileBytecode } from 'smoldot/bytecode';`, call it, optionally send it from a worker to the main thread if necessary, then pass the object to the options of the new `startWithBytecode` function. The new `startWithBytecode` function can be imported with `import { startWithBytecode } from 'smoldot/no-auto-bytecode';`. It is equivalent to `start`, except that its configuration must contains a `bytecode` field.

See the README of the JavaScript package for more information.

### Added

- Add `ClientOptions.portToWorker` field. ([#529](https://github.com/smol-dot/smoldot/pull/529))
- Add a new `worker` entry point to the library (for Deno: `worker-deno.ts`) containing a `run` function ([#529](https://github.com/smol-dot/smoldot/pull/529))
- Add a new `SmoldotBytecode` public interface. ([#532](https://github.com/smol-dot/smoldot/pull/532))
- Add a new `ClientOptionsWithBytecode` interface that extends `ClientOptions` with an extra `bytecode` field. ([#532](https://github.com/smol-dot/smoldot/pull/532))
- Add a new `bytecode` entry point to the library (for Deno: `bytecode-deno.ts`) containin a `comileBytecode` function. ([#532](https://github.com/smol-dot/smoldot/pull/532))
- Add a new `no-auto-bytecode` entry point to the library (for Deno: `no-auto-bytecode-deno.ts`) containin a `startWithBytecode` function. This function is equivalent to `start`, but accepts a `ClientOptionsWithBytecode` rather than a `ClientOptions`. ([#532](https://github.com/smol-dot/smoldot/pull/532))

### Changed

- When in the browser, smoldot no longer uses `document.visibilityState` to determine whether to reduce the number of calls to `setTimeout`. Instead, the execution dynamically adjusts based on the time `setTimeout` actually takes compared to how much was passed as parameter. ([#518](https://github.com/smol-dot/smoldot/pull/518))

### Fixed

- Fix panic when a remote opens a substream then immediately resets it before smoldot has been able to determine asynchronously whether to accept it or not. ([#521](https://github.com/smol-dot/smoldot/pull/521))

## 1.0.4 - 2023-05-03

### Added

- Support v2 of the `Metadata` runtime API. ([#514](https://github.com/smol-dot/smoldot/pull/514))

### Changed

- The size of the read buffer of TCP connections on Deno has been increased from 1kiB to 32kiB. This should improve the performance by reducing the number of function calls. ([#501](https://github.com/smol-dot/smoldot/pull/501))

### Fixed

- Fix panic when the best block of a chain switches to being equal to the current finalized block. This can occasionally happen for parachains in case of a reorg on the relay chain. ([#497](https://github.com/smol-dot/smoldot/pull/497))
- Fix panic when failing to find the desired runtime API in a runtime. ([#512](https://github.com/smol-dot/smoldot/pull/512))

## 1.0.3 - 2023-04-27

### Changed

- As NodeJS v14 reaches its end of life on April 30th 2023, the minimum NodeJS version required to run smoldot is now v16. The smoldot Wasm binary now has SIMD enabled, meaning that the minimum Deno version required to run smoldot is now v1.9.
- When receiving an identify request through the libp2p protocol, smoldot now sends back `smoldot-light-wasm vX.X.X` (with proper version numbers) as its agent name and version, instead of previously just `smoldot`. ([#417](https://github.com/smol-dot/smoldot/pull/417))
- Yielding to the browser using `setTimeout` and `setImmediate` is now done less frequently in order to reduce the overhead of doing so. ([#481](https://github.com/smol-dot/smoldot/pull/481))

### Fixed

- Fix finality stalling on epoch change by explicitly requesting justifications of blocks that a peer has reported as finalized but that isn't finalized locally. ([#441](https://github.com/smol-dot/smoldot/pull/441))
- Fix `AlreadyDestroyedError` not being properly thrown if a function is called after `terminate()`. ([#438](https://github.com/smol-dot/smoldot/pull/438))

## 1.0.2 - 2023-04-12

### Changed

- Removed support for the `ls` message in the multistream-select protocol, in accordance with the rest of the libp2p ecosystem. This message was in practice never used, and removing support for it simplifies the implementation. ([#379](https://github.com/smol-dot/smoldot/pull/379))
- Yamux now considers answering pings in the wrong order as invalid. ([#383](https://github.com/smol-dot/smoldot/pull/383))

### Fixed

- Fix the JSON-RPC service not being deallocated when a chain is removed with some subscriptions still active. ([#408](https://github.com/smol-dot/smoldot/pull/408), [#410](https://github.com/smol-dot/smoldot/pull/410), [#409](https://github.com/smol-dot/smoldot/pull/409))
- Calling the `chainHead_unstable_call`, `chainHead_unstable_storage`, or `chainHead_unstable_body` JSON-RPC functions with the hash of an unpinned block no longer silently kills the `chainHead_follow` subscription. ([#409](https://github.com/smol-dot/smoldot/pull/409))
- No longer generate a `chainHead_unstable_followEvent` notification with a `stop` event in response to a call to `chainHead_unstable_unfollow`. ([#409](https://github.com/smol-dot/smoldot/pull/409))
- Fix a potential undefined behavior in the way the Rust and JavaScript communicate. ([#396](https://github.com/smol-dot/smoldot/pull/396))
- Properly check whether Yamux substream IDs allocated by the remote are valid. ([#383](https://github.com/smol-dot/smoldot/pull/383))
- Fix the size of the data of Yamux frames with the `SYN` flag not being verified against the allowed credits. ([#383](https://github.com/smol-dot/smoldot/pull/383))
- Fix Yamux repeatedly sending empty data frames when the allowed window size is 0. ([#383](https://github.com/smol-dot/smoldot/pull/383))
- Post-MVP WebAssembly features are now properly disabled when compiling runtimes. This rejects runtimes that Substrate would consider as invalid as well. ([#386](https://github.com/smol-dot/smoldot/pull/386))

## 1.0.1 - 2023-03-29

### Changed

- No longer panic when a libp2p networking request emitted by smoldot exceeds the maximum size allowed by the protocol. Instead, either a warning is printed (similar to consensus-related issues) or a JSON-RPC error is returned. ([#318](https://github.com/smol-dot/smoldot/pull/318))
- Add an arbitrary limit to the size of unprocessed networking packets, in order to avoid DoS attacks. This limit is necessary in order to bypass limitations in the networking APIs exposed by browsers. ([#312](https://github.com/smol-dot/smoldot/pull/312))
- Rename `/webrtc` to `/webrtc-direct` in multiaddresses, in accordance with the rest of the libp2p ecosystem. ([#326](https://github.com/smol-dot/smoldot/pull/326))
- Improved the ganularity of the tasks that handle JSON-RPC requests and libp2p connections. Smoldot now yields more often to the browser, reducing the chances and the severity of freezes during the rendering of the web page. ([#349](https://github.com/smol-dot/smoldot/pull/349))
- Smoldot is now compiled with the `bulk-memory-operations` and `sign-extensions-ops` WebAssembly features enabled. This is expected to considerably speed up its execution. The minimum version required to run smoldot is now Chrome 75, Firefox 79, NodeJS v12.5, and Deno v0.4. ([#356](https://github.com/smol-dot/smoldot/pull/356))
- When the `state_getKeysPaged` JSON-RPC function is called, and the list of keys returned in the response is truncated (due to the `count` and `startKey` parameters), the rest of the keys are now put in a cache with the expectation that `state_getKeysPaged` is called again in order to obtain the rest of the keys. The `state_getKeysPaged` JSON-RPC function is unfortunately very often used by PolkadotJS despite being completely unsuitable for light clients. ([#361](https://github.com/smol-dot/smoldot/pull/361))
- Significantly optimize the performance of the proof verification in `state_getKeys` and `state_getKeysPaged`. ([#363](https://github.com/smol-dot/smoldot/pull/363))

### Fixed

- Fix runtime transactions not being handled properly when multiple transactions are stacked. ([#335](https://github.com/smol-dot/smoldot/pull/335))
- No longer generate a JavaScript exception due to `document` being undefined when executing inside of a WebWorker. ([#340](https://github.com/smol-dot/smoldot/pull/340))
- Fix JavaScript errors being thrown if a peer resets a libp2p connection abruptly. ([#315](https://github.com/smol-dot/smoldot/pull/315))
- TCP connections are now properly closed gracefully (with a FIN flag) on NodeJS and Deno. ([#315](https://github.com/smol-dot/smoldot/pull/315))
- Outbound data on libp2p connections is now properly back-pressured if the remote doesn't accept to receive more data. ([#315](https://github.com/smol-dot/smoldot/pull/315))

## 1.0.0 - 2023-03-12

### Fixed

- Fix Deno throwing an exception when failing to connect to an unreachable node through a TCP/IP multiaddr. ([#246](https://github.com/smol-dot/smoldot/pull/246))

## 0.7.13 - 2023-03-03

### Added

- Add support for the `ext_hashing_keccak_512_version_1` host function. ([#231](https://github.com/smol-dot/smoldot/pull/231))

### Changed

- When a full node refuses an outbound transactions or GrandPa substream even though a block announces substream has been established, smoldot now tries to reopen the failed substream. This bypasses a Substrate issue. ([#240](https://github.com/smol-dot/smoldot/pull/240))
- Runtime functions called through the JSON-RPC function `state_call` are now allowed to modify the storage of the chain. These storage modifications are silently discarded. Previously, a JSON-RPC error was returned. ([#259](https://github.com/smol-dot/smoldot/pull/259))

### Fixed

- Fix panic when connecting to a chain that hasn't finalized any block yet. ([#258](https://github.com/smol-dot/smoldot/pull/258))
- Fix the signatures of the `ext_default_child_storage_read_version_1` and `ext_default_child_storage_root_version_2` host functions. This would lead to a warning about these function being unresolved. ([#244](https://github.com/smol-dot/smoldot/pull/244))
- Fix panic when the input data of a Wasm function call is larger than a Wasm page. ([#218](https://github.com/smol-dot/smoldot/pull/218))
- Subscriptions to the `chain_subscribeAllHeads` JSON-RPC function now generate notifications named `chain_allHead`, like in Substrate. They were erroneously named `chain_newHead`. ([#227](https://github.com/smol-dot/smoldot/pull/227))

## 0.7.12 - 2023-02-22

### Changed

- The Wasm virtual machine no longer tries to grab a table symbol named `__indirect_function_table`. This removes support for an old Substrate feature that no longer exists. ([#181](https://github.com/smol-dot/smoldot/pull/181))
- The signature of host functions called by the Wasm runtime is now checked when the Wasm code is compiled rather than when the functions are called. ([#183](https://github.com/smol-dot/smoldot/pull/183))
- When a Wasm function is being called, the parameters of the function are now allocated using the same allocator as used during the execution (`ext_allocator_malloc_version_1` and `ext_allocator_free_version_1`) rather than being written at a specific location in memory. This is consistent with what Substrate is doing, and makes it legal for a Wasm runtime to call `ext_allocator_free_version_1` on the input data if desired. ([#188](https://github.com/smol-dot/smoldot/pull/188))

### Fixed

- The memory of the Wasm virtual machine is now properly zeroed between runs. This should fix a rare `MemoryAccessOutOfBounds` error occasionally appearing. ([#211](https://github.com/smol-dot/smoldot/pull/211))
- Fix the Wasm virtual machine not working properly if it exports its memory rather than import it. ([#207](https://github.com/smol-dot/smoldot/pull/207))

## 0.7.11 - 2023-02-13

### Changed

- Update the network protocol names used on the wire to use the `forkId` field used in the chain specification (if present) and no longer the `protocolId` (which is deprecated). Blockchains based off of Substrate versions later than October 2022 fully support either version. ([#155](https://github.com/smol-dot/smoldot/pull/155))

### Fixed

- Fix `state_getKeys` and `state_getKeysPaged` missing entries under certain conditions. ([#178](https://github.com/smol-dot/smoldot/pull/178))
- The alternative spellings `relayChain` and `paraId` for the `relay_chain` and `para_id` fields in chain specifications are now properly accepted as intended. ([#160](https://github.com/smol-dot/smoldot/pull/160))

## 0.7.10 - 2023-02-10

### Fixed

- Fix randomness not being implemented properly, leading to the same random numbers always being generated. This issue lead to all instances of smoldot (even on different machines) always using the same networking key, which would lead to connectivity issues when multiple instances of smoldot connect to the same full node. Note that because perfect forward secrecy is used (and the randomness on the full node side was still functionning properly), it is not possible to retroactively decipher networking communications. Additionally, the fact that the same random numbers are always generated made smoldot vulnerable to HashDoS attacks. ([#142](https://github.com/smol-dot/smoldot/pull/142))
- JSON-RPC requests without a `params` field are no longer invalid. ([#13](https://github.com/smol-dot/smoldot/pull/13))
- Fix Merkle proofs whose trie root node has a size inferior to 32 bytes being considered as invalid. ([#3046](https://github.com/paritytech/smoldot/pull/3046))

## 0.7.9 - 2022-11-28

### Fixed

- Fix wrong block being reported in the logs when printing the status of the Grandpa warp syncing, giving the impression that the warp syncing wasn't advancing. ([#3044](https://github.com/paritytech/smoldot/pull/3044))
- Fix panic introduced in v0.7.8 when verifying a Merkle proof of a trie related to a chain whose `state_version` is equal to `1`. ([#3043](https://github.com/paritytech/smoldot/pull/3043))

## 0.7.8 - 2022-11-23

### Changed

- In earlier versions of smoldot, `setTimeout(callback, 0)` was frequently used in order split execution of CPU-intensive tasks in multiple smaller ones while still giving back control to the execution environment (such as NodeJS or the browser). Unfortunately, when a web page is in the background, browsers set a minimum delay of one second for `setTimeout`. For this reason, the usage of ̀`setTimeout` has now been reduced to the strict minimum, except when the environment is browser and `document.visibilityState` is equal to `visible`. ([#2999](https://github.com/paritytech/smoldot/pull/2999))
- Optimize the Merkle proof verification. The complexity has been reduced from `O(n^2)` to `O(n * log n)`. ([#3013](https://github.com/paritytech/smoldot/pull/3013))

### Fixed

- Fix `ProtobufDecode` errors appearing while the Grandpa warp syncing is still in progress. ([#3018](https://github.com/paritytech/smoldot/pull/3018))

## 0.7.7 - 2022-11-11

### Added

- Add support for version 2 of the `TransactionPaymentApi` runtime API. This fixes the `payment_queryInfo` JSON-RPC call with newer runtime versions. ([#2995](https://github.com/paritytech/smoldot/pull/2995))

### Changed

- The `enableExperimentalWebRTC` field has been removed from `ClientConfig`, and replaced with a `forbidWebRtc` option. WebRTC is now considered stable enough to be enabled by default. ([#2977](https://github.com/paritytech/smoldot/pull/2977))
- The version of the runtime API is now verified to match the excepted value when the `payment_queryInfo`, `state_getMetadata`, and `system_accountNextIndex` JSON-RPC functions are called. This means that without an update to the smoldot source code these JSON-RPC functions will stop working if the runtime API is out of range. However, this eliminates the likelihood that smoldot returns accidentally parses a value in a different way than intended and an incorrect result. ([#2995](https://github.com/paritytech/smoldot/pull/2995))
- Reduced the number of networking round-trips after a connection has been opened by assuming that the remote supports the desired networking protocols instead of waiting for its confirmation. ([#2984](https://github.com/paritytech/smoldot/pull/2984))

## 0.7.6 - 2022-11-04

### Fixed

- On NodeJS, the usage of `hrtime` has been replaced with `performance.now()`. While this doesn't change anything for NodeJS users, Deno users that were importing smoldot through the <https://esm.sh> website will no longer get an error due to Deno's compatibility layer not supporting `hrtime`. As a reminder, smoldot is also published on the Deno/x registry and using <https://esm.sh> is unnecessary. ([#2964](https://github.com/paritytech/smoldot/pull/2964))
- Fix the `ext_crypto_ecdsa_verify_version_1` and `ext_crypto_ecdsa_verify_prehashed_version_1` host functions mixing their parameters and thus always failing. ([#2955](https://github.com/paritytech/smoldot/pull/2955))
- Fix an occasional panic in `runtime_service.rs` when adding a parachain. ([#2965](https://github.com/paritytech/smoldot/pull/2965))

## 0.7.5 - 2022-10-31

### Fixed

- Fix the `state_getKeysPaged` JSON-RPC function returning incorrect results in some situations. ([#2947](https://github.com/paritytech/smoldot/pull/2947))
- When opening a WebRTC connection, the ufrag and password of SDP requests are now properly set according to the WebRTC libp2p specification. ([#2924](https://github.com/paritytech/smoldot/pull/2924))

## 0.7.4 - 2022-10-27

### Changed

- The `payment_queryInfo` JSON-RPC function now works with runtimes that have defined the type of `Balance` to be less than 16 bytes. ([#2914](https://github.com/paritytech/smoldot/pull/2914))
- The parameter of `chainHead_unstable_finalizedDatabase` has been renamed from `max_size_bytes` to `maxSizeBytes`. ([#2923](https://github.com/paritytech/smoldot/pull/2923))
- The database now contains the hash of the genesis block header. This hash is verified when the database is loaded, and the database is ignored if there is a mismatch. This prevents accidents where the wrong database is provided, which would lead to the chain not working and would be hard to debug. ([#2928](https://github.com/paritytech/smoldot/pull/2928))

### Fixed

- Fix panic on Deno when a WebSocket connection abruptly closes. ([#2939](https://github.com/paritytech/smoldot/pull/2939))
- Fix errors showing in the browser's console about WebSockets being already in the CLOSING or CLOSED state. ([#2925](https://github.com/paritytech/smoldot/pull/2925))
- No longer panic when a WebRTC connection fails to open due to the browser calling callbacks in an unexpected order. ([#2936](https://github.com/paritytech/smoldot/pull/2936))

## 0.7.3 - 2022-10-19

### Changed

- The WebRTC protocol implementation is now up to date with the specification. While the specification hasn't been finalized yet and could still evolve, the current version is believed to be likely to be final. ([#2896](https://github.com/paritytech/smoldot/pull/2896))

### Fixed

- Fix timeout not being checked when opening a notifications substream. ([#2323](https://github.com/paritytech/smoldot/pull/2323))
- Fix inbound notifications substreams close requests being ignored. ([#2323](https://github.com/paritytech/smoldot/pull/2323))
- Fix closed inbound notifications substreams still being considered as open when closed gracefully by the remote. ([#2323](https://github.com/paritytech/smoldot/pull/2323))

## 0.7.2 - 2022-10-12

### Changed

- The warp syncing algorithm no longer downloads the runtime code and the runtime call proofs at the same time. Instead, it now first downloads the runtime, then checks the list of available functions, then downloads runtime call proofs. While this slightly degrades the warp syncing time by adding a round-trip time, it is more correct to first analyze the runtime instead of blindly assuming that it supports a certain set of functions. ([#2845](https://github.com/paritytech/smoldot/pull/2845))

### Fixed

- Fix smoldot trying to send requests to peers whose connection is shutting down, leading to a panic. ([#2847](https://github.com/paritytech/smoldot/pull/2847))
- Fix the responses to libp2p identify requests being wrongly empty. ([#2840](https://github.com/paritytech/smoldot/pull/2840))
- Fix some Merkle proofs and SCALE-encoded structures being accepted as correct when they are actually invalid. This is a very minor fix that can presumably not be used as an attack vector. ([#2819](https://github.com/paritytech/smoldot/pull/2819))

## 0.7.1 - 2022-10-04

### Fixed

- Syncing no longer stalls if the gap between the finalized and latest block is more than 100 blocks. ([#2801](https://github.com/paritytech/smoldot/pull/2801))
- No longer silently discard justifications when receive a block from the network that was already known locally. ([#2800](https://github.com/paritytech/smoldot/pull/2800))
- CPU-heavy operations such as verifying finality proofs or compiling the runtime will now better respect the CPU rate limit. ([#2803](https://github.com/paritytech/smoldot/pull/2803))
- Fix the `finalizedBlockHashes` and `prunedBlockHashes` fields having wrong names in `chainHead_unstable_followEvent` events. ([#2812](https://github.com/paritytech/smoldot/pull/2812))
- Remove "type" parameter from `chainHead_unstable_storage` JSON-RPC method, in accordance with the update in the JSON-RPC specification. ([#2818](https://github.com/paritytech/smoldot/pull/2818))
- The `chainHead_unstable_storage` JSON-RPC method now returns an `error` notification if the block's header couldn't be decoded instead of a `disjoint` notification. ([#2818](https://github.com/paritytech/smoldot/pull/2818))

## 0.7.0 - 2022-09-28

### Removed

- Removed `Chain.databaseContent` function. Use the `chainHead_unstable_finalizedDatabase` JSON-RPC function to obtain the database content instead. ([#2791](https://github.com/paritytech/smoldot/pull/2791))

### Changed

- `Chain.sendJsonRpc` now throws a `MalformedJsonRpcError` exception if the JSON-RPC request is too large or malformed, or a `QueueFullError` if the queue of JSON-RPC requests of the chain is full. ([#2778](https://github.com/paritytech/smoldot/pull/2778))
- Removed `AddChainOptions.jsonRpcCallback`. Use the new `Chain.nextJsonRpcResponse` asynchronous function to pull JSON-RPC responses instead of registering a callback. A `AddChainOptions.disableJsonRpc` flag is now supported in order to bring the same effects as not passing any `jsonRpcCallback`. ([#2778](https://github.com/paritytech/smoldot/pull/2778))
- Removed the `version` field of the struct returned by the `rpc_methods` function. ([#2756](https://github.com/paritytech/smoldot/pull/2756))

### Fixed

- Fix several panics related to cancelling the opening of incoming substreams. ([#2785](https://github.com/paritytech/smoldot/pull/2785))
- Fix old runtimes not being cleaned up properly and runtimes being downloaded multiple times after an on-chain runtime upgrade. ([#2781](https://github.com/paritytech/smoldot/pull/2781))

## 0.6.34 - 2022-09-20

### Added

- Add experimental support for WebRTC according to the in-progress specification for libp2p-webrtc. For now this feature must explicitly be enabled by passing `enableExperimentalWebRTC: true` as part of the ̀`ClientConfig`. The multiaddress format for WebRTC is `/ip4/.../udp/.../webrtc/certhash/...` (or `/ip6/...`), where the payload behind `/certhash` is a multibase-encoded multihash-encoded SHA256 of the DTLS certificate used by the remote. ([#2579](https://github.com/paritytech/smoldot/pull/2579))
- Add support for the `chainHead_unstable_finalizedDatabase` JSON-RPC method. This JSON-RPC method aims to be a replacement for the `databaseContent` method of the `Chain` and is expected to remain a permanently unstable smoldot-specific function. ([#2749](https://github.com/paritytech/smoldot/pull/2749))

### Changed

- No longer try to connect to a peer for 20 seconds after failing to connect to it. This prevents loops where we keep trying to connect to the same address(es) over and over again. ([#2747](https://github.com/paritytech/smoldot/pull/2747))

### Fixed

- Fix potential infinite loop in networking connection task. ([#2751](https://github.com/paritytech/smoldot/pull/2751))
- Fix panic when trying to perform a runtime call on an old block while having no networking connection. ([#2764](https://github.com/paritytech/smoldot/pull/2764))

## 0.6.33 - 2022-09-13

### Added

- Add support for the `system_nodeRoles` JSON-RPC method. ([#2725](https://github.com/paritytech/smoldot/pull/2725))

### Changed

- A limit to the number of substreams a remote can maintain open over a connection is now enforced. ([#2724](https://github.com/paritytech/smoldot/pull/2724))

### Fixed

- No longer panic when calling `state_getRuntimeVersion` is unable to download the runtime code of an old block from the network. ([#2736](https://github.com/paritytech/smoldot/pull/2736))

## 0.6.32 - 2022-09-07

### Fixed

- Fix occasional panic when connecting to a parachain with forks and/or missed slots. ([#2703](https://github.com/paritytech/smoldot/pull/2703))
- Fix parachain initialization unnecessarily waiting for its corresponding relay chain initialization to be finished. ([#2705](https://github.com/paritytech/smoldot/pull/2705))
- Fix panic when broadcasting a transaction to a peer while its connection is shutting down. ([#2717](https://github.com/paritytech/smoldot/pull/2717))
- Fix crash when receiving a Yamux GoAway frame. ([#2708](https://github.com/paritytech/smoldot/pull/2708))

## 0.6.31 - 2022-08-30

### Changed

- In case of protocol error, or if a peer refuses a block announces substream, no new substream with the same peer will be attempted for 20 seconds. This avoids loops where the same peer is tried over and over again. ([#2633](https://github.com/paritytech/smoldot/pull/2633))

### Fixed

- Fix inability to decode addresses with prefixes longer than 1 byte when calling `system_accountNextIndex`. ([#2686](https://github.com/paritytech/smoldot/pull/2686))

## 0.6.30 - 2022-08-12

### Fixed

- Fix panic that occured when connecting to a peer, then discovering it through the background discovery process, then disconnecting from it. ([#2616](https://github.com/paritytech/smoldot/pull/2616))
- Fix circular dependency between JavaScript modules. ([#2614](https://github.com/paritytech/smoldot/pull/2614))
- Fix panic when a handshake timeout or protocol error happens on a connection at the same time as the local node tries to shut it down. ([#2620](https://github.com/paritytech/smoldot/pull/2620))
- Fix panic when a runtime call is made at the same time as a warp sync succeeds or that the limit to the number of blocks in memory is exceeded. ([#2621](https://github.com/paritytech/smoldot/pull/2621))

## 0.6.29 - 2022-08-09

### Fixed

- Fix sometimes erroneously reporting a very old `parent_hash` (usually the genesis block hash) in `chainHead_unstable_follow` when following a parachain. ([#2602](https://github.com/paritytech/smoldot/pull/2602))
- After smoldot has downloaded the runtime of an old parachain block, it would sometimes erroneously consider that this runtime hasn't changed since then. This would lead to issues such as `state_getRuntimeVersion` and `state_subscribeRuntimeVersion` returning information about an old runtime, or `state_getMetadata` or `state_call` using an old runtime. ([#2602](https://github.com/paritytech/smoldot/pull/2602))
- Fix WebSocket errors leading to the program stopping while running in NodeJS. ([#2604](https://github.com/paritytech/smoldot/pull/2604))

## 0.6.28 - 2022-08-08

### Changed

- The GRANDPA warp sync algorithm now downloads Merkle proofs of all the necessary storage items at once, rather than one by one sequentially. This removes approximately 11 networking round-trips and thus significantly reduces the time the warp syncing takes. ([#2578](https://github.com/paritytech/smoldot/pull/2578))
- The GRANDPA warp sync algorithm now works on AURA-based chains. It previously only worked for chains that are using BABE. Note that GRANDPA warp sync is irrelevant for parachains. ([#2581](https://github.com/paritytech/smoldot/pull/2581))
- The GRANDPA warp sync implementation has been considerably refactored. It is possible that unintended changes in behaviour have accidentally been introduced. ([#2578](https://github.com/paritytech/smoldot/pull/2578))
- A warning is now printed if the `badBlocks` field in a chain specification is not empty. Bad blocks are not supported by the smoldot light client. ([#2585](https://github.com/paritytech/smoldot/pull/2585))

### Fixed

- Fix WebSockets not working in the CommonJS bindings for NodeJS due to a problematic import. ([#2589](https://github.com/paritytech/smoldot/pull/2589)).

## 0.6.27 - 2022-07-29

### Changed

- The JavaScript code now targets ES6. This should ensure compatibility on a wider range of platforms. ([#2565](https://github.com/paritytech/smoldot/pull/2565))

## 0.6.26 - 2022-07-20

### Added

- Add support for Deno. Smoldot is now available on the deno.land/x package registry. This doesn't modify anything to the behaviour of the smoldot NPM package. ([#2522](https://github.com/paritytech/smoldot/pull/2522))

### Fixed

- Exceptions thrown in the JSON-RPC callback no longer crash smoldot. ([#2527](https://github.com/paritytech/smoldot/pull/2527))

## 0.6.25 - 2022-07-18

### Added

- Add an optional `blockNumberBytes` field to chain specifications indicating the number of bytes used to encode the block number of the chain. If the field is missing, the value defaults to 4. Prior to this change, the value was always hardcoded to 4. This field is at the moment specific to smoldot, and Substrate will fail to parse chain specifications containing it. ([#2512](https://github.com/paritytech/smoldot/pull/2512))

### Changed

- Refactored the `package.json` file. The `browser` field has been removed. The library now exports by default code reliant on web platform APIs. An `exports` -> `node` field has been added (supported since NodeJS v13.2.0 and NodeJS v12.16.0) in order to export code reliant on NodeJS APIs when NodeJS is importing the library. ([#2519](https://github.com/paritytech/smoldot/pull/2519))

## 0.6.24 - 2022-07-14

### Added

- Add support for CommonJS projects. ([#2487](https://github.com/paritytech/smoldot/pull/2487))

### Changed

- No WebWorker/worker thread is spawned anymore by the JavaScript code. The WebAssembly virtual machine that runs smoldot is now directly instantiated by the `start` function. This should fix compatibility issues with various JavaScript bundlers. ([#2498](https://github.com/paritytech/smoldot/pull/2498))

## 0.6.23 - 2022-07-11

### Fixed

- Fix `state_getKeys` and `state_getKeysPaged` almost always erroneously returning an empty result. ([#2491](https://github.com/paritytech/smoldot/pull/2491))

## 0.6.22 - 2022-07-11

### Changed

- Block headers with an unknown consensus engine now parse successfully. This adds support for parachains using consensus engines that smoldot doesn't recognize. As smoldot cannot verify the validity of their blocks, standalone/relay chains using an unrecognized consensus engine remain unsupported. ([#2481](https://github.com/paritytech/smoldot/pull/2481))
- Standalone/relay chains that use neither Aura nor Babe are no longer supported as they are vulnerable to DoS attacks. Parachains that don't use Aura/Babe continue to work. ([#2481](https://github.com/paritytech/smoldot/pull/2481))
- No warning is generated anymore if the discovery process doesn't work due to having 0 peers, or failed due to a benign networking issue. ([#2476](https://github.com/paritytech/smoldot/pull/2476))

### Fixed

- Changes in the current best block of a parachain are now taken into account if the new best block had already been reported in the past. ([#2457](https://github.com/paritytech/smoldot/pull/2457))
- Fix active `chain_subscribeAllHeads` subscriptions silently freezing when the number of non-finalized blocks gets above a certain threshold, which typically happens if Internet connectivity is lost for a long time. ([#2465](https://github.com/paritytech/smoldot/pull/2465))

## 0.6.21 - 2022-06-30

### Added

- Block headers with a digest item of type `Other` no longer fail to parse. ([#2425](https://github.com/paritytech/smoldot/pull/2425))
- Add support for the `state_getKeys` JSON-RPC method. ([#2438](https://github.com/paritytech/smoldot/pull/2438))

### Fixed

- The `chain_subscribeAllHeads`, `chain_subscribeNewHeads`, and `chain_subscribeFinalizedHeads` JSON-RPC functions no longer panic if connected to a chain whose headers are in a format that can't be decoded. Instead, no notification is sent and a warning is printed. ([#2442](https://github.com/paritytech/smoldot/pull/2442))

### Changed

- The format of the database returned by `Client.databaseContent` has been changed to include the list of nodes that are known to be present on the peer-to-peer network. When the database is restored, these nodes are immediately discovered. This change aims at reducing the importance of bootnodes. This change is a breaking change, meaning that providing a database that has been obtained from a previous version of smoldot will have no effect. ([#2439](https://github.com/paritytech/smoldot/pull/2439))

## 0.6.20 - 2022-06-23

### Changed

- `new Worker` is now called with the `{ type: "module" }` option. Despite not being supported by NodeJS or Firefox, indicating this option is technically more correct and is necessary in order for smoldot to run with Deno. ([#2426](https://github.com/paritytech/smoldot/pull/2426))
- When a database and a chain specification checkpoint are both provided to `addChain`, the block in the database is used only if it has a higher block number than the block in the chain specification checkpoint. This makes it possible to bypass issues where smoldot is incapable of syncing over a certain block by updating the chain specification, without having to manually clear existing databases. ([#2401](https://github.com/paritytech/smoldot/pull/2401))

### Fixed

- Fix errors about verifying justifications. Justifications and Grandpa commits that can't be verified yet are now properly stored in memory in order to be verified later, instead of producing errors. ([#2400](https://github.com/paritytech/smoldot/pull/2400))
- Fix issue where unverified justifications would overwrite one another, meaning that an invalid justification could potentially prevent a valid justification from being taken into account. ([#2400](https://github.com/paritytech/smoldot/pull/2400))

## 0.6.19 - 2022-06-14

### Fixed

- Fix panic introduced in v0.6.18 in case of a fork in the chain related to tracking the number of blocks kept alive in the node's memory. ([#2386](https://github.com/paritytech/smoldot/pull/2386))

## 0.6.18 - 2022-06-14

### Added

- Add support for the `state_call` JSON-RPC function. ([#2374](https://github.com/paritytech/smoldot/pull/2374))
- The `relay_chain` and `para_id` fields in chain specifications can now alternatively be named respectively `relayChain` and `paraId`. This increases consistency with the other fields of chain specifications, which are all camelCase. ([#2366](https://github.com/paritytech/smoldot/pull/2366))

### Fixed

- Fix another panic in case of a carefully-crafted LEB128 length. ([#2337](https://github.com/paritytech/smoldot/pull/2337))
- Fix a panic when decoding a block header containing a large number of Aura authorities. ([#2338](https://github.com/paritytech/smoldot/pull/2338))
- Fix multiple panics when decoding network messages in case where these messages were truncated. ([#2340](https://github.com/paritytech/smoldot/pull/2340), [#2355](https://github.com/paritytech/smoldot/pull/2355))
- Fix panic when the Kademlia random discovery process initiates a request on a connection that has just started shutting down. ([#2369](https://github.com/paritytech/smoldot/pull/2369))
- Fix subscriptions to `chainHead_unstable_follow` being immediately shut down if the gap between the finalized block and the best block is above a certain threshold. This could lead to loops where the JSON-RPC client tries to re-open a subscription, only for it to be immediately shut down again.

## 0.6.17 - 2022-05-31

### Changed

- The networking code has been considerably refactored. Due to the large size of the change it is possible that unintended changes in behaviour have been introduced. ([#2264](https://github.com/paritytech/smoldot/pull/2264))

### Fixed

- Fix a panic in case of a Noise message with an invalid length. ([#2321](https://github.com/paritytech/smoldot/pull/2321))
- Fix a panic in case of a carefully-crafted LEB128 length. ([#2326](https://github.com/paritytech/smoldot/pull/2326))

## 0.6.16 - 2022-05-16

### Added

- Added support for version 1 of the trie. Previously, it wasn't possible to connect to chains that were using version 1. ([#2277](https://github.com/paritytech/smoldot/pull/2277))

### Changed

- The runtime of the genesis block is now only compiled once when a chain is added, decreasing the time this operation takes. ([#2270](https://github.com/paritytech/smoldot/pull/2270))
- Block announces are now propagated to other peers that are also light clients. Light clients should try to connect to as few full nodes as possible (to save resources), but doing so can leave them vulnerable to eclipse attacks. By having light clients connect to other light clients and making them gossip block announces to each other, we increase the likelihood that they detect situations where a given validator generates two blocks during the same slot and is trying to show one of the block only to some peers and the other block to the rest. ([#2226](https://github.com/paritytech/smoldot/pull/2226))

## 0.6.15 - 2022-04-07

### Fixed

- Backport change to checkpoints format (generated by the `sync_state_genSyncSpec` JSON-RPC function of Substrate nodes). Smoldot maintains compatibility with checkpoints generated earlier. ([#2219](https://github.com/paritytech/smoldot/pull/2219))

## 0.6.14 - 2022-04-07

### Fixed

- No longer panic if passed a chain specification containing an invalid bootnode address. Because the specification of the format of a multiaddress is flexible, invalid bootnode addresses do not trigger a hard error but instead are ignored and a warning is printed. ([#2207](https://github.com/paritytech/smoldot/pull/2207))
- Make sure that the tasks of the nodes that have a lot of CPU-heavy operations to perform periodically yield to other tasks, ensuring that the less busy tasks still make progress. This fixes a variety of issues such as chains taking a long time to initialize, or simple JSON-RPC requests taking a long time to be answered. ([#2213](https://github.com/paritytech/smoldot/pull/2213))
- Fix several potential infinite loops when finality lags behind too much ([#2215](https://github.com/paritytech/smoldot/pull/2215)).

## 0.6.13 - 2022-04-05

### Fixed

- Properly fix the regression that version 0.6.12 was supposed to fix. ([#2210](https://github.com/paritytech/smoldot/pull/2210))

## 0.6.12 - 2022-04-04

### Fixed

- Fix regression introduced in version 0.6.11 causing some JSON-RPC functions to never produce a result if they were sent before the runtime of the chain has been downloaded. ([#2201](https://github.com/paritytech/smoldot/pull/2201))

## 0.6.11 - 2022-03-31

### Fixed

- Fix the `ClientOptions.cpuRateLimit` feature being misimplemented and treating any value other than 1.0 as extremely low. ([#2189](https://github.com/paritytech/smoldot/pull/2189))
- Fixed a `TimeoutOverflowWarning` caused by calling `setTimeout` with a value that is too large. ([#2188](https://github.com/paritytech/smoldot/pull/2188))

## 0.6.10 - 2022-03-29

### Fixed

- Fix parachain blocks being reported multiple times in case they have been finalized in-between ([#2182](https://github.com/paritytech/smoldot/pull/2182)).

## 0.6.9 - 2022-03-25

### Fixed

- Properly display error messages when smoldot crashes when in a browser, instead of showing `[object ErrorEvent]`. ([#2171](https://github.com/paritytech/smoldot/pull/2171))

## 0.6.8 - 2022-03-23

### Fixed

- Fix regression introduced in version 0.6.5 where we erroneously removed entries in the mapping of which peer knows which blocks, leading to failures to request data. ([#2168](https://github.com/paritytech/smoldot/pull/2168))

## 0.6.7 - 2022-03-22

### Changed

- Add more details to the debug and trace logs that happen in case of errors such as networking errors or block verification failures ([#2161](https://github.com/paritytech/smoldot/pull/2161)).

### Fixed

- Increase the threshold after which smoldot considers that a protocol name sent through multistream-select is an attempt at a DoS attack, to accomodate for the change in the GrandPa protocol name in Substrate. ([#2162](https://github.com/paritytech/smoldot/pull/2162))

## 0.6.6 - 2022-03-18

### Added

- Add `ClientOptions.cpuRateLimit`, which lets the user put an upper bound on the amount of CPU that the client uses on average ([#2151](https://github.com/paritytech/smoldot/pull/2151)).
- Add support for parsing the "fron" (Frontier) consensus log items in headers. The content of these log items is ignored by the client. ([#2150](https://github.com/paritytech/smoldot/pull/2150))

## 0.6.5 - 2022-03-17

### Changed

- Chain specifications with a `codeSubstitutes` field containing a block hash are no longer supported ([#2127](https://github.com/paritytech/smoldot/pull/2127)).
- Prune list of unverified blocks if it grows too much in order to resist spam attacks ([#2114](https://github.com/paritytech/smoldot/pull/2114)).
- Log block's parent hash in case of block announce ([#2105](https://github.com/paritytech/smoldot/pull/2105)).
- Only call `console.error` once in case of a Rust panic ([#2093](https://github.com/paritytech/smoldot/pull/2093)).

### Fixed

- Fix parachain blocks being reported multiple times in case of a relay chain fork ([#2106](https://github.com/paritytech/smoldot/pull/2106)).
- Implement the `ext_crypto_ecdsa_sign_version_1` host function ([#2120](https://github.com/paritytech/smoldot/pull/2120)).
- Implement the `ext_crypto_ecdsa_verify_version_1` host function ([#2120](https://github.com/paritytech/smoldot/pull/2120)).
- Implement the `ext_crypto_ecdsa_sign_prehashed_version_1` host function ([#2120](https://github.com/paritytech/smoldot/pull/2120)).
- Implement the `ext_crypto_ecdsa_verify_prehashed_version_1` host function ([#2120](https://github.com/paritytech/smoldot/pull/2120)).
- Properly mark all descendants as bad when a block is determined to be bad ([#2121](https://github.com/paritytech/smoldot/pull/2121)).<|MERGE_RESOLUTION|>--- conflicted
+++ resolved
@@ -2,13 +2,11 @@
 
 ## Unreleased
 
-<<<<<<< HEAD
 ## 2.0.12 - 2023-11-27
-=======
+
 ### Fixed
 
 - Fix panic in network service when all chains are removed. ([#1422](https://github.com/smol-dot/smoldot/pull/1422))
->>>>>>> 33d96b9f
 
 ## 2.0.11 - 2023-11-27
 
