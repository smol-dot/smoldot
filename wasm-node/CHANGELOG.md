--- conflicted
+++ resolved
@@ -2,14 +2,10 @@
 
 ## Unreleased
 
-<<<<<<< HEAD
-=======
-### Fixed
-
-- The `rpc_methods` JSON-RPC function now properly returns an array of strings. ([#1647](https://github.com/smol-dot/smoldot/pull/1647))
+### Fixed
+
 - The warp syncing process no longer repeats itself every 32 blocks, which was causing unnecessary bandwidth and CPU usage. ([#1656](https://github.com/smol-dot/smoldot/pull/1656))
 
->>>>>>> c0f75b8c
 ## 2.0.20 - 2024-01-30
 
 ### Fixed
