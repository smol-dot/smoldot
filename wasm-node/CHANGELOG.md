# Changelog

## Unreleased

### Changed

<<<<<<< HEAD
- Addresses that are not supported by the host platform are now ignored during the discovery process. For example, TCP/IP connections are ignored while in a browser. This avoids populating the address book with peers that we know we can't connect to anyway. ([#1359](https://github.com/smol-dot/smoldot/pull/1359))
- Smoldot will no longer try to connect to the same address over and over again. ([#1358](https://github.com/smol-dot/smoldot/pull/1358))
=======
- Addresses that are not supported by the host platform are now ignored during the discovery process. For example, TCP/IP connections are ignored while in a browser. This avoids populating the address book with peers that we know we can't connect to anyway. ([#1359](https://github.com/smol-dot/smoldot/pull/1359), [#1360](https://github.com/smol-dot/smoldot/pull/1360))
>>>>>>> 9a540a5e

## 2.0.10 - 2023-11-17

### Fixed

- Fix several WebRTC-related panics and bugs. ([#1348](https://github.com/smol-dot/smoldot/pull/1348), [#1350](https://github.com/smol-dot/smoldot/pull/1350), [#1354](https://github.com/smol-dot/smoldot/pull/1354))

## 2.0.9 - 2023-11-16

### Changed

- Smoldot will now only try opening a maximum of five connections simultaneously, then one per second. This avoids possible situations where a server is being accidentally hammered by smoldot, and avoids potentially making traffic suspicious to some ISPs. ([#1340](https://github.com/smol-dot/smoldot/pull/1340))

### Fixed

- Fix panic when verifying Babe signatures when the invalid SR25519 public key is invalid. ([#1344](https://github.com/smol-dot/smoldot/pull/1344))

## 2.0.8 - 2023-11-15

### Changed

- The `hash` parameter of `chainHead_unstable_unpin` has been renamed to `hashOrHashes`, in accordance with the latest changes in the JSON-RPC API specification. ([#1329](https://github.com/smol-dot/smoldot/pull/1329))

### Fixed

- Fix panic when requesting a block with a specific hash from the peer-to-peer network and none of the peers has the block. ([#1303](https://github.com/smol-dot/smoldot/pull/1303))
- Fix panic when discovery has been running for some time and decides to purge from the address book a peer we are still connected to. ([#1332](https://github.com/smol-dot/smoldot/pull/1332))

## 2.0.7 - 2023-11-02

### Changed

- Smoldot will now generate an individual network key every time it initiates a connection. This prevents the full nodes it connects to from being able to maintain a mapping of network key <-> IP address and thus being able to track where the machine running a light client moves around the world. It also makes it harder for colluding full nodes from coordinating an eclipse attack against a specific light client user. Note that this is not completely fool-proof, as it assumes that connections are shut down and reopened during the IP address change, which is generally only the case if connectivity is lost or if the machine is put to sleep. It is unfortunately not technically possible for smoldot to reliably detect IP address changes. ([#1255](https://github.com/smol-dot/smoldot/pull/1255))
- As a consequence of the previous change, the `system_localPeerId` JSON-RPC function is no longer supported. ([#1255](https://github.com/smol-dot/smoldot/pull/1255))
- The `chain_getBlock` JSON-RPC function now always returns an empty list of justifications, because there is no (reasonable) way for smoldot to verify whether the justifications sent by full nodes are valid. ([#1238](https://github.com/smol-dot/smoldot/pull/1238))

## 2.0.6 - 2023-10-13

### Fixed

- Fix iterating over storage keys through Merkle proofs considering incomplete proofs as invalid even when said proofs are intentionally invalid. ([#1221](https://github.com/smol-dot/smoldot/pull/1221))

## 2.0.5 - 2023-10-12

### Fixed

- Fix storage items requested through JSON-RPC functions not being sent to the JSON-RPC client when the full node doesn't send it back in the Merkle proof. ([#1216](https://github.com/smol-dot/smoldot/pull/1216))

## 2.0.4 - 2023-10-11

### Changed

- When asking for Merkle proofs from full nodes, smoldot will now automatically and dynamically split big requests into multiple smaller requests. This should avoid timeout errors in case of big requests. ([#1209](https://github.com/smol-dot/smoldot/pull/1209))

## 2.0.3 - 2023-09-28

### Fixed

- Fix JavaScript error being thrown when `Client.terminate` is called while the client is not idle. ([#1197](https://github.com/smol-dot/smoldot/pull/1197))

## 2.0.2 - 2023-09-25

### Changed

- During the warp syncing process, smoldot will now download the runtime and call proofs from any peer whose finalized block is superior or equal to the target block, rather than always the peer that was used to download the warp sync fragments. ([#1060](https://github.com/smol-dot/smoldot/pull/1060))
- During the warp syncing process, smoldot will now download warp sync fragments in parallel of verifying previously-downloaded fragments. This is expected to speed up the warp syncing process. ([#1060](https://github.com/smol-dot/smoldot/pull/1060))
- When a warp sync response contains an invalid warp sync fragment, the earlier valid fragments are now still used to make the warp syncing progress instead of being thrown away. ([#1060](https://github.com/smol-dot/smoldot/pull/1060))
- During the warp sync process, the runtime call Merkle proofs are now downloaded in parallel of the runtime. This should save several networking round trips. Because the list of runtime calls to perform depend on the runtime version, starting to download the Merkle proofs before the runtime has been fully obtained is built upon the assumption that the runtime is at the latest version. ([#1060](https://github.com/smol-dot/smoldot/pull/1060))
- The `index` field of `bestChainBlockIncluded` events of `transaction_unstable_submitAndWatch` subscriptions is now a number rather than a string, in accordance with the latest changes in the JSON-RPC API specification. ([#1097](https://github.com/smol-dot/smoldot/pull/1097))

### Fixed

- Justifications are no longer downloaded for blocks that can't be finalized because an earlier block needs to be finalized first. ([#1127](https://github.com/smol-dot/smoldot/pull/1127))
- Fix warp sync process stagnating if a source sends a header whose height is inferior or equal to the currently warp synced block. ([#1060](https://github.com/smol-dot/smoldot/pull/1060))

## 2.0.1 - 2023-09-08

### Fixed

- Fix panic in Yamux state machine when a remote closes a substream with an active timeout. ([#1122](https://github.com/smol-dot/smoldot/pull/1122))

## 2.0.0 - 2023-09-07

### Remove

- Removed `MalformedJsonRpcError`. Malformed JSON-RPC requests now later generate an error JSON-RPC response where the `id` field is equal to `null`, in accordance with the JSON-RPC 2.0 specification. ([#1116](https://github.com/smol-dot/smoldot/pull/1116))

### Changed

- Transactions submitted through the JSON-RPC server before the warp syncing process is finished will now immediately be dropped. ([#1110](https://github.com/smol-dot/smoldot/pull/1110))
- JSON-RPC requests that are very large are no longer rejected. In case where the JSON-RPC client is trusted, then there is nothing to do, and the potential lack of memory space will become a non-issue once the `Memory64` WebAssembly proposal becomes widely available. In case where the JSON-RPC client is not trusted, the API user is encouraged to manually implement a limit to the size of JSON-RPC requests, as it should do already right now anyway. ([#1115](https://github.com/smol-dot/smoldot/pull/1115))

### Fixed

- Fix `Chain.remove()` not actually removing the chain until the warp syncing process is finished (which might never happen if for example bootnodes are misconfigured). ([#1110](https://github.com/smol-dot/smoldot/pull/1110))
- Fix JSON-RPC server not processing requests if many transactions are submitted before the warp syncing process is finished. ([#1110](https://github.com/smol-dot/smoldot/pull/1110))

## 1.0.17 - 2023-08-25

### Changed

- It is now possible for parachain chain specifications to include just a `genesis.stateRootHash` field (and no `genesis.raw` field). A warning in the logs is now printed for all chain specifications that include a `genesis.raw` field. ([#1034](https://github.com/smol-dot/smoldot/pull/1034))

### Fixed

- Fix WebRTC addresses failing to be be parsed. ([#1036](https://github.com/smol-dot/smoldot/pull/1036))

## 1.0.16 - 2023-08-14

### Changed

- Removed the `chainHead_unstable_genesisHash` JSON-RPC function, in accordance with the latest changes in the JSON-RPC API specification. ([#1010](https://github.com/smol-dot/smoldot/pull/1010))
- The database of a parachain now contains a list of known peer-to-peer nodes and a cache of the runtime code of the parachain, similar to the database of a relay chain. The database of a parachain was previously always empty. ([#1018](https://github.com/smol-dot/smoldot/pull/1018))

### Fixed

- The block announces substream handshake of a parachain peer-to-peer network now properly contains the block that smoldot thinks is the best. The genesis block was previously always reported. ([#1012](https://github.com/smol-dot/smoldot/pull/1012))
- Fix panic when removing a chain while a networking connection is being opened. ([#1011](https://github.com/smol-dot/smoldot/pull/1011))
- Fix epoch start slot calculation when epochs have been skipped. ([#1015](https://github.com/smol-dot/smoldot/pull/1015))
- Fix timeouts not working properly in the networking. ([#1023](https://github.com/smol-dot/smoldot/pull/1023), [#1026](https://github.com/smol-dot/smoldot/pull/1026))
- Fix panic when calling `Chain.remove` while `Chain.nextJsonRpcResponse` is in progress. ([#1025](https://github.com/smol-dot/smoldot/pull/1025))

## 1.0.15 - 2023-08-08

### Changed

- The `operation-body-done`, `operation-call-done`, `operation-storage-done`, `operation-storage-items`, `operation-waiting-for-continue`, `operation-inaccessible`, and `operation-error` events, and the `closest-descendant-merkle-value`, `descendants-values`, and `descendants-hashes` item types of the new JSON-RPC API have been renamed and are now camelCased (`operationBodyDone`, `operationStorageItems`, `descendantsValues`, etc.), in accordance with the latest changes in the JSON-RPC API specification. ([#973](https://github.com/smol-dot/smoldot/pull/973))
- The `chainSpec_unstable` JSON-RPC functions have been renamed to `chainSpec_v1`, in accordance with the latest changes in the JSON-RPC API specification. ([#989](https://github.com/smol-dot/smoldot/pull/989))

### Fixed

- A change in the logic of BABE has been backported. Smoldot no longer considers blocks as invalid after no block has been authored for an entire epoch. ([#991](https://github.com/smol-dot/smoldot/pull/991))

## 1.0.14 - 2023-07-26

### Changed

- Remove `networkConfig` parameter from all `chainHead` JSON-RPC functions, in accordance with the latest changes to the JSON-RPC API specification. ([#963](https://github.com/smol-dot/smoldot/pull/963))
- A JSON-RPC error is now returned if the JSON-RPC client tries to open more than two simultaneous `chainHead_unstable_follow` subscriptions, in accordance with the latest changes in the JSON-RPC API specification. ([#962](https://github.com/smol-dot/smoldot/pull/962))
- Rename `chainHead_unstable_storageContinue` to `chainHead_unstable_continue`, in accordance with the latest changes in the JSON-RPC API specification. ([#965](https://github.com/smol-dot/smoldot/pull/965))
- Merge `chainHead_unstable_stopBody`, `chainHead_unstable_stopCall`, and `chainHead_unstable_stopStorage` into `chainHead_unstable_stopOperation`, in accordance with the latest changes in the JSON-RPC API specification. ([#966](https://github.com/smol-dot/smoldot/pull/966))
- Merge `chainHead_unstable_body`, `chainHead_unstable_call`, and `chainHead_unstable_storage` are now simple request-response functions that generate their notifications onto the corresponding `chainHead_unstable_follow` subscription, in accordance with the latest changes in the JSON-RPC API specification. ([#966](https://github.com/smol-dot/smoldot/pull/966))

### Fixed

- Fix several potential panics due to mismatches in the state of the networking. ([#967](https://github.com/smol-dot/smoldot/pull/967))

## 1.0.13 - 2023-07-16

### Added

- Add support for the `ext_trie_keccak_256_root_version_1`, `ext_trie_keccak_256_root_version_2`, `ext_trie_keccak_256_ordered_root_version_1`, and `ext_trie_keccak_256_ordered_root_version_2` host functions. ([#906](https://github.com/smol-dot/smoldot/pull/906))
- Add support for the `ext_crypto_ed25519_batch_verify_version_1`, `ext_crypto_sr25519_batch_verify_version_1`, `ext_crypto_ecdsa_batch_verify_version_1`, `ext_crypto_start_batch_verify_version_1`, and `ext_crypto_finish_batch_verify_version_1` host functions. ([#920](https://github.com/smol-dot/smoldot/pull/920))

### Changed

- The smoldot binary now longer has SIMD enabled, in order to make it work on a greater range of hardware. It was previously assumed that SIMD instructions were emulated on hardware that doesn't natively support them, but this doesn't seem to be the case for some browser engines. ([#903](https://github.com/smol-dot/smoldot/pull/903))

### Fixed

- Fix regression introduced in version 1.0.12 where only WebSocket secure and WebRTC connections were ever opened, regardless of the `forbid*` configuration flags. ([#923](https://github.com/smol-dot/smoldot/pull/923))

## 1.0.12 - 2023-07-10

### Changed

- The runtime code of the finalized block is now stored in the database. At initialization, smoldot now only downloads the hash of the runtime and compares it with the one in cache. If the hashes match (which is the case if no runtime update has happened on the chain since the database has been created), smoldot doesn't download the runtime code but uses the value in the cache. This saves a relatively heavy download (typically around 1 MiB to 1.5 MiB depending on the chain) and speeds up the loading time. ([#863](https://github.com/smol-dot/smoldot/pull/863))
- The `chainHead_unstable_storage` JSON-RPC function now supports a `type` equal to `closest-descendant-merkle-value` and no longer supports `closest-ancestor-merkle-value`, in accordance with the latest changes in the JSON-RPC API specification. ([#824](https://github.com/smol-dot/smoldot/pull/824))
- Blocks are now reported to `chain_subscribeAllHeads` and `chain_subscribeNewHeads` subscribers only after they have been put in the cache, preventing race conditions where JSON-RPC clients suffer from a cache miss if they ask information about these blocks too quickly. ([#854](https://github.com/smol-dot/smoldot/pull/854))
- Runtime updates are now always reported to `state_subscribeRuntimeVersion` subscribers immediately after the `chain_subscribeNewHeads` notification corresponding to the block containing the runtime update. They were previously reported in a pseudo-random order. ([#854](https://github.com/smol-dot/smoldot/pull/854))
- All the storage subscriptions made using `state_subscribeStorage` are now queried together into a single networking request per block, instead of sending one networking query per storage key and per subscription. ([#854](https://github.com/smol-dot/smoldot/pull/854))
- An `AddChainError` is now thrown if the `databaseContent` parameter is not of type `string`. The database was previously silently ignored. ([#861](https://github.com/smol-dot/smoldot/pull/861))

### Fixed

- Fix downloading the runtime code twice during the warp syncing process. ([#863](https://github.com/smol-dot/smoldot/pull/863))
- Fix a "One or more entries are missing from the call proof" error when validating some transactions. ([#879](https://github.com/smol-dot/smoldot/pull/879))

## 1.0.11 - 2023-06-25

### Changed

- The runtime specification yielded by the `chainHead_unstable_follow` JSON-RPC function no longer includes the `authoringVersion` field, in accordance with the latest changes in the JSON-RPC API specification. ([#815](https://github.com/smol-dot/smoldot/pull/815))
- The `chainHead_unstable_unpin` JSON-RPC function now accepts either a single hash or an array of hashes, in accordance with the latest changes in the JSON-RPC API specification. ([#814](https://github.com/smol-dot/smoldot/pull/814))
- Add support for the `descendants-values`, `descendants-hashes`, and `closest-ancestor-merkle-value` types for the `chainHead_unstable_storage` JSON-RPC function. ([#813](https://github.com/smol-dot/smoldot/pull/813))
- The `chainHead_unstable_storage` JSON-RPC function now accepts an array of `items` as parameter instead of a `key` and `type`, in accordance with the latest changes in the JSON-RPC API specification. ([#813](https://github.com/smol-dot/smoldot/pull/813))
- The `chainHead_unstable_storage` JSON-RPC function now generates `items` notifications containin an array of multiple `items`, in accordance with the latest changes in the JSON-RPC API specification. ([#813](https://github.com/smol-dot/smoldot/pull/813))

### Fixed

- Fix not absorbing the JavaScript exception triggered by the browser when connecting to a `ws://` node when smoldot is embedded in a web page served over `https://`. ([#795](https://github.com/smol-dot/smoldot/pull/795), [#800](https://github.com/smol-dot/smoldot/pull/800))
- Fix potential panic due to race condition when smoldot wants to abort connecting to a peer that we have just failed connecting to. ([#801](https://github.com/smol-dot/smoldot/pull/801))
- Smoldot no longer calls `close()` on WebSockets that aren't fully established yet (even though it is legal to do so according to the WHATWG specification) in order to avoid browsers printing warnings in the console when you do so. ([#799](https://github.com/smol-dot/smoldot/pull/799))
- Fix panic-inducing race condition when a networking event happens right when the warp syncing finishes. ([#808](https://github.com/smol-dot/smoldot/pull/808))

## 1.0.10 - 2023-06-19

### Changed

- Multiaddresses that can't be parsed during the discovery process are now silently ignored instead of causing the entire list of discovered nodes to be discarded. ([#705](https://github.com/smol-dot/smoldot/pull/705))

### Fixed

- Smoldot no longer assumes that the runtime calls `ext_default_child_storage_root` in order to properly update the hashes of the child tries that have been modified. ([#743](https://github.com/smol-dot/smoldot/pull/743))
- Fix various mishandlings of child tries. ([#763](https://github.com/smol-dot/smoldot/pull/763))
- Fix panic when the `ext_default_child_storage_clear_prefix_version_1` and `ext_default_child_storage_clear_prefix_version_2` functions are called. ([#764](https://github.com/smol-dot/smoldot/pull/764))
- Fix wrong trie root hash calculation with `state_version = 1`. ([#711](https://github.com/smol-dot/smoldot/pull/711))
- Fix bug when decoding BABE configuration produced by runtimes using version 1 of the `BabeApi` API. In practice, this should concern only old Kusama blocks. ([#739](https://github.com/smol-dot/smoldot/pull/739))
- No longer panic when `state_getKeysPaged` is called with a `prefix` parameter equal to `null`. ([#776](https://github.com/smol-dot/smoldot/pull/776))

## 1.0.9 - 2023-06-08

### Added

- Add support for child tries, meaning that errors will no longer be returned when performing runtime calls on chains that use child tries. In practice, this typically concerns contracts chains. ([#680](https://github.com/smol-dot/smoldot/pull/680), [#684](https://github.com/smol-dot/smoldot/pull/684))
- The checksum of the SS58 address passed to the `system_accountNextIndex` JSON-RPC function is now verified. Note that its prefix isn't compared against the one of the current chain, because there is no straight-forward way for smoldot to determine the SS58 prefix of the chain that it is running. ([#691](https://github.com/smol-dot/smoldot/pull/691))
- Add `AddChainOptions.jsonRpcMaxPendingRequests` and `AddChainOptions.jsonRpcMaxSubscriptions`, allowing you to specify the maximum number of pending JSON-RPC requests and the maximum number of active JSON-RPC subscriptions. These two limits were previously implicitly set to respectively 128 and 1024. Not passing any value defaults to "infinity". You are strongly encouraged to specify a value for these two options if the source of the JSON-RPC requests is untrusted. ([#694](https://github.com/smol-dot/smoldot/pull/694))

### Fixed

- A `validated` event is now properly generated when watching a transaction using `transaction_unstable_submitAndWatch`. ([#676](https://github.com/smol-dot/smoldot/pull/676))
- Fix `author_submitAndWatchExtrinsic` erroneously generating `transaction_unstable_watchEvent` notifications, and `transaction_unstable_submitAndWatch` erroneously generating `author_extrinsicUpdate` notifications. ([#677](https://github.com/smol-dot/smoldot/pull/677))

### Changed

- TCP NODELAY is now enabled on Deno. The minimum required Deno version is now v1.29.0, which was released on 2022-12-14. ([#665](https://github.com/smol-dot/smoldot/pull/665))

## 1.0.8 - 2023-06-05

### Changed

- Instead of manually decompressing the WebAssembly bytecode in JavaScript, smoldot will now use the native `DecompressionStream` API within browsers and the native `zlib.inflate` function in NodeJS. This should speed up the initialization and reduce the size of the package. The new `DecompressionStream` API has been stable since February 2020 on Chrome and Edge, since March 2023 on Safari, and since May 2023 on Firefox. ([#640](https://github.com/smol-dot/smoldot/pull/640))
- The parameter of `chainHead_unstable_follow` has been renamed from `runtimeUpdates` to `withRuntime` in accordance with the latest JSON-RPC specification changes. ([#624](https://github.com/smol-dot/smoldot/pull/624))
- Errors while building the runtime and errors while building the consensus-related information that can happen during the warp syncing process are now printed in the logs. ([#644](https://github.com/smol-dot/smoldot/pull/644))
- The `chainHead_unstable_storage` JSON-RPC method has been updated according to the latest changes to the JSON-RPC specification. These changes can be found [here](https://github.com/paritytech/json-rpc-interface-spec/pull/37). The `descendants-values`, `descendants-hashes`, and `closest-ancestor-merkle-value` types aren't implemented yet and produce an error. ([#647](https://github.com/smol-dot/smoldot/pull/647))

### Fixed

- Smoldot will no longer produce errors when calling a runtime function (such as with `state_call` or `chainHead_unstable_call`) that calls the `ext_storage_root` host function. ([#670](https://github.com/smol-dot/smoldot/pull/670))
- Fix panic when receiving a networking request of a protocol not supported by smoldot. ([#635](https://github.com/smol-dot/smoldot/pull/635))
- Fix `chainHead_unstable_stopStorage` and `chainHead_unstable_stopBody` being mixed. In other words, storage requests were interrupted by `chainHead_unstable_stopBody` and body requests were interrupted by `chainHead_unstable_stopStorage` ([#648](https://github.com/smol-dot/smoldot/pull/648))

## 1.0.7 - 2023-05-25

### Fixed

- When a runtime contains a `runtime_apis` custom section but no `runtime_version` custom section, or vice-versa, smoldot now falls back to calling `Core_version`. ([#607](https://github.com/smol-dot/smoldot/pull/607))
- Fix panic when the checkpoint in the chain specification is invalid, which can normally only happen if the checkpoint was modified manually. ([#603](https://github.com/smol-dot/smoldot/pull/603))
- Fix panic when the checkpoint in the chain specification contains zero or one Babe epochs, which can happen if the checkpoint was generated before any block was authored. ([#603](https://github.com/smol-dot/smoldot/pull/603))
- The notifications generated by the `author_extrinsicUpdate` JSON-RPC function are now properly camelCased (`future`, `ready`, `broadcast`, `inBlock`, `retracted`, `finalityTimeout`, `finalized`, `usurped`, `dropped`, and `invalid`). They were previously PascalCased (`Future`, `Ready`, `Broadcast`, `InBlock`, `Retracted`, `FinalityTimeout`, `Finalized`, `Usurped`, `Dropped`, and `Invalid`). ([#611](https://github.com/smol-dot/smoldot/pull/611))

## 1.0.6 - 2023-05-09

### Changed

- The version numbers of the `BabeApi`, `GrandpaApi` and `AuraApi` runtime APIs is now checked during the warp sync process. An error is returned if these version numbers aren't equal to known values. These version numbers are changed when the logic of the API has changed, and returning an error in that situation ensures that smoldot will not do the wrong thing such as running with a weakened security. ([#549](https://github.com/smol-dot/smoldot/pull/549))

### Fixed

- The `Promise` returned by `terminate()` now correctly waits for everything to be completely shut down before yielding instead of letting the shutdown continue happening in the background. ([#538](https://github.com/smol-dot/smoldot/pull/538))

## 1.0.5 - 2023-05-05

It is now possible to run the CPU-heavy tasks of smoldot within a worker (WebWorker, worker threads, etc.). To do so, create two ports using `new MessageChannel()`, pass one of the two ports in the `ClientOptions.portToWorker` field and send the other port to a web worker, then call `run(port)` from within that worker. The `run` function can be found by importing `import { run } from 'smoldot/worker'`. If a `portToWorker` is provided, then the `cpuRateLimit` setting applies to the worker.

It is also now possible to load the smoldot bytecode separately or within a worker. To do so, import the `compileBytecode` function using `import { compileBytecode } from 'smoldot/bytecode';`, call it, optionally send it from a worker to the main thread if necessary, then pass the object to the options of the new `startWithBytecode` function. The new `startWithBytecode` function can be imported with `import { startWithBytecode } from 'smoldot/no-auto-bytecode';`. It is equivalent to `start`, except that its configuration must contains a `bytecode` field.

See the README of the JavaScript package for more information.

### Added

- Add `ClientOptions.portToWorker` field. ([#529](https://github.com/smol-dot/smoldot/pull/529))
- Add a new `worker` entry point to the library (for Deno: `worker-deno.ts`) containing a `run` function ([#529](https://github.com/smol-dot/smoldot/pull/529))
- Add a new `SmoldotBytecode` public interface. ([#532](https://github.com/smol-dot/smoldot/pull/532))
- Add a new `ClientOptionsWithBytecode` interface that extends `ClientOptions` with an extra `bytecode` field. ([#532](https://github.com/smol-dot/smoldot/pull/532))
- Add a new `bytecode` entry point to the library (for Deno: `bytecode-deno.ts`) containin a `comileBytecode` function. ([#532](https://github.com/smol-dot/smoldot/pull/532))
- Add a new `no-auto-bytecode` entry point to the library (for Deno: `no-auto-bytecode-deno.ts`) containin a `startWithBytecode` function. This function is equivalent to `start`, but accepts a `ClientOptionsWithBytecode` rather than a `ClientOptions`. ([#532](https://github.com/smol-dot/smoldot/pull/532))

### Changed

- When in the browser, smoldot no longer uses `document.visibilityState` to determine whether to reduce the number of calls to `setTimeout`. Instead, the execution dynamically adjusts based on the time `setTimeout` actually takes compared to how much was passed as parameter. ([#518](https://github.com/smol-dot/smoldot/pull/518))

### Fixed

- Fix panic when a remote opens a substream then immediately resets it before smoldot has been able to determine asynchronously whether to accept it or not. ([#521](https://github.com/smol-dot/smoldot/pull/521))

## 1.0.4 - 2023-05-03

### Added

- Support v2 of the `Metadata` runtime API. ([#514](https://github.com/smol-dot/smoldot/pull/514))

### Changed

- The size of the read buffer of TCP connections on Deno has been increased from 1kiB to 32kiB. This should improve the performance by reducing the number of function calls. ([#501](https://github.com/smol-dot/smoldot/pull/501))

### Fixed

- Fix panic when the best block of a chain switches to being equal to the current finalized block. This can occasionally happen for parachains in case of a reorg on the relay chain. ([#497](https://github.com/smol-dot/smoldot/pull/497))
- Fix panic when failing to find the desired runtime API in a runtime. ([#512](https://github.com/smol-dot/smoldot/pull/512))

## 1.0.3 - 2023-04-27

### Changed

- As NodeJS v14 reaches its end of life on April 30th 2023, the minimum NodeJS version required to run smoldot is now v16. The smoldot Wasm binary now has SIMD enabled, meaning that the minimum Deno version required to run smoldot is now v1.9.
- When receiving an identify request through the libp2p protocol, smoldot now sends back `smoldot-light-wasm vX.X.X` (with proper version numbers) as its agent name and version, instead of previously just `smoldot`. ([#417](https://github.com/smol-dot/smoldot/pull/417))
- Yielding to the browser using `setTimeout` and `setImmediate` is now done less frequently in order to reduce the overhead of doing so. ([#481](https://github.com/smol-dot/smoldot/pull/481))

### Fixed

- Fix finality stalling on epoch change by explicitly requesting justifications of blocks that a peer has reported as finalized but that isn't finalized locally. ([#441](https://github.com/smol-dot/smoldot/pull/441))
- Fix `AlreadyDestroyedError` not being properly thrown if a function is called after `terminate()`. ([#438](https://github.com/smol-dot/smoldot/pull/438))

## 1.0.2 - 2023-04-12

### Changed

- Removed support for the `ls` message in the multistream-select protocol, in accordance with the rest of the libp2p ecosystem. This message was in practice never used, and removing support for it simplifies the implementation. ([#379](https://github.com/smol-dot/smoldot/pull/379))
- Yamux now considers answering pings in the wrong order as invalid. ([#383](https://github.com/smol-dot/smoldot/pull/383))

### Fixed

- Fix the JSON-RPC service not being deallocated when a chain is removed with some subscriptions still active. ([#408](https://github.com/smol-dot/smoldot/pull/408), [#410](https://github.com/smol-dot/smoldot/pull/410), [#409](https://github.com/smol-dot/smoldot/pull/409))
- Calling the `chainHead_unstable_call`, `chainHead_unstable_storage`, or `chainHead_unstable_body` JSON-RPC functions with the hash of an unpinned block no longer silently kills the `chainHead_follow` subscription. ([#409](https://github.com/smol-dot/smoldot/pull/409))
- No longer generate a `chainHead_unstable_followEvent` notification with a `stop` event in response to a call to `chainHead_unstable_unfollow`. ([#409](https://github.com/smol-dot/smoldot/pull/409))
- Fix a potential undefined behavior in the way the Rust and JavaScript communicate. ([#396](https://github.com/smol-dot/smoldot/pull/396))
- Properly check whether Yamux substream IDs allocated by the remote are valid. ([#383](https://github.com/smol-dot/smoldot/pull/383))
- Fix the size of the data of Yamux frames with the `SYN` flag not being verified against the allowed credits. ([#383](https://github.com/smol-dot/smoldot/pull/383))
- Fix Yamux repeatedly sending empty data frames when the allowed window size is 0. ([#383](https://github.com/smol-dot/smoldot/pull/383))
- Post-MVP WebAssembly features are now properly disabled when compiling runtimes. This rejects runtimes that Substrate would consider as invalid as well. ([#386](https://github.com/smol-dot/smoldot/pull/386))

## 1.0.1 - 2023-03-29

### Changed

- No longer panic when a libp2p networking request emitted by smoldot exceeds the maximum size allowed by the protocol. Instead, either a warning is printed (similar to consensus-related issues) or a JSON-RPC error is returned. ([#318](https://github.com/smol-dot/smoldot/pull/318))
- Add an arbitrary limit to the size of unprocessed networking packets, in order to avoid DoS attacks. This limit is necessary in order to bypass limitations in the networking APIs exposed by browsers. ([#312](https://github.com/smol-dot/smoldot/pull/312))
- Rename `/webrtc` to `/webrtc-direct` in multiaddresses, in accordance with the rest of the libp2p ecosystem. ([#326](https://github.com/smol-dot/smoldot/pull/326))
- Improved the ganularity of the tasks that handle JSON-RPC requests and libp2p connections. Smoldot now yields more often to the browser, reducing the chances and the severity of freezes during the rendering of the web page. ([#349](https://github.com/smol-dot/smoldot/pull/349))
- Smoldot is now compiled with the `bulk-memory-operations` and `sign-extensions-ops` WebAssembly features enabled. This is expected to considerably speed up its execution. The minimum version required to run smoldot is now Chrome 75, Firefox 79, NodeJS v12.5, and Deno v0.4. ([#356](https://github.com/smol-dot/smoldot/pull/356))
- When the `state_getKeysPaged` JSON-RPC function is called, and the list of keys returned in the response is truncated (due to the `count` and `startKey` parameters), the rest of the keys are now put in a cache with the expectation that `state_getKeysPaged` is called again in order to obtain the rest of the keys. The `state_getKeysPaged` JSON-RPC function is unfortunately very often used by PolkadotJS despite being completely unsuitable for light clients. ([#361](https://github.com/smol-dot/smoldot/pull/361))
- Significantly optimize the performance of the proof verification in `state_getKeys` and `state_getKeysPaged`. ([#363](https://github.com/smol-dot/smoldot/pull/363))

### Fixed

- Fix runtime transactions not being handled properly when multiple transactions are stacked. ([#335](https://github.com/smol-dot/smoldot/pull/335))
- No longer generate a JavaScript exception due to `document` being undefined when executing inside of a WebWorker. ([#340](https://github.com/smol-dot/smoldot/pull/340))
- Fix JavaScript errors being thrown if a peer resets a libp2p connection abruptly. ([#315](https://github.com/smol-dot/smoldot/pull/315))
- TCP connections are now properly closed gracefully (with a FIN flag) on NodeJS and Deno. ([#315](https://github.com/smol-dot/smoldot/pull/315))
- Outbound data on libp2p connections is now properly back-pressured if the remote doesn't accept to receive more data. ([#315](https://github.com/smol-dot/smoldot/pull/315))

## 1.0.0 - 2023-03-12

### Fixed

- Fix Deno throwing an exception when failing to connect to an unreachable node through a TCP/IP multiaddr. ([#246](https://github.com/smol-dot/smoldot/pull/246))

## 0.7.13 - 2023-03-03

### Added

- Add support for the `ext_hashing_keccak_512_version_1` host function. ([#231](https://github.com/smol-dot/smoldot/pull/231))

### Changed

- When a full node refuses an outbound transactions or GrandPa substream even though a block announces substream has been established, smoldot now tries to reopen the failed substream. This bypasses a Substrate issue. ([#240](https://github.com/smol-dot/smoldot/pull/240))
- Runtime functions called through the JSON-RPC function `state_call` are now allowed to modify the storage of the chain. These storage modifications are silently discarded. Previously, a JSON-RPC error was returned. ([#259](https://github.com/smol-dot/smoldot/pull/259))

### Fixed

- Fix panic when connecting to a chain that hasn't finalized any block yet. ([#258](https://github.com/smol-dot/smoldot/pull/258))
- Fix the signatures of the `ext_default_child_storage_read_version_1` and `ext_default_child_storage_root_version_2` host functions. This would lead to a warning about these function being unresolved. ([#244](https://github.com/smol-dot/smoldot/pull/244))
- Fix panic when the input data of a Wasm function call is larger than a Wasm page. ([#218](https://github.com/smol-dot/smoldot/pull/218))
- Subscriptions to the `chain_subscribeAllHeads` JSON-RPC function now generate notifications named `chain_allHead`, like in Substrate. They were erroneously named `chain_newHead`. ([#227](https://github.com/smol-dot/smoldot/pull/227))

## 0.7.12 - 2023-02-22

### Changed

- The Wasm virtual machine no longer tries to grab a table symbol named `__indirect_function_table`. This removes support for an old Substrate feature that no longer exists. ([#181](https://github.com/smol-dot/smoldot/pull/181))
- The signature of host functions called by the Wasm runtime is now checked when the Wasm code is compiled rather than when the functions are called. ([#183](https://github.com/smol-dot/smoldot/pull/183))
- When a Wasm function is being called, the parameters of the function are now allocated using the same allocator as used during the execution (`ext_allocator_malloc_version_1` and `ext_allocator_free_version_1`) rather than being written at a specific location in memory. This is consistent with what Substrate is doing, and makes it legal for a Wasm runtime to call `ext_allocator_free_version_1` on the input data if desired. ([#188](https://github.com/smol-dot/smoldot/pull/188))

### Fixed

- The memory of the Wasm virtual machine is now properly zeroed between runs. This should fix a rare `MemoryAccessOutOfBounds` error occasionally appearing. ([#211](https://github.com/smol-dot/smoldot/pull/211))
- Fix the Wasm virtual machine not working properly if it exports its memory rather than import it. ([#207](https://github.com/smol-dot/smoldot/pull/207))

## 0.7.11 - 2023-02-13

### Changed

- Update the network protocol names used on the wire to use the `forkId` field used in the chain specification (if present) and no longer the `protocolId` (which is deprecated). Blockchains based off of Substrate versions later than October 2022 fully support either version. ([#155](https://github.com/smol-dot/smoldot/pull/155))

### Fixed

- Fix `state_getKeys` and `state_getKeysPaged` missing entries under certain conditions. ([#178](https://github.com/smol-dot/smoldot/pull/178))
- The alternative spellings `relayChain` and `paraId` for the `relay_chain` and `para_id` fields in chain specifications are now properly accepted as intended. ([#160](https://github.com/smol-dot/smoldot/pull/160))

## 0.7.10 - 2023-02-10

### Fixed

- Fix randomness not being implemented properly, leading to the same random numbers always being generated. This issue lead to all instances of smoldot (even on different machines) always using the same networking key, which would lead to connectivity issues when multiple instances of smoldot connect to the same full node. Note that because perfect forward secrecy is used (and the randomness on the full node side was still functionning properly), it is not possible to retroactively decipher networking communications. Additionally, the fact that the same random numbers are always generated made smoldot vulnerable to HashDoS attacks. ([#142](https://github.com/smol-dot/smoldot/pull/142))
- JSON-RPC requests without a `params` field are no longer invalid. ([#13](https://github.com/smol-dot/smoldot/pull/13))
- Fix Merkle proofs whose trie root node has a size inferior to 32 bytes being considered as invalid. ([#3046](https://github.com/paritytech/smoldot/pull/3046))

## 0.7.9 - 2022-11-28

### Fixed

- Fix wrong block being reported in the logs when printing the status of the Grandpa warp syncing, giving the impression that the warp syncing wasn't advancing. ([#3044](https://github.com/paritytech/smoldot/pull/3044))
- Fix panic introduced in v0.7.8 when verifying a Merkle proof of a trie related to a chain whose `state_version` is equal to `1`. ([#3043](https://github.com/paritytech/smoldot/pull/3043))

## 0.7.8 - 2022-11-23

### Changed

- In earlier versions of smoldot, `setTimeout(callback, 0)` was frequently used in order split execution of CPU-intensive tasks in multiple smaller ones while still giving back control to the execution environment (such as NodeJS or the browser). Unfortunately, when a web page is in the background, browsers set a minimum delay of one second for `setTimeout`. For this reason, the usage of ̀`setTimeout` has now been reduced to the strict minimum, except when the environment is browser and `document.visibilityState` is equal to `visible`. ([#2999](https://github.com/paritytech/smoldot/pull/2999))
- Optimize the Merkle proof verification. The complexity has been reduced from `O(n^2)` to `O(n * log n)`. ([#3013](https://github.com/paritytech/smoldot/pull/3013))

### Fixed

- Fix `ProtobufDecode` errors appearing while the Grandpa warp syncing is still in progress. ([#3018](https://github.com/paritytech/smoldot/pull/3018))

## 0.7.7 - 2022-11-11

### Added

- Add support for version 2 of the `TransactionPaymentApi` runtime API. This fixes the `payment_queryInfo` JSON-RPC call with newer runtime versions. ([#2995](https://github.com/paritytech/smoldot/pull/2995))

### Changed

- The `enableExperimentalWebRTC` field has been removed from `ClientConfig`, and replaced with a `forbidWebRtc` option. WebRTC is now considered stable enough to be enabled by default. ([#2977](https://github.com/paritytech/smoldot/pull/2977))
- The version of the runtime API is now verified to match the excepted value when the `payment_queryInfo`, `state_getMetadata`, and `system_accountNextIndex` JSON-RPC functions are called. This means that without an update to the smoldot source code these JSON-RPC functions will stop working if the runtime API is out of range. However, this eliminates the likelihood that smoldot returns accidentally parses a value in a different way than intended and an incorrect result. ([#2995](https://github.com/paritytech/smoldot/pull/2995))
- Reduced the number of networking round-trips after a connection has been opened by assuming that the remote supports the desired networking protocols instead of waiting for its confirmation. ([#2984](https://github.com/paritytech/smoldot/pull/2984))

## 0.7.6 - 2022-11-04

### Fixed

- On NodeJS, the usage of `hrtime` has been replaced with `performance.now()`. While this doesn't change anything for NodeJS users, Deno users that were importing smoldot through the <https://esm.sh> website will no longer get an error due to Deno's compatibility layer not supporting `hrtime`. As a reminder, smoldot is also published on the Deno/x registry and using <https://esm.sh> is unnecessary. ([#2964](https://github.com/paritytech/smoldot/pull/2964))
- Fix the `ext_crypto_ecdsa_verify_version_1` and `ext_crypto_ecdsa_verify_prehashed_version_1` host functions mixing their parameters and thus always failing. ([#2955](https://github.com/paritytech/smoldot/pull/2955))
- Fix an occasional panic in `runtime_service.rs` when adding a parachain. ([#2965](https://github.com/paritytech/smoldot/pull/2965))

## 0.7.5 - 2022-10-31

### Fixed

- Fix the `state_getKeysPaged` JSON-RPC function returning incorrect results in some situations. ([#2947](https://github.com/paritytech/smoldot/pull/2947))
- When opening a WebRTC connection, the ufrag and password of SDP requests are now properly set according to the WebRTC libp2p specification. ([#2924](https://github.com/paritytech/smoldot/pull/2924))

## 0.7.4 - 2022-10-27

### Changed

- The `payment_queryInfo` JSON-RPC function now works with runtimes that have defined the type of `Balance` to be less than 16 bytes. ([#2914](https://github.com/paritytech/smoldot/pull/2914))
- The parameter of `chainHead_unstable_finalizedDatabase` has been renamed from `max_size_bytes` to `maxSizeBytes`. ([#2923](https://github.com/paritytech/smoldot/pull/2923))
- The database now contains the hash of the genesis block header. This hash is verified when the database is loaded, and the database is ignored if there is a mismatch. This prevents accidents where the wrong database is provided, which would lead to the chain not working and would be hard to debug. ([#2928](https://github.com/paritytech/smoldot/pull/2928))

### Fixed

- Fix panic on Deno when a WebSocket connection abruptly closes. ([#2939](https://github.com/paritytech/smoldot/pull/2939))
- Fix errors showing in the browser's console about WebSockets being already in the CLOSING or CLOSED state. ([#2925](https://github.com/paritytech/smoldot/pull/2925))
- No longer panic when a WebRTC connection fails to open due to the browser calling callbacks in an unexpected order. ([#2936](https://github.com/paritytech/smoldot/pull/2936))

## 0.7.3 - 2022-10-19

### Changed

- The WebRTC protocol implementation is now up to date with the specification. While the specification hasn't been finalized yet and could still evolve, the current version is believed to be likely to be final. ([#2896](https://github.com/paritytech/smoldot/pull/2896))

### Fixed

- Fix timeout not being checked when opening a notifications substream. ([#2323](https://github.com/paritytech/smoldot/pull/2323))
- Fix inbound notifications substreams close requests being ignored. ([#2323](https://github.com/paritytech/smoldot/pull/2323))
- Fix closed inbound notifications substreams still being considered as open when closed gracefully by the remote. ([#2323](https://github.com/paritytech/smoldot/pull/2323))

## 0.7.2 - 2022-10-12

### Changed

- The warp syncing algorithm no longer downloads the runtime code and the runtime call proofs at the same time. Instead, it now first downloads the runtime, then checks the list of available functions, then downloads runtime call proofs. While this slightly degrades the warp syncing time by adding a round-trip time, it is more correct to first analyze the runtime instead of blindly assuming that it supports a certain set of functions. ([#2845](https://github.com/paritytech/smoldot/pull/2845))

### Fixed

- Fix smoldot trying to send requests to peers whose connection is shutting down, leading to a panic. ([#2847](https://github.com/paritytech/smoldot/pull/2847))
- Fix the responses to libp2p identify requests being wrongly empty. ([#2840](https://github.com/paritytech/smoldot/pull/2840))
- Fix some Merkle proofs and SCALE-encoded structures being accepted as correct when they are actually invalid. This is a very minor fix that can presumably not be used as an attack vector. ([#2819](https://github.com/paritytech/smoldot/pull/2819))

## 0.7.1 - 2022-10-04

### Fixed

- Syncing no longer stalls if the gap between the finalized and latest block is more than 100 blocks. ([#2801](https://github.com/paritytech/smoldot/pull/2801))
- No longer silently discard justifications when receive a block from the network that was already known locally. ([#2800](https://github.com/paritytech/smoldot/pull/2800))
- CPU-heavy operations such as verifying finality proofs or compiling the runtime will now better respect the CPU rate limit. ([#2803](https://github.com/paritytech/smoldot/pull/2803))
- Fix the `finalizedBlockHashes` and `prunedBlockHashes` fields having wrong names in `chainHead_unstable_followEvent` events. ([#2812](https://github.com/paritytech/smoldot/pull/2812))
- Remove "type" parameter from `chainHead_unstable_storage` JSON-RPC method, in accordance with the update in the JSON-RPC specification. ([#2818](https://github.com/paritytech/smoldot/pull/2818))
- The `chainHead_unstable_storage` JSON-RPC method now returns an `error` notification if the block's header couldn't be decoded instead of a `disjoint` notification. ([#2818](https://github.com/paritytech/smoldot/pull/2818))

## 0.7.0 - 2022-09-28

### Removed

- Removed `Chain.databaseContent` function. Use the `chainHead_unstable_finalizedDatabase` JSON-RPC function to obtain the database content instead. ([#2791](https://github.com/paritytech/smoldot/pull/2791))

### Changed

- `Chain.sendJsonRpc` now throws a `MalformedJsonRpcError` exception if the JSON-RPC request is too large or malformed, or a `QueueFullError` if the queue of JSON-RPC requests of the chain is full. ([#2778](https://github.com/paritytech/smoldot/pull/2778))
- Removed `AddChainOptions.jsonRpcCallback`. Use the new `Chain.nextJsonRpcResponse` asynchronous function to pull JSON-RPC responses instead of registering a callback. A `AddChainOptions.disableJsonRpc` flag is now supported in order to bring the same effects as not passing any `jsonRpcCallback`. ([#2778](https://github.com/paritytech/smoldot/pull/2778))
- Removed the `version` field of the struct returned by the `rpc_methods` function. ([#2756](https://github.com/paritytech/smoldot/pull/2756))

### Fixed

- Fix several panics related to cancelling the opening of incoming substreams. ([#2785](https://github.com/paritytech/smoldot/pull/2785))
- Fix old runtimes not being cleaned up properly and runtimes being downloaded multiple times after an on-chain runtime upgrade. ([#2781](https://github.com/paritytech/smoldot/pull/2781))

## 0.6.34 - 2022-09-20

### Added

- Add experimental support for WebRTC according to the in-progress specification for libp2p-webrtc. For now this feature must explicitly be enabled by passing `enableExperimentalWebRTC: true` as part of the ̀`ClientConfig`. The multiaddress format for WebRTC is `/ip4/.../udp/.../webrtc/certhash/...` (or `/ip6/...`), where the payload behind `/certhash` is a multibase-encoded multihash-encoded SHA256 of the DTLS certificate used by the remote. ([#2579](https://github.com/paritytech/smoldot/pull/2579))
- Add support for the `chainHead_unstable_finalizedDatabase` JSON-RPC method. This JSON-RPC method aims to be a replacement for the `databaseContent` method of the `Chain` and is expected to remain a permanently unstable smoldot-specific function. ([#2749](https://github.com/paritytech/smoldot/pull/2749))

### Changed

- No longer try to connect to a peer for 20 seconds after failing to connect to it. This prevents loops where we keep trying to connect to the same address(es) over and over again. ([#2747](https://github.com/paritytech/smoldot/pull/2747))

### Fixed

- Fix potential infinite loop in networking connection task. ([#2751](https://github.com/paritytech/smoldot/pull/2751))
- Fix panic when trying to perform a runtime call on an old block while having no networking connection. ([#2764](https://github.com/paritytech/smoldot/pull/2764))

## 0.6.33 - 2022-09-13

### Added

- Add support for the `system_nodeRoles` JSON-RPC method. ([#2725](https://github.com/paritytech/smoldot/pull/2725))

### Changed

- A limit to the number of substreams a remote can maintain open over a connection is now enforced. ([#2724](https://github.com/paritytech/smoldot/pull/2724))

### Fixed

- No longer panic when calling `state_getRuntimeVersion` is unable to download the runtime code of an old block from the network. ([#2736](https://github.com/paritytech/smoldot/pull/2736))

## 0.6.32 - 2022-09-07

### Fixed

- Fix occasional panic when connecting to a parachain with forks and/or missed slots. ([#2703](https://github.com/paritytech/smoldot/pull/2703))
- Fix parachain initialization unnecessarily waiting for its corresponding relay chain initialization to be finished. ([#2705](https://github.com/paritytech/smoldot/pull/2705))
- Fix panic when broadcasting a transaction to a peer while its connection is shutting down. ([#2717](https://github.com/paritytech/smoldot/pull/2717))
- Fix crash when receiving a Yamux GoAway frame. ([#2708](https://github.com/paritytech/smoldot/pull/2708))

## 0.6.31 - 2022-08-30

### Changed

- In case of protocol error, or if a peer refuses a block announces substream, no new substream with the same peer will be attempted for 20 seconds. This avoids loops where the same peer is tried over and over again. ([#2633](https://github.com/paritytech/smoldot/pull/2633))

### Fixed

- Fix inability to decode addresses with prefixes longer than 1 byte when calling `system_accountNextIndex`. ([#2686](https://github.com/paritytech/smoldot/pull/2686))

## 0.6.30 - 2022-08-12

### Fixed

- Fix panic that occured when connecting to a peer, then discovering it through the background discovery process, then disconnecting from it. ([#2616](https://github.com/paritytech/smoldot/pull/2616))
- Fix circular dependency between JavaScript modules. ([#2614](https://github.com/paritytech/smoldot/pull/2614))
- Fix panic when a handshake timeout or protocol error happens on a connection at the same time as the local node tries to shut it down. ([#2620](https://github.com/paritytech/smoldot/pull/2620))
- Fix panic when a runtime call is made at the same time as a warp sync succeeds or that the limit to the number of blocks in memory is exceeded. ([#2621](https://github.com/paritytech/smoldot/pull/2621))

## 0.6.29 - 2022-08-09

### Fixed

- Fix sometimes erroneously reporting a very old `parent_hash` (usually the genesis block hash) in `chainHead_unstable_follow` when following a parachain. ([#2602](https://github.com/paritytech/smoldot/pull/2602))
- After smoldot has downloaded the runtime of an old parachain block, it would sometimes erroneously consider that this runtime hasn't changed since then. This would lead to issues such as `state_getRuntimeVersion` and `state_subscribeRuntimeVersion` returning information about an old runtime, or `state_getMetadata` or `state_call` using an old runtime. ([#2602](https://github.com/paritytech/smoldot/pull/2602))
- Fix WebSocket errors leading to the program stopping while running in NodeJS. ([#2604](https://github.com/paritytech/smoldot/pull/2604))

## 0.6.28 - 2022-08-08

### Changed

- The GRANDPA warp sync algorithm now downloads Merkle proofs of all the necessary storage items at once, rather than one by one sequentially. This removes approximately 11 networking round-trips and thus significantly reduces the time the warp syncing takes. ([#2578](https://github.com/paritytech/smoldot/pull/2578))
- The GRANDPA warp sync algorithm now works on AURA-based chains. It previously only worked for chains that are using BABE. Note that GRANDPA warp sync is irrelevant for parachains. ([#2581](https://github.com/paritytech/smoldot/pull/2581))
- The GRANDPA warp sync implementation has been considerably refactored. It is possible that unintended changes in behaviour have accidentally been introduced. ([#2578](https://github.com/paritytech/smoldot/pull/2578))
- A warning is now printed if the `badBlocks` field in a chain specification is not empty. Bad blocks are not supported by the smoldot light client. ([#2585](https://github.com/paritytech/smoldot/pull/2585))

### Fixed

- Fix WebSockets not working in the CommonJS bindings for NodeJS due to a problematic import. ([#2589](https://github.com/paritytech/smoldot/pull/2589)).

## 0.6.27 - 2022-07-29

### Changed

- The JavaScript code now targets ES6. This should ensure compatibility on a wider range of platforms. ([#2565](https://github.com/paritytech/smoldot/pull/2565))

## 0.6.26 - 2022-07-20

### Added

- Add support for Deno. Smoldot is now available on the deno.land/x package registry. This doesn't modify anything to the behaviour of the smoldot NPM package. ([#2522](https://github.com/paritytech/smoldot/pull/2522))

### Fixed

- Exceptions thrown in the JSON-RPC callback no longer crash smoldot. ([#2527](https://github.com/paritytech/smoldot/pull/2527))

## 0.6.25 - 2022-07-18

### Added

- Add an optional `blockNumberBytes` field to chain specifications indicating the number of bytes used to encode the block number of the chain. If the field is missing, the value defaults to 4. Prior to this change, the value was always hardcoded to 4. This field is at the moment specific to smoldot, and Substrate will fail to parse chain specifications containing it. ([#2512](https://github.com/paritytech/smoldot/pull/2512))

### Changed

- Refactored the `package.json` file. The `browser` field has been removed. The library now exports by default code reliant on web platform APIs. An `exports` -> `node` field has been added (supported since NodeJS v13.2.0 and NodeJS v12.16.0) in order to export code reliant on NodeJS APIs when NodeJS is importing the library. ([#2519](https://github.com/paritytech/smoldot/pull/2519))

## 0.6.24 - 2022-07-14

### Added

- Add support for CommonJS projects. ([#2487](https://github.com/paritytech/smoldot/pull/2487))

### Changed

- No WebWorker/worker thread is spawned anymore by the JavaScript code. The WebAssembly virtual machine that runs smoldot is now directly instantiated by the `start` function. This should fix compatibility issues with various JavaScript bundlers. ([#2498](https://github.com/paritytech/smoldot/pull/2498))

## 0.6.23 - 2022-07-11

### Fixed

- Fix `state_getKeys` and `state_getKeysPaged` almost always erroneously returning an empty result. ([#2491](https://github.com/paritytech/smoldot/pull/2491))

## 0.6.22 - 2022-07-11

### Changed

- Block headers with an unknown consensus engine now parse successfully. This adds support for parachains using consensus engines that smoldot doesn't recognize. As smoldot cannot verify the validity of their blocks, standalone/relay chains using an unrecognized consensus engine remain unsupported. ([#2481](https://github.com/paritytech/smoldot/pull/2481))
- Standalone/relay chains that use neither Aura nor Babe are no longer supported as they are vulnerable to DoS attacks. Parachains that don't use Aura/Babe continue to work. ([#2481](https://github.com/paritytech/smoldot/pull/2481))
- No warning is generated anymore if the discovery process doesn't work due to having 0 peers, or failed due to a benign networking issue. ([#2476](https://github.com/paritytech/smoldot/pull/2476))

### Fixed

- Changes in the current best block of a parachain are now taken into account if the new best block had already been reported in the past. ([#2457](https://github.com/paritytech/smoldot/pull/2457))
- Fix active `chain_subscribeAllHeads` subscriptions silently freezing when the number of non-finalized blocks gets above a certain threshold, which typically happens if Internet connectivity is lost for a long time. ([#2465](https://github.com/paritytech/smoldot/pull/2465))

## 0.6.21 - 2022-06-30

### Added

- Block headers with a digest item of type `Other` no longer fail to parse. ([#2425](https://github.com/paritytech/smoldot/pull/2425))
- Add support for the `state_getKeys` JSON-RPC method. ([#2438](https://github.com/paritytech/smoldot/pull/2438))

### Fixed

- The `chain_subscribeAllHeads`, `chain_subscribeNewHeads`, and `chain_subscribeFinalizedHeads` JSON-RPC functions no longer panic if connected to a chain whose headers are in a format that can't be decoded. Instead, no notification is sent and a warning is printed. ([#2442](https://github.com/paritytech/smoldot/pull/2442))

### Changed

- The format of the database returned by `Client.databaseContent` has been changed to include the list of nodes that are known to be present on the peer-to-peer network. When the database is restored, these nodes are immediately discovered. This change aims at reducing the importance of bootnodes. This change is a breaking change, meaning that providing a database that has been obtained from a previous version of smoldot will have no effect. ([#2439](https://github.com/paritytech/smoldot/pull/2439))

## 0.6.20 - 2022-06-23

### Changed

- `new Worker` is now called with the `{ type: "module" }` option. Despite not being supported by NodeJS or Firefox, indicating this option is technically more correct and is necessary in order for smoldot to run with Deno. ([#2426](https://github.com/paritytech/smoldot/pull/2426))
- When a database and a chain specification checkpoint are both provided to `addChain`, the block in the database is used only if it has a higher block number than the block in the chain specification checkpoint. This makes it possible to bypass issues where smoldot is incapable of syncing over a certain block by updating the chain specification, without having to manually clear existing databases. ([#2401](https://github.com/paritytech/smoldot/pull/2401))

### Fixed

- Fix errors about verifying justifications. Justifications and Grandpa commits that can't be verified yet are now properly stored in memory in order to be verified later, instead of producing errors. ([#2400](https://github.com/paritytech/smoldot/pull/2400))
- Fix issue where unverified justifications would overwrite one another, meaning that an invalid justification could potentially prevent a valid justification from being taken into account. ([#2400](https://github.com/paritytech/smoldot/pull/2400))

## 0.6.19 - 2022-06-14

### Fixed

- Fix panic introduced in v0.6.18 in case of a fork in the chain related to tracking the number of blocks kept alive in the node's memory. ([#2386](https://github.com/paritytech/smoldot/pull/2386))

## 0.6.18 - 2022-06-14

### Added

- Add support for the `state_call` JSON-RPC function. ([#2374](https://github.com/paritytech/smoldot/pull/2374))
- The `relay_chain` and `para_id` fields in chain specifications can now alternatively be named respectively `relayChain` and `paraId`. This increases consistency with the other fields of chain specifications, which are all camelCase. ([#2366](https://github.com/paritytech/smoldot/pull/2366))

### Fixed

- Fix another panic in case of a carefully-crafted LEB128 length. ([#2337](https://github.com/paritytech/smoldot/pull/2337))
- Fix a panic when decoding a block header containing a large number of Aura authorities. ([#2338](https://github.com/paritytech/smoldot/pull/2338))
- Fix multiple panics when decoding network messages in case where these messages were truncated. ([#2340](https://github.com/paritytech/smoldot/pull/2340), [#2355](https://github.com/paritytech/smoldot/pull/2355))
- Fix panic when the Kademlia random discovery process initiates a request on a connection that has just started shutting down. ([#2369](https://github.com/paritytech/smoldot/pull/2369))
- Fix subscriptions to `chainHead_unstable_follow` being immediately shut down if the gap between the finalized block and the best block is above a certain threshold. This could lead to loops where the JSON-RPC client tries to re-open a subscription, only for it to be immediately shut down again.

## 0.6.17 - 2022-05-31

### Changed

- The networking code has been considerably refactored. Due to the large size of the change it is possible that unintended changes in behaviour have been introduced. ([#2264](https://github.com/paritytech/smoldot/pull/2264))

### Fixed

- Fix a panic in case of a Noise message with an invalid length. ([#2321](https://github.com/paritytech/smoldot/pull/2321))
- Fix a panic in case of a carefully-crafted LEB128 length. ([#2326](https://github.com/paritytech/smoldot/pull/2326))

## 0.6.16 - 2022-05-16

### Added

- Added support for version 1 of the trie. Previously, it wasn't possible to connect to chains that were using version 1. ([#2277](https://github.com/paritytech/smoldot/pull/2277))

### Changed

- The runtime of the genesis block is now only compiled once when a chain is added, decreasing the time this operation takes. ([#2270](https://github.com/paritytech/smoldot/pull/2270))
- Block announces are now propagated to other peers that are also light clients. Light clients should try to connect to as few full nodes as possible (to save resources), but doing so can leave them vulnerable to eclipse attacks. By having light clients connect to other light clients and making them gossip block announces to each other, we increase the likelihood that they detect situations where a given validator generates two blocks during the same slot and is trying to show one of the block only to some peers and the other block to the rest. ([#2226](https://github.com/paritytech/smoldot/pull/2226))

## 0.6.15 - 2022-04-07

### Fixed

- Backport change to checkpoints format (generated by the `sync_state_genSyncSpec` JSON-RPC function of Substrate nodes). Smoldot maintains compatibility with checkpoints generated earlier. ([#2219](https://github.com/paritytech/smoldot/pull/2219))

## 0.6.14 - 2022-04-07

### Fixed

- No longer panic if passed a chain specification containing an invalid bootnode address. Because the specification of the format of a multiaddress is flexible, invalid bootnode addresses do not trigger a hard error but instead are ignored and a warning is printed. ([#2207](https://github.com/paritytech/smoldot/pull/2207))
- Make sure that the tasks of the nodes that have a lot of CPU-heavy operations to perform periodically yield to other tasks, ensuring that the less busy tasks still make progress. This fixes a variety of issues such as chains taking a long time to initialize, or simple JSON-RPC requests taking a long time to be answered. ([#2213](https://github.com/paritytech/smoldot/pull/2213))
- Fix several potential infinite loops when finality lags behind too much ([#2215](https://github.com/paritytech/smoldot/pull/2215)).

## 0.6.13 - 2022-04-05

### Fixed

- Properly fix the regression that version 0.6.12 was supposed to fix. ([#2210](https://github.com/paritytech/smoldot/pull/2210))

## 0.6.12 - 2022-04-04

### Fixed

- Fix regression introduced in version 0.6.11 causing some JSON-RPC functions to never produce a result if they were sent before the runtime of the chain has been downloaded. ([#2201](https://github.com/paritytech/smoldot/pull/2201))

## 0.6.11 - 2022-03-31

### Fixed

- Fix the `ClientOptions.cpuRateLimit` feature being misimplemented and treating any value other than 1.0 as extremely low. ([#2189](https://github.com/paritytech/smoldot/pull/2189))
- Fixed a `TimeoutOverflowWarning` caused by calling `setTimeout` with a value that is too large. ([#2188](https://github.com/paritytech/smoldot/pull/2188))

## 0.6.10 - 2022-03-29

### Fixed

- Fix parachain blocks being reported multiple times in case they have been finalized in-between ([#2182](https://github.com/paritytech/smoldot/pull/2182)).

## 0.6.9 - 2022-03-25

### Fixed

- Properly display error messages when smoldot crashes when in a browser, instead of showing `[object ErrorEvent]`. ([#2171](https://github.com/paritytech/smoldot/pull/2171))

## 0.6.8 - 2022-03-23

### Fixed

- Fix regression introduced in version 0.6.5 where we erroneously removed entries in the mapping of which peer knows which blocks, leading to failures to request data. ([#2168](https://github.com/paritytech/smoldot/pull/2168))

## 0.6.7 - 2022-03-22

### Changed

- Add more details to the debug and trace logs that happen in case of errors such as networking errors or block verification failures ([#2161](https://github.com/paritytech/smoldot/pull/2161)).

### Fixed

- Increase the threshold after which smoldot considers that a protocol name sent through multistream-select is an attempt at a DoS attack, to accomodate for the change in the GrandPa protocol name in Substrate. ([#2162](https://github.com/paritytech/smoldot/pull/2162))

## 0.6.6 - 2022-03-18

### Added

- Add `ClientOptions.cpuRateLimit`, which lets the user put an upper bound on the amount of CPU that the client uses on average ([#2151](https://github.com/paritytech/smoldot/pull/2151)).
- Add support for parsing the "fron" (Frontier) consensus log items in headers. The content of these log items is ignored by the client. ([#2150](https://github.com/paritytech/smoldot/pull/2150))

## 0.6.5 - 2022-03-17

### Changed

- Chain specifications with a `codeSubstitutes` field containing a block hash are no longer supported ([#2127](https://github.com/paritytech/smoldot/pull/2127)).
- Prune list of unverified blocks if it grows too much in order to resist spam attacks ([#2114](https://github.com/paritytech/smoldot/pull/2114)).
- Log block's parent hash in case of block announce ([#2105](https://github.com/paritytech/smoldot/pull/2105)).
- Only call `console.error` once in case of a Rust panic ([#2093](https://github.com/paritytech/smoldot/pull/2093)).

### Fixed

- Fix parachain blocks being reported multiple times in case of a relay chain fork ([#2106](https://github.com/paritytech/smoldot/pull/2106)).
- Implement the `ext_crypto_ecdsa_sign_version_1` host function ([#2120](https://github.com/paritytech/smoldot/pull/2120)).
- Implement the `ext_crypto_ecdsa_verify_version_1` host function ([#2120](https://github.com/paritytech/smoldot/pull/2120)).
- Implement the `ext_crypto_ecdsa_sign_prehashed_version_1` host function ([#2120](https://github.com/paritytech/smoldot/pull/2120)).
- Implement the `ext_crypto_ecdsa_verify_prehashed_version_1` host function ([#2120](https://github.com/paritytech/smoldot/pull/2120)).
- Properly mark all descendants as bad when a block is determined to be bad ([#2121](https://github.com/paritytech/smoldot/pull/2121)).<|MERGE_RESOLUTION|>--- conflicted
+++ resolved
@@ -4,12 +4,8 @@
 
 ### Changed
 
-<<<<<<< HEAD
-- Addresses that are not supported by the host platform are now ignored during the discovery process. For example, TCP/IP connections are ignored while in a browser. This avoids populating the address book with peers that we know we can't connect to anyway. ([#1359](https://github.com/smol-dot/smoldot/pull/1359))
+- Addresses that are not supported by the host platform are now ignored during the discovery process. For example, TCP/IP connections are ignored while in a browser. This avoids populating the address book with peers that we know we can't connect to anyway. ([#1359](https://github.com/smol-dot/smoldot/pull/1359), [#1360](https://github.com/smol-dot/smoldot/pull/1360))
 - Smoldot will no longer try to connect to the same address over and over again. ([#1358](https://github.com/smol-dot/smoldot/pull/1358))
-=======
-- Addresses that are not supported by the host platform are now ignored during the discovery process. For example, TCP/IP connections are ignored while in a browser. This avoids populating the address book with peers that we know we can't connect to anyway. ([#1359](https://github.com/smol-dot/smoldot/pull/1359), [#1360](https://github.com/smol-dot/smoldot/pull/1360))
->>>>>>> 9a540a5e
 
 ## 2.0.10 - 2023-11-17
 
