--- conflicted
+++ resolved
@@ -2,18 +2,16 @@
 
 ## Unreleased
 
-<<<<<<< HEAD
 ### Changed
 
 - JSON-RPC functions that require access to the runtime (for example `state_call`) now cache older runtimes that had to be downloaded, rather than downloading the runtime from scratch every single time. ([#1685](https://github.com/smol-dot/smoldot/pull/1685))
-=======
+
 ## 2.0.22 - 2024-03-04
 
 ### Fixed
 
 - Fix crash when extracting the database of a chain when the current Babe epoch number doesn't immediately follow the previous Babe epoch number. ([#1695](https://github.com/smol-dot/smoldot/pull/1695))
 - Fix `isSyncing` is always being equal to `true` in the return value of the `system_health` JSON-RPC function. ([#1697](https://github.com/smol-dot/smoldot/pull/1697))
->>>>>>> 907677f0
 
 ## 2.0.21 - 2024-02-06
 
