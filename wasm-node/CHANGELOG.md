# Changelog

## Unreleased

### Fixed

<<<<<<< HEAD
- When a runtime contains a `runtime_apis` custom section but no `runtime_version` custom section, or vice-versa, smoldot now falls back to calling `Core_version`.
=======
- Fix panic when the checkpoint in the chain specification is invalid, which can normally only happen if the checkpoint was modified manually. ([#603](https://github.com/smol-dot/smoldot/pull/603))
- Fix panic when the checkpoint in the chain specification contains zero or one Babe epochs, which can happen if the checkpoint was generated before any block was authored. ([#603](https://github.com/smol-dot/smoldot/pull/603))
>>>>>>> 8f6e978f

## 1.0.6 - 2023-05-09

### Changed

- The version numbers of the `BabeApi`, `GrandpaApi` and `AuraApi` runtime APIs is now checked during the warp sync process. An error is returned if these version numbers aren't equal to known values. These version numbers are changed when the logic of the API has changed, and returning an error in that situation ensures that smoldot will not do the wrong thing such as running with a weakened security. ([#549](https://github.com/smol-dot/smoldot/pull/549))

### Fixed

- The `Promise` returned by `terminate()` now correctly waits for everything to be completely shut down before yielding instead of letting the shutdown continue happening in the background. ([#538](https://github.com/smol-dot/smoldot/pull/538))

## 1.0.5 - 2023-05-05

It is now possible to run the CPU-heavy tasks of smoldot within a worker (WebWorker, worker threads, etc.). To do so, create two ports using `new MessageChannel()`, pass one of the two ports in the `ClientOptions.portToWorker` field and send the other port to a web worker, then call `run(port)` from within that worker. The `run` function can be found by importing `import { run } from 'smoldot/worker'`. If a `portToWorker` is provided, then the `cpuRateLimit` setting applies to the worker.

It is also now possible to load the smoldot bytecode separately or within a worker. To do so, import the `compileBytecode` function using `import { compileBytecode } from 'smoldot/bytecode';`, call it, optionally send it from a worker to the main thread if necessary, then pass the object to the options of the new `startWithBytecode` function. The new `startWithBytecode` function can be imported with `import { startWithBytecode } from 'smoldot/no-auto-bytecode';`. It is equivalent to `start`, except that its configuration must contains a `bytecode` field.

See the README of the JavaScript package for more information.

### Added

- Add `ClientOptions.portToWorker` field. ([#529](https://github.com/smol-dot/smoldot/pull/529))
- Add a new `worker` entry point to the library (for Deno: `worker-deno.ts`) containing a `run` function ([#529](https://github.com/smol-dot/smoldot/pull/529))
- Add a new `SmoldotBytecode` public interface. ([#532](https://github.com/smol-dot/smoldot/pull/532))
- Add a new `ClientOptionsWithBytecode` interface that extends `ClientOptions` with an extra `bytecode` field. ([#532](https://github.com/smol-dot/smoldot/pull/532))
- Add a new `bytecode` entry point to the library (for Deno: `bytecode-deno.ts`) containin a `comileBytecode` function. ([#532](https://github.com/smol-dot/smoldot/pull/532))
- Add a new `no-auto-bytecode` entry point to the library (for Deno: `no-auto-bytecode-deno.ts`) containin a `startWithBytecode` function. This function is equivalent to `start`, but accepts a `ClientOptionsWithBytecode` rather than a `ClientOptions`. ([#532](https://github.com/smol-dot/smoldot/pull/532))

### Changed

- When in the browser, smoldot no longer uses `document.visibilityState` to determine whether to reduce the number of calls to `setTimeout`. Instead, the execution dynamically adjusts based on the time `setTimeout` actually takes compared to how much was passed as parameter. ([#518](https://github.com/smol-dot/smoldot/pull/518))

### Fixed

- Fix panic when a remote opens a substream then immediately resets it before smoldot has been able to determine asynchronously whether to accept it or not. ([#521](https://github.com/smol-dot/smoldot/pull/521))

## 1.0.4 - 2023-05-03

### Added

- Support v2 of the `Metadata` runtime API. ([#514](https://github.com/smol-dot/smoldot/pull/514))

### Changed

- The size of the read buffer of TCP connections on Deno has been increased from 1kiB to 32kiB. This should improve the performance by reducing the number of function calls. ([#501](https://github.com/smol-dot/smoldot/pull/501))

### Fixed

- Fix panic when the best block of a chain switches to being equal to the current finalized block. This can occasionally happen for parachains in case of a reorg on the relay chain. ([#497](https://github.com/smol-dot/smoldot/pull/497))
- Fix panic when failing to find the desired runtime API in a runtime. ([#512](https://github.com/smol-dot/smoldot/pull/512))

## 1.0.3 - 2023-04-27

### Changed

- As NodeJS v14 reaches its end of life on April 30th 2023, the minimum NodeJS version required to run smoldot is now v16. The smoldot Wasm binary now has SIMD enabled, meaning that the minimum Deno version required to run smoldot is now v1.9.
- When receiving an identify request through the libp2p protocol, smoldot now sends back `smoldot-light-wasm vX.X.X` (with proper version numbers) as its agent name and version, instead of previously just `smoldot`. ([#417](https://github.com/smol-dot/smoldot/pull/417))
- Yielding to the browser using `setTimeout` and `setImmediate` is now done less frequently in order to reduce the overhead of doing so. ([#481](https://github.com/smol-dot/smoldot/pull/481))

### Fixed

- Fix finality stalling on epoch change by explicitly requesting justifications of blocks that a peer has reported as finalized but that isn't finalized locally. ([#441](https://github.com/smol-dot/smoldot/pull/441))
- Fix `AlreadyDestroyedError` not being properly thrown if a function is called after `terminate()`. ([#438](https://github.com/smol-dot/smoldot/pull/438))

## 1.0.2 - 2023-04-12

### Changed

- Removed support for the `ls` message in the multistream-select protocol, in accordance with the rest of the libp2p ecosystem. This message was in practice never used, and removing support for it simplifies the implementation. ([#379](https://github.com/smol-dot/smoldot/pull/379))
- Yamux now considers answering pings in the wrong order as invalid. ([#383](https://github.com/smol-dot/smoldot/pull/383))

### Fixed

- Fix the JSON-RPC service not being deallocated when a chain is removed with some subscriptions still active. ([#408](https://github.com/smol-dot/smoldot/pull/408), [#410](https://github.com/smol-dot/smoldot/pull/410), [#409](https://github.com/smol-dot/smoldot/pull/409))
- Calling the `chainHead_unstable_call`, `chainHead_unstable_storage`, or `chainHead_unstable_body` JSON-RPC functions with the hash of an unpinned block no longer silently kills the `chainHead_follow` subscription. ([#409](https://github.com/smol-dot/smoldot/pull/409))
- No longer generate a `chainHead_unstable_followEvent` notification with a `stop` event in response to a call to `chainHead_unstable_unfollow`. ([#409](https://github.com/smol-dot/smoldot/pull/409))
- Fix a potential undefined behavior in the way the Rust and JavaScript communicate. ([#396](https://github.com/smol-dot/smoldot/pull/396))
- Properly check whether Yamux substream IDs allocated by the remote are valid. ([#383](https://github.com/smol-dot/smoldot/pull/383))
- Fix the size of the data of Yamux frames with the `SYN` flag not being verified against the allowed credits. ([#383](https://github.com/smol-dot/smoldot/pull/383))
- Fix Yamux repeatedly sending empty data frames when the allowed window size is 0. ([#383](https://github.com/smol-dot/smoldot/pull/383))
- Post-MVP WebAssembly features are now properly disabled when compiling runtimes. This rejects runtimes that Substrate would consider as invalid as well. ([#386](https://github.com/smol-dot/smoldot/pull/386))

## 1.0.1 - 2023-03-29

### Changed

- No longer panic when a libp2p networking request emitted by smoldot exceeds the maximum size allowed by the protocol. Instead, either a warning is printed (similar to consensus-related issues) or a JSON-RPC error is returned. ([#318](https://github.com/smol-dot/smoldot/pull/318))
- Add an arbitrary limit to the size of unprocessed networking packets, in order to avoid DoS attacks. This limit is necessary in order to bypass limitations in the networking APIs exposed by browsers. ([#312](https://github.com/smol-dot/smoldot/pull/312))
- Rename `/webrtc` to `/webrtc-direct` in multiaddresses, in accordance with the rest of the libp2p ecosystem. ([#326](https://github.com/smol-dot/smoldot/pull/326))
- Improved the ganularity of the tasks that handle JSON-RPC requests and libp2p connections. Smoldot now yields more often to the browser, reducing the chances and the severity of freezes during the rendering of the web page. ([#349](https://github.com/smol-dot/smoldot/pull/349))
- Smoldot is now compiled with the `bulk-memory-operations` and `sign-extensions-ops` WebAssembly features enabled. This is expected to considerably speed up its execution. The minimum version required to run smoldot is now Chrome 75, Firefox 79, NodeJS v12.5, and Deno v0.4. ([#356](https://github.com/smol-dot/smoldot/pull/356))
- When the `state_getKeysPaged` JSON-RPC function is called, and the list of keys returned in the response is truncated (due to the `count` and `startKey` parameters), the rest of the keys are now put in a cache with the expectation that `state_getKeysPaged` is called again in order to obtain the rest of the keys. The `state_getKeysPaged` JSON-RPC function is unfortunately very often used by PolkadotJS despite being completely unsuitable for light clients. ([#361](https://github.com/smol-dot/smoldot/pull/361))
- Significantly optimize the performance of the proof verification in `state_getKeys` and `state_getKeysPaged`. ([#363](https://github.com/smol-dot/smoldot/pull/363))

### Fixed

- Fix runtime transactions not being handled properly when multiple transactions are stacked. ([#335](https://github.com/smol-dot/smoldot/pull/335))
- No longer generate a JavaScript exception due to `document` being undefined when executing inside of a WebWorker. ([#340](https://github.com/smol-dot/smoldot/pull/340))
- Fix JavaScript errors being thrown if a peer resets a libp2p connection abruptly. ([#315](https://github.com/smol-dot/smoldot/pull/315))
- TCP connections are now properly closed gracefully (with a FIN flag) on NodeJS and Deno. ([#315](https://github.com/smol-dot/smoldot/pull/315))
- Outbound data on libp2p connections is now properly back-pressured if the remote doesn't accept to receive more data. ([#315](https://github.com/smol-dot/smoldot/pull/315))

## 1.0.0 - 2023-03-12

### Fixed

- Fix Deno throwing an exception when failing to connect to an unreachable node through a TCP/IP multiaddr. ([#246](https://github.com/smol-dot/smoldot/pull/246))

## 0.7.13 - 2023-03-03

### Added

- Add support for the `ext_hashing_keccak_512_version_1` host function. ([#231](https://github.com/smol-dot/smoldot/pull/231))

### Changed

- When a full node refuses an outbound transactions or GrandPa substream even though a block announces substream has been established, smoldot now tries to reopen the failed substream. This bypasses a Substrate issue. ([#240](https://github.com/smol-dot/smoldot/pull/240))
- Runtime functions called through the JSON-RPC function `state_call` are now allowed to modify the storage of the chain. These storage modifications are silently discarded. Previously, a JSON-RPC error was returned. ([#259](https://github.com/smol-dot/smoldot/pull/259))

### Fixed

- Fix panic when connecting to a chain that hasn't finalized any block yet. ([#258](https://github.com/smol-dot/smoldot/pull/258))
- Fix the signatures of the `ext_default_child_storage_read_version_1` and `ext_default_child_storage_root_version_2` host functions. This would lead to a warning about these function being unresolved. ([#244](https://github.com/smol-dot/smoldot/pull/244))
- Fix panic when the input data of a Wasm function call is larger than a Wasm page. ([#218](https://github.com/smol-dot/smoldot/pull/218))
- Subscriptions to the `chain_subscribeAllHeads` JSON-RPC function now generate notifications named `chain_allHead`, like in Substrate. They were erroneously named `chain_newHead`. ([#227](https://github.com/smol-dot/smoldot/pull/227))

## 0.7.12 - 2023-02-22

### Changed

- The Wasm virtual machine no longer tries to grab a table symbol named `__indirect_function_table`. This removes support for an old Substrate feature that no longer exists. ([#181](https://github.com/smol-dot/smoldot/pull/181))
- The signature of host functions called by the Wasm runtime is now checked when the Wasm code is compiled rather than when the functions are called. ([#183](https://github.com/smol-dot/smoldot/pull/183))
- When a Wasm function is being called, the parameters of the function are now allocated using the same allocator as used during the execution (`ext_allocator_malloc_version_1` and `ext_allocator_free_version_1`) rather than being written at a specific location in memory. This is consistent with what Substrate is doing, and makes it legal for a Wasm runtime to call `ext_allocator_free_version_1` on the input data if desired. ([#188](https://github.com/smol-dot/smoldot/pull/188))

### Fixed

- The memory of the Wasm virtual machine is now properly zeroed between runs. This should fix a rare `MemoryAccessOutOfBounds` error occasionally appearing. ([#211](https://github.com/smol-dot/smoldot/pull/211))
- Fix the Wasm virtual machine not working properly if it exports its memory rather than import it. ([#207](https://github.com/smol-dot/smoldot/pull/207))

## 0.7.11 - 2023-02-13

### Changed

- Update the network protocol names used on the wire to use the `forkId` field used in the chain specification (if present) and no longer the `protocolId` (which is deprecated). Blockchains based off of Substrate versions later than October 2022 fully support either version. ([#155](https://github.com/smol-dot/smoldot/pull/155))

### Fixed

- Fix `state_getKeys` and `state_getKeysPaged` missing entries under certain conditions. ([#178](https://github.com/smol-dot/smoldot/pull/178))
- The alternative spellings `relayChain` and `paraId` for the `relay_chain` and `para_id` fields in chain specifications are now properly accepted as intended. ([#160](https://github.com/smol-dot/smoldot/pull/160))

## 0.7.10 - 2023-02-10

### Fixed

- Fix randomness not being implemented properly, leading to the same random numbers always being generated. This issue lead to all instances of smoldot (even on different machines) always using the same networking key, which would lead to connectivity issues when multiple instances of smoldot connect to the same full node. Note that because perfect forward secrecy is used (and the randomness on the full node side was still functionning properly), it is not possible to retroactively decipher networking communications. Additionally, the fact that the same random numbers are always generated made smoldot vulnerable to HashDoS attacks. ([#142](https://github.com/smol-dot/smoldot/pull/142))
- JSON-RPC requests without a `params` field are no longer invalid. ([#13](https://github.com/smol-dot/smoldot/pull/13))
- Fix Merkle proofs whose trie root node has a size inferior to 32 bytes being considered as invalid. ([#3046](https://github.com/paritytech/smoldot/pull/3046))

## 0.7.9 - 2022-11-28

### Fixed

- Fix wrong block being reported in the logs when printing the status of the Grandpa warp syncing, giving the impression that the warp syncing wasn't advancing. ([#3044](https://github.com/paritytech/smoldot/pull/3044))
- Fix panic introduced in v0.7.8 when verifying a Merkle proof of a trie related to a chain whose `state_version` is equal to `1`. ([#3043](https://github.com/paritytech/smoldot/pull/3043))

## 0.7.8 - 2022-11-23

### Changed

- In earlier versions of smoldot, `setTimeout(callback, 0)` was frequently used in order split execution of CPU-intensive tasks in multiple smaller ones while still giving back control to the execution environment (such as NodeJS or the browser). Unfortunately, when a web page is in the background, browsers set a minimum delay of one second for `setTimeout`. For this reason, the usage of ̀`setTimeout` has now been reduced to the strict minimum, except when the environment is browser and `document.visibilityState` is equal to `visible`. ([#2999](https://github.com/paritytech/smoldot/pull/2999))
- Optimize the Merkle proof verification. The complexity has been reduced from `O(n^2)` to `O(n * log n)`. ([#3013](https://github.com/paritytech/smoldot/pull/3013))

### Fixed

- Fix `ProtobufDecode` errors appearing while the Grandpa warp syncing is still in progress. ([#3018](https://github.com/paritytech/smoldot/pull/3018))

## 0.7.7 - 2022-11-11

### Added

- Add support for version 2 of the `TransactionPaymentApi` runtime API. This fixes the `payment_queryInfo` JSON-RPC call with newer runtime versions. ([#2995](https://github.com/paritytech/smoldot/pull/2995))

### Changed

- The `enableExperimentalWebRTC` field has been removed from `ClientConfig`, and replaced with a `forbidWebRtc` option. WebRTC is now considered stable enough to be enabled by default. ([#2977](https://github.com/paritytech/smoldot/pull/2977))
- The version of the runtime API is now verified to match the excepted value when the `payment_queryInfo`, `state_getMetadata`, and `system_accountNextIndex` JSON-RPC functions are called. This means that without an update to the smoldot source code these JSON-RPC functions will stop working if the runtime API is out of range. However, this eliminates the likelihood that smoldot returns accidentally parses a value in a different way than intended and an incorrect result. ([#2995](https://github.com/paritytech/smoldot/pull/2995))
- Reduced the number of networking round-trips after a connection has been opened by assuming that the remote supports the desired networking protocols instead of waiting for its confirmation. ([#2984](https://github.com/paritytech/smoldot/pull/2984))

## 0.7.6 - 2022-11-04

### Fixed

- On NodeJS, the usage of `hrtime` has been replaced with `performance.now()`. While this doesn't change anything for NodeJS users, Deno users that were importing smoldot through the <https://esm.sh> website will no longer get an error due to Deno's compatibility layer not supporting `hrtime`. As a reminder, smoldot is also published on the Deno/x registry and using <https://esm.sh> is unnecessary. ([#2964](https://github.com/paritytech/smoldot/pull/2964))
- Fix the `ext_crypto_ecdsa_verify_version_1` and `ext_crypto_ecdsa_verify_prehashed_version_1` host functions mixing their parameters and thus always failing. ([#2955](https://github.com/paritytech/smoldot/pull/2955))
- Fix an occasional panic in `runtime_service.rs` when adding a parachain. ([#2965](https://github.com/paritytech/smoldot/pull/2965))

## 0.7.5 - 2022-10-31

### Fixed

- Fix the `state_getKeysPaged` JSON-RPC function returning incorrect results in some situations. ([#2947](https://github.com/paritytech/smoldot/pull/2947))
- When opening a WebRTC connection, the ufrag and password of SDP requests are now properly set according to the WebRTC libp2p specification. ([#2924](https://github.com/paritytech/smoldot/pull/2924))

## 0.7.4 - 2022-10-27

### Changed

- The `payment_queryInfo` JSON-RPC function now works with runtimes that have defined the type of `Balance` to be less than 16 bytes. ([#2914](https://github.com/paritytech/smoldot/pull/2914))
- The parameter of `chainHead_unstable_finalizedDatabase` has been renamed from `max_size_bytes` to `maxSizeBytes`. ([#2923](https://github.com/paritytech/smoldot/pull/2923))
- The database now contains the hash of the genesis block header. This hash is verified when the database is loaded, and the database is ignored if there is a mismatch. This prevents accidents where the wrong database is provided, which would lead to the chain not working and would be hard to debug. ([#2928](https://github.com/paritytech/smoldot/pull/2928))

### Fixed

- Fix panic on Deno when a WebSocket connection abruptly closes. ([#2939](https://github.com/paritytech/smoldot/pull/2939))
- Fix errors showing in the browser's console about WebSockets being already in the CLOSING or CLOSED state. ([#2925](https://github.com/paritytech/smoldot/pull/2925))
- No longer panic when a WebRTC connection fails to open due to the browser calling callbacks in an unexpected order. ([#2936](https://github.com/paritytech/smoldot/pull/2936))

## 0.7.3 - 2022-10-19

### Changed

- The WebRTC protocol implementation is now up to date with the specification. While the specification hasn't been finalized yet and could still evolve, the current version is believed to be likely to be final. ([#2896](https://github.com/paritytech/smoldot/pull/2896))

### Fixed

- Fix timeout not being checked when opening a notifications substream. ([#2323](https://github.com/paritytech/smoldot/pull/2323))
- Fix inbound notifications substreams close requests being ignored. ([#2323](https://github.com/paritytech/smoldot/pull/2323))
- Fix closed inbound notifications substreams still being considered as open when closed gracefully by the remote. ([#2323](https://github.com/paritytech/smoldot/pull/2323))

## 0.7.2 - 2022-10-12

### Changed

- The warp syncing algorithm no longer downloads the runtime code and the runtime call proofs at the same time. Instead, it now first downloads the runtime, then checks the list of available functions, then downloads runtime call proofs. While this slightly degrades the warp syncing time by adding a round-trip time, it is more correct to first analyze the runtime instead of blindly assuming that it supports a certain set of functions. ([#2845](https://github.com/paritytech/smoldot/pull/2845))

### Fixed

- Fix smoldot trying to send requests to peers whose connection is shutting down, leading to a panic. ([#2847](https://github.com/paritytech/smoldot/pull/2847))
- Fix the responses to libp2p identify requests being wrongly empty. ([#2840](https://github.com/paritytech/smoldot/pull/2840))
- Fix some Merkle proofs and SCALE-encoded structures being accepted as correct when they are actually invalid. This is a very minor fix that can presumably not be used as an attack vector. ([#2819](https://github.com/paritytech/smoldot/pull/2819))

## 0.7.1 - 2022-10-04

### Fixed

- Syncing no longer stalls if the gap between the finalized and latest block is more than 100 blocks. ([#2801](https://github.com/paritytech/smoldot/pull/2801))
- No longer silently discard justifications when receive a block from the network that was already known locally. ([#2800](https://github.com/paritytech/smoldot/pull/2800))
- CPU-heavy operations such as verifying finality proofs or compiling the runtime will now better respect the CPU rate limit. ([#2803](https://github.com/paritytech/smoldot/pull/2803))
- Fix the `finalizedBlockHashes` and `prunedBlockHashes` fields having wrong names in `chainHead_unstable_followEvent` events. ([#2812](https://github.com/paritytech/smoldot/pull/2812))
- Remove "type" parameter from `chainHead_unstable_storage` JSON-RPC method, in accordance with the update in the JSON-RPC specification. ([#2818](https://github.com/paritytech/smoldot/pull/2818))
- The `chainHead_unstable_storage` JSON-RPC method now returns an `error` notification if the block's header couldn't be decoded instead of a `disjoint` notification. ([#2818](https://github.com/paritytech/smoldot/pull/2818))

## 0.7.0 - 2022-09-28

### Removed

- Removed `Chain.databaseContent` function. Use the `chainHead_unstable_finalizedDatabase` JSON-RPC function to obtain the database content instead. ([#2791](https://github.com/paritytech/smoldot/pull/2791))

### Changed

- `Chain.sendJsonRpc` now throws a `MalformedJsonRpcError` exception if the JSON-RPC request is too large or malformed, or a `QueueFullError` if the queue of JSON-RPC requests of the chain is full. ([#2778](https://github.com/paritytech/smoldot/pull/2778))
- Removed `AddChainOptions.jsonRpcCallback`. Use the new `Chain.nextJsonRpcResponse` asynchronous function to pull JSON-RPC responses instead of registering a callback. A `AddChainOptions.disableJsonRpc` flag is now supported in order to bring the same effects as not passing any `jsonRpcCallback`. ([#2778](https://github.com/paritytech/smoldot/pull/2778))
- Removed the `version` field of the struct returned by the `rpc_methods` function. ([#2756](https://github.com/paritytech/smoldot/pull/2756))

### Fixed

- Fix several panics related to cancelling the opening of incoming substreams. ([#2785](https://github.com/paritytech/smoldot/pull/2785))
- Fix old runtimes not being cleaned up properly and runtimes being downloaded multiple times after an on-chain runtime upgrade. ([#2781](https://github.com/paritytech/smoldot/pull/2781))

## 0.6.34 - 2022-09-20

### Added

- Add experimental support for WebRTC according to the in-progress specification for libp2p-webrtc. For now this feature must explicitly be enabled by passing `enableExperimentalWebRTC: true` as part of the ̀`ClientConfig`. The multiaddress format for WebRTC is `/ip4/.../udp/.../webrtc/certhash/...` (or `/ip6/...`), where the payload behind `/certhash` is a multibase-encoded multihash-encoded SHA256 of the DTLS certificate used by the remote. ([#2579](https://github.com/paritytech/smoldot/pull/2579))
- Add support for the `chainHead_unstable_finalizedDatabase` JSON-RPC method. This JSON-RPC method aims to be a replacement for the `databaseContent` method of the `Chain` and is expected to remain a permanently unstable smoldot-specific function. ([#2749](https://github.com/paritytech/smoldot/pull/2749))

### Changed

- No longer try to connect to a peer for 20 seconds after failing to connect to it. This prevents loops where we keep trying to connect to the same address(es) over and over again. ([#2747](https://github.com/paritytech/smoldot/pull/2747))

### Fixed

- Fix potential infinite loop in networking connection task. ([#2751](https://github.com/paritytech/smoldot/pull/2751))
- Fix panic when trying to perform a runtime call on an old block while having no networking connection. ([#2764](https://github.com/paritytech/smoldot/pull/2764))

## 0.6.33 - 2022-09-13

### Added

- Add support for the `system_nodeRoles` JSON-RPC method. ([#2725](https://github.com/paritytech/smoldot/pull/2725))

### Changed

- A limit to the number of substreams a remote can maintain open over a connection is now enforced. ([#2724](https://github.com/paritytech/smoldot/pull/2724))

### Fixed

- No longer panic when calling `state_getRuntimeVersion` is unable to download the runtime code of an old block from the network. ([#2736](https://github.com/paritytech/smoldot/pull/2736))

## 0.6.32 - 2022-09-07

### Fixed

- Fix occasional panic when connecting to a parachain with forks and/or missed slots. ([#2703](https://github.com/paritytech/smoldot/pull/2703))
- Fix parachain initialization unnecessarily waiting for its corresponding relay chain initialization to be finished. ([#2705](https://github.com/paritytech/smoldot/pull/2705))
- Fix panic when broadcasting a transaction to a peer while its connection is shutting down. ([#2717](https://github.com/paritytech/smoldot/pull/2717))
- Fix crash when receiving a Yamux GoAway frame. ([#2708](https://github.com/paritytech/smoldot/pull/2708))

## 0.6.31 - 2022-08-30

### Changed

- In case of protocol error, or if a peer refuses a block announces substream, no new substream with the same peer will be attempted for 20 seconds. This avoids loops where the same peer is tried over and over again. ([#2633](https://github.com/paritytech/smoldot/pull/2633))

### Fixed

- Fix inability to decode addresses with prefixes longer than 1 byte when calling `system_accountNextIndex`. ([#2686](https://github.com/paritytech/smoldot/pull/2686))

## 0.6.30 - 2022-08-12

### Fixed

- Fix panic that occured when connecting to a peer, then discovering it through the background discovery process, then disconnecting from it. ([#2616](https://github.com/paritytech/smoldot/pull/2616))
- Fix circular dependency between JavaScript modules. ([#2614](https://github.com/paritytech/smoldot/pull/2614))
- Fix panic when a handshake timeout or protocol error happens on a connection at the same time as the local node tries to shut it down. ([#2620](https://github.com/paritytech/smoldot/pull/2620))
- Fix panic when a runtime call is made at the same time as a warp sync succeeds or that the limit to the number of blocks in memory is exceeded. ([#2621](https://github.com/paritytech/smoldot/pull/2621))

## 0.6.29 - 2022-08-09

### Fixed

- Fix sometimes erroneously reporting a very old `parent_hash` (usually the genesis block hash) in `chainHead_unstable_follow` when following a parachain. ([#2602](https://github.com/paritytech/smoldot/pull/2602))
- After smoldot has downloaded the runtime of an old parachain block, it would sometimes erroneously consider that this runtime hasn't changed since then. This would lead to issues such as `state_getRuntimeVersion` and `state_subscribeRuntimeVersion` returning information about an old runtime, or `state_getMetadata` or `state_call` using an old runtime. ([#2602](https://github.com/paritytech/smoldot/pull/2602))
- Fix WebSocket errors leading to the program stopping while running in NodeJS. ([#2604](https://github.com/paritytech/smoldot/pull/2604))

## 0.6.28 - 2022-08-08

### Changed

- The GRANDPA warp sync algorithm now downloads Merkle proofs of all the necessary storage items at once, rather than one by one sequentially. This removes approximately 11 networking round-trips and thus significantly reduces the time the warp syncing takes. ([#2578](https://github.com/paritytech/smoldot/pull/2578))
- The GRANDPA warp sync algorithm now works on AURA-based chains. It previously only worked for chains that are using BABE. Note that GRANDPA warp sync is irrelevant for parachains. ([#2581](https://github.com/paritytech/smoldot/pull/2581))
- The GRANDPA warp sync implementation has been considerably refactored. It is possible that unintended changes in behaviour have accidentally been introduced. ([#2578](https://github.com/paritytech/smoldot/pull/2578))
- A warning is now printed if the `badBlocks` field in a chain specification is not empty. Bad blocks are not supported by the smoldot light client. ([#2585](https://github.com/paritytech/smoldot/pull/2585))

### Fixed

- Fix WebSockets not working in the CommonJS bindings for NodeJS due to a problematic import. ([#2589](https://github.com/paritytech/smoldot/pull/2589)).

## 0.6.27 - 2022-07-29

### Changed

- The JavaScript code now targets ES6. This should ensure compatibility on a wider range of platforms. ([#2565](https://github.com/paritytech/smoldot/pull/2565))

## 0.6.26 - 2022-07-20

### Added

- Add support for Deno. Smoldot is now available on the deno.land/x package registry. This doesn't modify anything to the behaviour of the smoldot NPM package. ([#2522](https://github.com/paritytech/smoldot/pull/2522))

### Fixed

- Exceptions thrown in the JSON-RPC callback no longer crash smoldot. ([#2527](https://github.com/paritytech/smoldot/pull/2527))

## 0.6.25 - 2022-07-18

### Added

- Add an optional `blockNumberBytes` field to chain specifications indicating the number of bytes used to encode the block number of the chain. If the field is missing, the value defaults to 4. Prior to this change, the value was always hardcoded to 4. This field is at the moment specific to smoldot, and Substrate will fail to parse chain specifications containing it. ([#2512](https://github.com/paritytech/smoldot/pull/2512))

### Changed

- Refactored the `package.json` file. The `browser` field has been removed. The library now exports by default code reliant on web platform APIs. An `exports` -> `node` field has been added (supported since NodeJS v13.2.0 and NodeJS v12.16.0) in order to export code reliant on NodeJS APIs when NodeJS is importing the library. ([#2519](https://github.com/paritytech/smoldot/pull/2519))

## 0.6.24 - 2022-07-14

### Added

- Add support for CommonJS projects. ([#2487](https://github.com/paritytech/smoldot/pull/2487))

### Changed

- No WebWorker/worker thread is spawned anymore by the JavaScript code. The WebAssembly virtual machine that runs smoldot is now directly instantiated by the `start` function. This should fix compatibility issues with various JavaScript bundlers. ([#2498](https://github.com/paritytech/smoldot/pull/2498))

## 0.6.23 - 2022-07-11

### Fixed

- Fix `state_getKeys` and `state_getKeysPaged` almost always erroneously returning an empty result. ([#2491](https://github.com/paritytech/smoldot/pull/2491))

## 0.6.22 - 2022-07-11

### Changed

- Block headers with an unknown consensus engine now parse successfully. This adds support for parachains using consensus engines that smoldot doesn't recognize. As smoldot cannot verify the validity of their blocks, standalone/relay chains using an unrecognized consensus engine remain unsupported. ([#2481](https://github.com/paritytech/smoldot/pull/2481))
- Standalone/relay chains that use neither Aura nor Babe are no longer supported as they are vulnerable to DoS attacks. Parachains that don't use Aura/Babe continue to work. ([#2481](https://github.com/paritytech/smoldot/pull/2481))
- No warning is generated anymore if the discovery process doesn't work due to having 0 peers, or failed due to a benign networking issue. ([#2476](https://github.com/paritytech/smoldot/pull/2476))

### Fixed

- Changes in the current best block of a parachain are now taken into account if the new best block had already been reported in the past. ([#2457](https://github.com/paritytech/smoldot/pull/2457))
- Fix active `chain_subscribeAllHeads` subscriptions silently freezing when the number of non-finalized blocks gets above a certain threshold, which typically happens if Internet connectivity is lost for a long time. ([#2465](https://github.com/paritytech/smoldot/pull/2465))

## 0.6.21 - 2022-06-30

### Added

- Block headers with a digest item of type `Other` no longer fail to parse. ([#2425](https://github.com/paritytech/smoldot/pull/2425))
- Add support for the `state_getKeys` JSON-RPC method. ([#2438](https://github.com/paritytech/smoldot/pull/2438))

### Fixed

- The `chain_subscribeAllHeads`, `chain_subscribeNewHeads`, and `chain_subscribeFinalizedHeads` JSON-RPC functions no longer panic if connected to a chain whose headers are in a format that can't be decoded. Instead, no notification is sent and a warning is printed. ([#2442](https://github.com/paritytech/smoldot/pull/2442))

### Changed

- The format of the database returned by `Client.databaseContent` has been changed to include the list of nodes that are known to be present on the peer-to-peer network. When the database is restored, these nodes are immediately discovered. This change aims at reducing the importance of bootnodes. This change is a breaking change, meaning that providing a database that has been obtained from a previous version of smoldot will have no effect. ([#2439](https://github.com/paritytech/smoldot/pull/2439))

## 0.6.20 - 2022-06-23

### Changed

- `new Worker` is now called with the `{ type: "module" }` option. Despite not being supported by NodeJS or Firefox, indicating this option is technically more correct and is necessary in order for smoldot to run with Deno. ([#2426](https://github.com/paritytech/smoldot/pull/2426))
- When a database and a chain specification checkpoint are both provided to `addChain`, the block in the database is used only if it has a higher block number than the block in the chain specification checkpoint. This makes it possible to bypass issues where smoldot is incapable of syncing over a certain block by updating the chain specification, without having to manually clear existing databases. ([#2401](https://github.com/paritytech/smoldot/pull/2401))

### Fixed

- Fix errors about verifying justifications. Justifications and Grandpa commits that can't be verified yet are now properly stored in memory in order to be verified later, instead of producing errors. ([#2400](https://github.com/paritytech/smoldot/pull/2400))
- Fix issue where unverified justifications would overwrite one another, meaning that an invalid justification could potentially prevent a valid justification from being taken into account. ([#2400](https://github.com/paritytech/smoldot/pull/2400))

## 0.6.19 - 2022-06-14

### Fixed

- Fix panic introduced in v0.6.18 in case of a fork in the chain related to tracking the number of blocks kept alive in the node's memory. ([#2386](https://github.com/paritytech/smoldot/pull/2386))

## 0.6.18 - 2022-06-14

### Added

- Add support for the `state_call` JSON-RPC function. ([#2374](https://github.com/paritytech/smoldot/pull/2374))
- The `relay_chain` and `para_id` fields in chain specifications can now alternatively be named respectively `relayChain` and `paraId`. This increases consistency with the other fields of chain specifications, which are all camelCase. ([#2366](https://github.com/paritytech/smoldot/pull/2366))

### Fixed

- Fix another panic in case of a carefully-crafted LEB128 length. ([#2337](https://github.com/paritytech/smoldot/pull/2337))
- Fix a panic when decoding a block header containing a large number of Aura authorities. ([#2338](https://github.com/paritytech/smoldot/pull/2338))
- Fix multiple panics when decoding network messages in case where these messages were truncated. ([#2340](https://github.com/paritytech/smoldot/pull/2340), [#2355](https://github.com/paritytech/smoldot/pull/2355))
- Fix panic when the Kademlia random discovery process initiates a request on a connection that has just started shutting down. ([#2369](https://github.com/paritytech/smoldot/pull/2369))
- Fix subscriptions to `chainHead_unstable_follow` being immediately shut down if the gap between the finalized block and the best block is above a certain threshold. This could lead to loops where the JSON-RPC client tries to re-open a subscription, only for it to be immediately shut down again.

## 0.6.17 - 2022-05-31

### Changed

- The networking code has been considerably refactored. Due to the large size of the change it is possible that unintended changes in behaviour have been introduced. ([#2264](https://github.com/paritytech/smoldot/pull/2264))

### Fixed

- Fix a panic in case of a Noise message with an invalid length. ([#2321](https://github.com/paritytech/smoldot/pull/2321))
- Fix a panic in case of a carefully-crafted LEB128 length. ([#2326](https://github.com/paritytech/smoldot/pull/2326))

## 0.6.16 - 2022-05-16

### Added

- Added support for version 1 of the trie. Previously, it wasn't possible to connect to chains that were using version 1. ([#2277](https://github.com/paritytech/smoldot/pull/2277))

### Changed

- The runtime of the genesis block is now only compiled once when a chain is added, decreasing the time this operation takes. ([#2270](https://github.com/paritytech/smoldot/pull/2270))
- Block announces are now propagated to other peers that are also light clients. Light clients should try to connect to as few full nodes as possible (to save resources), but doing so can leave them vulnerable to eclipse attacks. By having light clients connect to other light clients and making them gossip block announces to each other, we increase the likelihood that they detect situations where a given validator generates two blocks during the same slot and is trying to show one of the block only to some peers and the other block to the rest. ([#2226](https://github.com/paritytech/smoldot/pull/2226))

## 0.6.15 - 2022-04-07

### Fixed

- Backport change to checkpoints format (generated by the `sync_state_genSyncSpec` JSON-RPC function of Substrate nodes). Smoldot maintains compatibility with checkpoints generated earlier. ([#2219](https://github.com/paritytech/smoldot/pull/2219))

## 0.6.14 - 2022-04-07

### Fixed

- No longer panic if passed a chain specification containing an invalid bootnode address. Because the specification of the format of a multiaddress is flexible, invalid bootnode addresses do not trigger a hard error but instead are ignored and a warning is printed. ([#2207](https://github.com/paritytech/smoldot/pull/2207))
- Make sure that the tasks of the nodes that have a lot of CPU-heavy operations to perform periodically yield to other tasks, ensuring that the less busy tasks still make progress. This fixes a variety of issues such as chains taking a long time to initialize, or simple JSON-RPC requests taking a long time to be answered. ([#2213](https://github.com/paritytech/smoldot/pull/2213))
- Fix several potential infinite loops when finality lags behind too much ([#2215](https://github.com/paritytech/smoldot/pull/2215)).

## 0.6.13 - 2022-04-05

### Fixed

- Properly fix the regression that version 0.6.12 was supposed to fix. ([#2210](https://github.com/paritytech/smoldot/pull/2210))

## 0.6.12 - 2022-04-04

### Fixed

- Fix regression introduced in version 0.6.11 causing some JSON-RPC functions to never produce a result if they were sent before the runtime of the chain has been downloaded. ([#2201](https://github.com/paritytech/smoldot/pull/2201))

## 0.6.11 - 2022-03-31

### Fixed

- Fix the `ClientOptions.cpuRateLimit` feature being misimplemented and treating any value other than 1.0 as extremely low. ([#2189](https://github.com/paritytech/smoldot/pull/2189))
- Fixed a `TimeoutOverflowWarning` caused by calling `setTimeout` with a value that is too large. ([#2188](https://github.com/paritytech/smoldot/pull/2188))

## 0.6.10 - 2022-03-29

### Fixed

- Fix parachain blocks being reported multiple times in case they have been finalized in-between ([#2182](https://github.com/paritytech/smoldot/pull/2182)).

## 0.6.9 - 2022-03-25

### Fixed

- Properly display error messages when smoldot crashes when in a browser, instead of showing `[object ErrorEvent]`. ([#2171](https://github.com/paritytech/smoldot/pull/2171))

## 0.6.8 - 2022-03-23

### Fixed

- Fix regression introduced in version 0.6.5 where we erroneously removed entries in the mapping of which peer knows which blocks, leading to failures to request data. ([#2168](https://github.com/paritytech/smoldot/pull/2168))

## 0.6.7 - 2022-03-22

### Changed

- Add more details to the debug and trace logs that happen in case of errors such as networking errors or block verification failures ([#2161](https://github.com/paritytech/smoldot/pull/2161)).

### Fixed

- Increase the threshold after which smoldot considers that a protocol name sent through multistream-select is an attempt at a DoS attack, to accomodate for the change in the GrandPa protocol name in Substrate. ([#2162](https://github.com/paritytech/smoldot/pull/2162))

## 0.6.6 - 2022-03-18

### Added

- Add `ClientOptions.cpuRateLimit`, which lets the user put an upper bound on the amount of CPU that the client uses on average ([#2151](https://github.com/paritytech/smoldot/pull/2151)).
- Add support for parsing the "fron" (Frontier) consensus log items in headers. The content of these log items is ignored by the client. ([#2150](https://github.com/paritytech/smoldot/pull/2150))

## 0.6.5 - 2022-03-17

### Changed

- Chain specifications with a `codeSubstitutes` field containing a block hash are no longer supported ([#2127](https://github.com/paritytech/smoldot/pull/2127)).
- Prune list of unverified blocks if it grows too much in order to resist spam attacks ([#2114](https://github.com/paritytech/smoldot/pull/2114)).
- Log block's parent hash in case of block announce ([#2105](https://github.com/paritytech/smoldot/pull/2105)).
- Only call `console.error` once in case of a Rust panic ([#2093](https://github.com/paritytech/smoldot/pull/2093)).

### Fixed

- Fix parachain blocks being reported multiple times in case of a relay chain fork ([#2106](https://github.com/paritytech/smoldot/pull/2106)).
- Implement the `ext_crypto_ecdsa_sign_version_1` host function ([#2120](https://github.com/paritytech/smoldot/pull/2120)).
- Implement the `ext_crypto_ecdsa_verify_version_1` host function ([#2120](https://github.com/paritytech/smoldot/pull/2120)).
- Implement the `ext_crypto_ecdsa_sign_prehashed_version_1` host function ([#2120](https://github.com/paritytech/smoldot/pull/2120)).
- Implement the `ext_crypto_ecdsa_verify_prehashed_version_1` host function ([#2120](https://github.com/paritytech/smoldot/pull/2120)).
- Properly mark all descendants as bad when a block is determined to be bad ([#2121](https://github.com/paritytech/smoldot/pull/2121)).<|MERGE_RESOLUTION|>--- conflicted
+++ resolved
@@ -4,12 +4,9 @@
 
 ### Fixed
 
-<<<<<<< HEAD
 - When a runtime contains a `runtime_apis` custom section but no `runtime_version` custom section, or vice-versa, smoldot now falls back to calling `Core_version`.
-=======
 - Fix panic when the checkpoint in the chain specification is invalid, which can normally only happen if the checkpoint was modified manually. ([#603](https://github.com/smol-dot/smoldot/pull/603))
 - Fix panic when the checkpoint in the chain specification contains zero or one Babe epochs, which can happen if the checkpoint was generated before any block was authored. ([#603](https://github.com/smol-dot/smoldot/pull/603))
->>>>>>> 8f6e978f
 
 ## 1.0.6 - 2023-05-09
 
