# Changelog

## Unreleased

### Fixed

<<<<<<< HEAD
- Fix not absorbing the JavaScript exception triggered by the browser when connecting to a `ws://` node when smoldot is embedded in a web page served over `https://`. ([#795](https://github.com/smol-dot/smoldot/pull/795))
- Smoldot no longer calls `close()` on WebSockets that aren't fully established yet (even though it is legal to do so according to the WHATWG specification) in order to avoid browsers printing warnings in the console when you do so. ([#799](https://github.com/smol-dot/smoldot/pull/799))
=======
- Fix not absorbing the JavaScript exception triggered by the browser when connecting to a `ws://` node when smoldot is embedded in a web page served over `https://`. ([#795](https://github.com/smol-dot/smoldot/pull/795), [#800](https://github.com/smol-dot/smoldot/pull/800))
>>>>>>> 3b30af66

## 1.0.10 - 2023-06-19

### Changed

- Multiaddresses that can't be parsed during the discovery process are now silently ignored instead of causing the entire list of discovered nodes to be discarded. ([#705](https://github.com/smol-dot/smoldot/pull/705))

### Fixed

- Smoldot no longer assumes that the runtime calls `ext_default_child_storage_root` in order to properly update the hashes of the child tries that have been modified. ([#743](https://github.com/smol-dot/smoldot/pull/743))
- Fix various mishandlings of child tries. ([#763](https://github.com/smol-dot/smoldot/pull/763))
- Fix panic when the `ext_default_child_storage_clear_prefix_version_1` and `ext_default_child_storage_clear_prefix_version_2` functions are called. ([#764](https://github.com/smol-dot/smoldot/pull/764))
- Fix wrong trie root hash calculation with `state_version = 1`. ([#711](https://github.com/smol-dot/smoldot/pull/711))
- Fix bug when decoding BABE configuration produced by runtimes using version 1 of the `BabeApi` API. In practice, this should concern only old Kusama blocks. ([#739](https://github.com/smol-dot/smoldot/pull/739))
- No longer panic when `state_getKeysPaged` is called with a `prefix` parameter equal to `null`. ([#776](https://github.com/smol-dot/smoldot/pull/776))

## 1.0.9 - 2023-06-08

### Added

- Add support for child tries, meaning that errors will no longer be returned when performing runtime calls on chains that use child tries. In practice, this typically concerns contracts chains. ([#680](https://github.com/smol-dot/smoldot/pull/680), [#684](https://github.com/smol-dot/smoldot/pull/684))
- The checksum of the SS58 address passed to the `system_accountNextIndex` JSON-RPC function is now verified. Note that its prefix isn't compared against the one of the current chain, because there is no straight-forward way for smoldot to determine the SS58 prefix of the chain that it is running. ([#691](https://github.com/smol-dot/smoldot/pull/691))
- Add `AddChainOptions.jsonRpcMaxPendingRequests` and `AddChainOptions.jsonRpcMaxSubscriptions`, allowing you to specify the maximum number of pending JSON-RPC requests and the maximum number of active JSON-RPC subscriptions. These two limits were previously implicitly set to respectively 128 and 1024. Not passing any value defaults to "infinity". You are strongly encouraged to specify a value for these two options if the source of the JSON-RPC requests is untrusted. ([#694](https://github.com/smol-dot/smoldot/pull/694))

### Fixed

- A `validated` event is now properly generated when watching a transaction using `transaction_unstable_submitAndWatch`. ([#676](https://github.com/smol-dot/smoldot/pull/676))
- Fix `author_submitAndWatchExtrinsic` erroneously generating `transaction_unstable_watchEvent` notifications, and `transaction_unstable_submitAndWatch` erroneously generating `author_extrinsicUpdate` notifications. ([#677](https://github.com/smol-dot/smoldot/pull/677))

### Changed

- TCP NODELAY is now enabled on Deno. The minimum required Deno version is now v1.29.0, which was released on 2022-12-14. ([#665](https://github.com/smol-dot/smoldot/pull/665))

## 1.0.8 - 2023-06-05

### Changed

- Instead of manually decompressing the WebAssembly bytecode in JavaScript, smoldot will now use the native `DecompressionStream` API within browsers and the native `zlib.inflate` function in NodeJS. This should speed up the initialization and reduce the size of the package. The new `DecompressionStream` API has been stable since February 2020 on Chrome and Edge, since March 2023 on Safari, and since May 2023 on Firefox. ([#640](https://github.com/smol-dot/smoldot/pull/640))
- The parameter of `chainHead_unstable_follow` has been renamed from `runtimeUpdates` to `withRuntime` in accordance with the latest JSON-RPC specification changes. ([#624](https://github.com/smol-dot/smoldot/pull/624))
- Errors while building the runtime and errors while building the consensus-related information that can happen during the warp syncing process are now printed in the logs. ([#644](https://github.com/smol-dot/smoldot/pull/644))
- The `chainHead_unstable_storage` JSON-RPC method has been updated according to the latest changes to the JSON-RPC specification. These changes can be found [here](https://github.com/paritytech/json-rpc-interface-spec/pull/37). The `descendants-values`, `descendants-hashes`, and `closest-ancestor-merkle-value` types aren't implemented yet and produce an error. ([#647](https://github.com/smol-dot/smoldot/pull/647))

### Fixed

- Smoldot will no longer produce errors when calling a runtime function (such as with `state_call` or `chainHead_unstable_call`) that calls the `ext_storage_root` host function. ([#670](https://github.com/smol-dot/smoldot/pull/670))
- Fix panic when receiving a networking request of a protocol not supported by smoldot. ([#635](https://github.com/smol-dot/smoldot/pull/635))
- Fix `chainHead_unstable_stopStorage` and `chainHead_unstable_stopBody` being mixed. In other words, storage requests were interrupted by `chainHead_unstable_stopBody` and body requests were interrupted by `chainHead_unstable_stopStorage` ([#648](https://github.com/smol-dot/smoldot/pull/648))

## 1.0.7 - 2023-05-25

### Fixed

- When a runtime contains a `runtime_apis` custom section but no `runtime_version` custom section, or vice-versa, smoldot now falls back to calling `Core_version`. ([#607](https://github.com/smol-dot/smoldot/pull/607))
- Fix panic when the checkpoint in the chain specification is invalid, which can normally only happen if the checkpoint was modified manually. ([#603](https://github.com/smol-dot/smoldot/pull/603))
- Fix panic when the checkpoint in the chain specification contains zero or one Babe epochs, which can happen if the checkpoint was generated before any block was authored. ([#603](https://github.com/smol-dot/smoldot/pull/603))
- The notifications generated by the `author_extrinsicUpdate` JSON-RPC function are now properly camelCased (`future`, `ready`, `broadcast`, `inBlock`, `retracted`, `finalityTimeout`, `finalized`, `usurped`, `dropped`, and `invalid`). They were previously PascalCased (`Future`, `Ready`, `Broadcast`, `InBlock`, `Retracted`, `FinalityTimeout`, `Finalized`, `Usurped`, `Dropped`, and `Invalid`). ([#611](https://github.com/smol-dot/smoldot/pull/611))

## 1.0.6 - 2023-05-09

### Changed

- The version numbers of the `BabeApi`, `GrandpaApi` and `AuraApi` runtime APIs is now checked during the warp sync process. An error is returned if these version numbers aren't equal to known values. These version numbers are changed when the logic of the API has changed, and returning an error in that situation ensures that smoldot will not do the wrong thing such as running with a weakened security. ([#549](https://github.com/smol-dot/smoldot/pull/549))

### Fixed

- The `Promise` returned by `terminate()` now correctly waits for everything to be completely shut down before yielding instead of letting the shutdown continue happening in the background. ([#538](https://github.com/smol-dot/smoldot/pull/538))

## 1.0.5 - 2023-05-05

It is now possible to run the CPU-heavy tasks of smoldot within a worker (WebWorker, worker threads, etc.). To do so, create two ports using `new MessageChannel()`, pass one of the two ports in the `ClientOptions.portToWorker` field and send the other port to a web worker, then call `run(port)` from within that worker. The `run` function can be found by importing `import { run } from 'smoldot/worker'`. If a `portToWorker` is provided, then the `cpuRateLimit` setting applies to the worker.

It is also now possible to load the smoldot bytecode separately or within a worker. To do so, import the `compileBytecode` function using `import { compileBytecode } from 'smoldot/bytecode';`, call it, optionally send it from a worker to the main thread if necessary, then pass the object to the options of the new `startWithBytecode` function. The new `startWithBytecode` function can be imported with `import { startWithBytecode } from 'smoldot/no-auto-bytecode';`. It is equivalent to `start`, except that its configuration must contains a `bytecode` field.

See the README of the JavaScript package for more information.

### Added

- Add `ClientOptions.portToWorker` field. ([#529](https://github.com/smol-dot/smoldot/pull/529))
- Add a new `worker` entry point to the library (for Deno: `worker-deno.ts`) containing a `run` function ([#529](https://github.com/smol-dot/smoldot/pull/529))
- Add a new `SmoldotBytecode` public interface. ([#532](https://github.com/smol-dot/smoldot/pull/532))
- Add a new `ClientOptionsWithBytecode` interface that extends `ClientOptions` with an extra `bytecode` field. ([#532](https://github.com/smol-dot/smoldot/pull/532))
- Add a new `bytecode` entry point to the library (for Deno: `bytecode-deno.ts`) containin a `comileBytecode` function. ([#532](https://github.com/smol-dot/smoldot/pull/532))
- Add a new `no-auto-bytecode` entry point to the library (for Deno: `no-auto-bytecode-deno.ts`) containin a `startWithBytecode` function. This function is equivalent to `start`, but accepts a `ClientOptionsWithBytecode` rather than a `ClientOptions`. ([#532](https://github.com/smol-dot/smoldot/pull/532))

### Changed

- When in the browser, smoldot no longer uses `document.visibilityState` to determine whether to reduce the number of calls to `setTimeout`. Instead, the execution dynamically adjusts based on the time `setTimeout` actually takes compared to how much was passed as parameter. ([#518](https://github.com/smol-dot/smoldot/pull/518))

### Fixed

- Fix panic when a remote opens a substream then immediately resets it before smoldot has been able to determine asynchronously whether to accept it or not. ([#521](https://github.com/smol-dot/smoldot/pull/521))

## 1.0.4 - 2023-05-03

### Added

- Support v2 of the `Metadata` runtime API. ([#514](https://github.com/smol-dot/smoldot/pull/514))

### Changed

- The size of the read buffer of TCP connections on Deno has been increased from 1kiB to 32kiB. This should improve the performance by reducing the number of function calls. ([#501](https://github.com/smol-dot/smoldot/pull/501))

### Fixed

- Fix panic when the best block of a chain switches to being equal to the current finalized block. This can occasionally happen for parachains in case of a reorg on the relay chain. ([#497](https://github.com/smol-dot/smoldot/pull/497))
- Fix panic when failing to find the desired runtime API in a runtime. ([#512](https://github.com/smol-dot/smoldot/pull/512))

## 1.0.3 - 2023-04-27

### Changed

- As NodeJS v14 reaches its end of life on April 30th 2023, the minimum NodeJS version required to run smoldot is now v16. The smoldot Wasm binary now has SIMD enabled, meaning that the minimum Deno version required to run smoldot is now v1.9.
- When receiving an identify request through the libp2p protocol, smoldot now sends back `smoldot-light-wasm vX.X.X` (with proper version numbers) as its agent name and version, instead of previously just `smoldot`. ([#417](https://github.com/smol-dot/smoldot/pull/417))
- Yielding to the browser using `setTimeout` and `setImmediate` is now done less frequently in order to reduce the overhead of doing so. ([#481](https://github.com/smol-dot/smoldot/pull/481))

### Fixed

- Fix finality stalling on epoch change by explicitly requesting justifications of blocks that a peer has reported as finalized but that isn't finalized locally. ([#441](https://github.com/smol-dot/smoldot/pull/441))
- Fix `AlreadyDestroyedError` not being properly thrown if a function is called after `terminate()`. ([#438](https://github.com/smol-dot/smoldot/pull/438))

## 1.0.2 - 2023-04-12

### Changed

- Removed support for the `ls` message in the multistream-select protocol, in accordance with the rest of the libp2p ecosystem. This message was in practice never used, and removing support for it simplifies the implementation. ([#379](https://github.com/smol-dot/smoldot/pull/379))
- Yamux now considers answering pings in the wrong order as invalid. ([#383](https://github.com/smol-dot/smoldot/pull/383))

### Fixed

- Fix the JSON-RPC service not being deallocated when a chain is removed with some subscriptions still active. ([#408](https://github.com/smol-dot/smoldot/pull/408), [#410](https://github.com/smol-dot/smoldot/pull/410), [#409](https://github.com/smol-dot/smoldot/pull/409))
- Calling the `chainHead_unstable_call`, `chainHead_unstable_storage`, or `chainHead_unstable_body` JSON-RPC functions with the hash of an unpinned block no longer silently kills the `chainHead_follow` subscription. ([#409](https://github.com/smol-dot/smoldot/pull/409))
- No longer generate a `chainHead_unstable_followEvent` notification with a `stop` event in response to a call to `chainHead_unstable_unfollow`. ([#409](https://github.com/smol-dot/smoldot/pull/409))
- Fix a potential undefined behavior in the way the Rust and JavaScript communicate. ([#396](https://github.com/smol-dot/smoldot/pull/396))
- Properly check whether Yamux substream IDs allocated by the remote are valid. ([#383](https://github.com/smol-dot/smoldot/pull/383))
- Fix the size of the data of Yamux frames with the `SYN` flag not being verified against the allowed credits. ([#383](https://github.com/smol-dot/smoldot/pull/383))
- Fix Yamux repeatedly sending empty data frames when the allowed window size is 0. ([#383](https://github.com/smol-dot/smoldot/pull/383))
- Post-MVP WebAssembly features are now properly disabled when compiling runtimes. This rejects runtimes that Substrate would consider as invalid as well. ([#386](https://github.com/smol-dot/smoldot/pull/386))

## 1.0.1 - 2023-03-29

### Changed

- No longer panic when a libp2p networking request emitted by smoldot exceeds the maximum size allowed by the protocol. Instead, either a warning is printed (similar to consensus-related issues) or a JSON-RPC error is returned. ([#318](https://github.com/smol-dot/smoldot/pull/318))
- Add an arbitrary limit to the size of unprocessed networking packets, in order to avoid DoS attacks. This limit is necessary in order to bypass limitations in the networking APIs exposed by browsers. ([#312](https://github.com/smol-dot/smoldot/pull/312))
- Rename `/webrtc` to `/webrtc-direct` in multiaddresses, in accordance with the rest of the libp2p ecosystem. ([#326](https://github.com/smol-dot/smoldot/pull/326))
- Improved the ganularity of the tasks that handle JSON-RPC requests and libp2p connections. Smoldot now yields more often to the browser, reducing the chances and the severity of freezes during the rendering of the web page. ([#349](https://github.com/smol-dot/smoldot/pull/349))
- Smoldot is now compiled with the `bulk-memory-operations` and `sign-extensions-ops` WebAssembly features enabled. This is expected to considerably speed up its execution. The minimum version required to run smoldot is now Chrome 75, Firefox 79, NodeJS v12.5, and Deno v0.4. ([#356](https://github.com/smol-dot/smoldot/pull/356))
- When the `state_getKeysPaged` JSON-RPC function is called, and the list of keys returned in the response is truncated (due to the `count` and `startKey` parameters), the rest of the keys are now put in a cache with the expectation that `state_getKeysPaged` is called again in order to obtain the rest of the keys. The `state_getKeysPaged` JSON-RPC function is unfortunately very often used by PolkadotJS despite being completely unsuitable for light clients. ([#361](https://github.com/smol-dot/smoldot/pull/361))
- Significantly optimize the performance of the proof verification in `state_getKeys` and `state_getKeysPaged`. ([#363](https://github.com/smol-dot/smoldot/pull/363))

### Fixed

- Fix runtime transactions not being handled properly when multiple transactions are stacked. ([#335](https://github.com/smol-dot/smoldot/pull/335))
- No longer generate a JavaScript exception due to `document` being undefined when executing inside of a WebWorker. ([#340](https://github.com/smol-dot/smoldot/pull/340))
- Fix JavaScript errors being thrown if a peer resets a libp2p connection abruptly. ([#315](https://github.com/smol-dot/smoldot/pull/315))
- TCP connections are now properly closed gracefully (with a FIN flag) on NodeJS and Deno. ([#315](https://github.com/smol-dot/smoldot/pull/315))
- Outbound data on libp2p connections is now properly back-pressured if the remote doesn't accept to receive more data. ([#315](https://github.com/smol-dot/smoldot/pull/315))

## 1.0.0 - 2023-03-12

### Fixed

- Fix Deno throwing an exception when failing to connect to an unreachable node through a TCP/IP multiaddr. ([#246](https://github.com/smol-dot/smoldot/pull/246))

## 0.7.13 - 2023-03-03

### Added

- Add support for the `ext_hashing_keccak_512_version_1` host function. ([#231](https://github.com/smol-dot/smoldot/pull/231))

### Changed

- When a full node refuses an outbound transactions or GrandPa substream even though a block announces substream has been established, smoldot now tries to reopen the failed substream. This bypasses a Substrate issue. ([#240](https://github.com/smol-dot/smoldot/pull/240))
- Runtime functions called through the JSON-RPC function `state_call` are now allowed to modify the storage of the chain. These storage modifications are silently discarded. Previously, a JSON-RPC error was returned. ([#259](https://github.com/smol-dot/smoldot/pull/259))

### Fixed

- Fix panic when connecting to a chain that hasn't finalized any block yet. ([#258](https://github.com/smol-dot/smoldot/pull/258))
- Fix the signatures of the `ext_default_child_storage_read_version_1` and `ext_default_child_storage_root_version_2` host functions. This would lead to a warning about these function being unresolved. ([#244](https://github.com/smol-dot/smoldot/pull/244))
- Fix panic when the input data of a Wasm function call is larger than a Wasm page. ([#218](https://github.com/smol-dot/smoldot/pull/218))
- Subscriptions to the `chain_subscribeAllHeads` JSON-RPC function now generate notifications named `chain_allHead`, like in Substrate. They were erroneously named `chain_newHead`. ([#227](https://github.com/smol-dot/smoldot/pull/227))

## 0.7.12 - 2023-02-22

### Changed

- The Wasm virtual machine no longer tries to grab a table symbol named `__indirect_function_table`. This removes support for an old Substrate feature that no longer exists. ([#181](https://github.com/smol-dot/smoldot/pull/181))
- The signature of host functions called by the Wasm runtime is now checked when the Wasm code is compiled rather than when the functions are called. ([#183](https://github.com/smol-dot/smoldot/pull/183))
- When a Wasm function is being called, the parameters of the function are now allocated using the same allocator as used during the execution (`ext_allocator_malloc_version_1` and `ext_allocator_free_version_1`) rather than being written at a specific location in memory. This is consistent with what Substrate is doing, and makes it legal for a Wasm runtime to call `ext_allocator_free_version_1` on the input data if desired. ([#188](https://github.com/smol-dot/smoldot/pull/188))

### Fixed

- The memory of the Wasm virtual machine is now properly zeroed between runs. This should fix a rare `MemoryAccessOutOfBounds` error occasionally appearing. ([#211](https://github.com/smol-dot/smoldot/pull/211))
- Fix the Wasm virtual machine not working properly if it exports its memory rather than import it. ([#207](https://github.com/smol-dot/smoldot/pull/207))

## 0.7.11 - 2023-02-13

### Changed

- Update the network protocol names used on the wire to use the `forkId` field used in the chain specification (if present) and no longer the `protocolId` (which is deprecated). Blockchains based off of Substrate versions later than October 2022 fully support either version. ([#155](https://github.com/smol-dot/smoldot/pull/155))

### Fixed

- Fix `state_getKeys` and `state_getKeysPaged` missing entries under certain conditions. ([#178](https://github.com/smol-dot/smoldot/pull/178))
- The alternative spellings `relayChain` and `paraId` for the `relay_chain` and `para_id` fields in chain specifications are now properly accepted as intended. ([#160](https://github.com/smol-dot/smoldot/pull/160))

## 0.7.10 - 2023-02-10

### Fixed

- Fix randomness not being implemented properly, leading to the same random numbers always being generated. This issue lead to all instances of smoldot (even on different machines) always using the same networking key, which would lead to connectivity issues when multiple instances of smoldot connect to the same full node. Note that because perfect forward secrecy is used (and the randomness on the full node side was still functionning properly), it is not possible to retroactively decipher networking communications. Additionally, the fact that the same random numbers are always generated made smoldot vulnerable to HashDoS attacks. ([#142](https://github.com/smol-dot/smoldot/pull/142))
- JSON-RPC requests without a `params` field are no longer invalid. ([#13](https://github.com/smol-dot/smoldot/pull/13))
- Fix Merkle proofs whose trie root node has a size inferior to 32 bytes being considered as invalid. ([#3046](https://github.com/paritytech/smoldot/pull/3046))

## 0.7.9 - 2022-11-28

### Fixed

- Fix wrong block being reported in the logs when printing the status of the Grandpa warp syncing, giving the impression that the warp syncing wasn't advancing. ([#3044](https://github.com/paritytech/smoldot/pull/3044))
- Fix panic introduced in v0.7.8 when verifying a Merkle proof of a trie related to a chain whose `state_version` is equal to `1`. ([#3043](https://github.com/paritytech/smoldot/pull/3043))

## 0.7.8 - 2022-11-23

### Changed

- In earlier versions of smoldot, `setTimeout(callback, 0)` was frequently used in order split execution of CPU-intensive tasks in multiple smaller ones while still giving back control to the execution environment (such as NodeJS or the browser). Unfortunately, when a web page is in the background, browsers set a minimum delay of one second for `setTimeout`. For this reason, the usage of ̀`setTimeout` has now been reduced to the strict minimum, except when the environment is browser and `document.visibilityState` is equal to `visible`. ([#2999](https://github.com/paritytech/smoldot/pull/2999))
- Optimize the Merkle proof verification. The complexity has been reduced from `O(n^2)` to `O(n * log n)`. ([#3013](https://github.com/paritytech/smoldot/pull/3013))

### Fixed

- Fix `ProtobufDecode` errors appearing while the Grandpa warp syncing is still in progress. ([#3018](https://github.com/paritytech/smoldot/pull/3018))

## 0.7.7 - 2022-11-11

### Added

- Add support for version 2 of the `TransactionPaymentApi` runtime API. This fixes the `payment_queryInfo` JSON-RPC call with newer runtime versions. ([#2995](https://github.com/paritytech/smoldot/pull/2995))

### Changed

- The `enableExperimentalWebRTC` field has been removed from `ClientConfig`, and replaced with a `forbidWebRtc` option. WebRTC is now considered stable enough to be enabled by default. ([#2977](https://github.com/paritytech/smoldot/pull/2977))
- The version of the runtime API is now verified to match the excepted value when the `payment_queryInfo`, `state_getMetadata`, and `system_accountNextIndex` JSON-RPC functions are called. This means that without an update to the smoldot source code these JSON-RPC functions will stop working if the runtime API is out of range. However, this eliminates the likelihood that smoldot returns accidentally parses a value in a different way than intended and an incorrect result. ([#2995](https://github.com/paritytech/smoldot/pull/2995))
- Reduced the number of networking round-trips after a connection has been opened by assuming that the remote supports the desired networking protocols instead of waiting for its confirmation. ([#2984](https://github.com/paritytech/smoldot/pull/2984))

## 0.7.6 - 2022-11-04

### Fixed

- On NodeJS, the usage of `hrtime` has been replaced with `performance.now()`. While this doesn't change anything for NodeJS users, Deno users that were importing smoldot through the <https://esm.sh> website will no longer get an error due to Deno's compatibility layer not supporting `hrtime`. As a reminder, smoldot is also published on the Deno/x registry and using <https://esm.sh> is unnecessary. ([#2964](https://github.com/paritytech/smoldot/pull/2964))
- Fix the `ext_crypto_ecdsa_verify_version_1` and `ext_crypto_ecdsa_verify_prehashed_version_1` host functions mixing their parameters and thus always failing. ([#2955](https://github.com/paritytech/smoldot/pull/2955))
- Fix an occasional panic in `runtime_service.rs` when adding a parachain. ([#2965](https://github.com/paritytech/smoldot/pull/2965))

## 0.7.5 - 2022-10-31

### Fixed

- Fix the `state_getKeysPaged` JSON-RPC function returning incorrect results in some situations. ([#2947](https://github.com/paritytech/smoldot/pull/2947))
- When opening a WebRTC connection, the ufrag and password of SDP requests are now properly set according to the WebRTC libp2p specification. ([#2924](https://github.com/paritytech/smoldot/pull/2924))

## 0.7.4 - 2022-10-27

### Changed

- The `payment_queryInfo` JSON-RPC function now works with runtimes that have defined the type of `Balance` to be less than 16 bytes. ([#2914](https://github.com/paritytech/smoldot/pull/2914))
- The parameter of `chainHead_unstable_finalizedDatabase` has been renamed from `max_size_bytes` to `maxSizeBytes`. ([#2923](https://github.com/paritytech/smoldot/pull/2923))
- The database now contains the hash of the genesis block header. This hash is verified when the database is loaded, and the database is ignored if there is a mismatch. This prevents accidents where the wrong database is provided, which would lead to the chain not working and would be hard to debug. ([#2928](https://github.com/paritytech/smoldot/pull/2928))

### Fixed

- Fix panic on Deno when a WebSocket connection abruptly closes. ([#2939](https://github.com/paritytech/smoldot/pull/2939))
- Fix errors showing in the browser's console about WebSockets being already in the CLOSING or CLOSED state. ([#2925](https://github.com/paritytech/smoldot/pull/2925))
- No longer panic when a WebRTC connection fails to open due to the browser calling callbacks in an unexpected order. ([#2936](https://github.com/paritytech/smoldot/pull/2936))

## 0.7.3 - 2022-10-19

### Changed

- The WebRTC protocol implementation is now up to date with the specification. While the specification hasn't been finalized yet and could still evolve, the current version is believed to be likely to be final. ([#2896](https://github.com/paritytech/smoldot/pull/2896))

### Fixed

- Fix timeout not being checked when opening a notifications substream. ([#2323](https://github.com/paritytech/smoldot/pull/2323))
- Fix inbound notifications substreams close requests being ignored. ([#2323](https://github.com/paritytech/smoldot/pull/2323))
- Fix closed inbound notifications substreams still being considered as open when closed gracefully by the remote. ([#2323](https://github.com/paritytech/smoldot/pull/2323))

## 0.7.2 - 2022-10-12

### Changed

- The warp syncing algorithm no longer downloads the runtime code and the runtime call proofs at the same time. Instead, it now first downloads the runtime, then checks the list of available functions, then downloads runtime call proofs. While this slightly degrades the warp syncing time by adding a round-trip time, it is more correct to first analyze the runtime instead of blindly assuming that it supports a certain set of functions. ([#2845](https://github.com/paritytech/smoldot/pull/2845))

### Fixed

- Fix smoldot trying to send requests to peers whose connection is shutting down, leading to a panic. ([#2847](https://github.com/paritytech/smoldot/pull/2847))
- Fix the responses to libp2p identify requests being wrongly empty. ([#2840](https://github.com/paritytech/smoldot/pull/2840))
- Fix some Merkle proofs and SCALE-encoded structures being accepted as correct when they are actually invalid. This is a very minor fix that can presumably not be used as an attack vector. ([#2819](https://github.com/paritytech/smoldot/pull/2819))

## 0.7.1 - 2022-10-04

### Fixed

- Syncing no longer stalls if the gap between the finalized and latest block is more than 100 blocks. ([#2801](https://github.com/paritytech/smoldot/pull/2801))
- No longer silently discard justifications when receive a block from the network that was already known locally. ([#2800](https://github.com/paritytech/smoldot/pull/2800))
- CPU-heavy operations such as verifying finality proofs or compiling the runtime will now better respect the CPU rate limit. ([#2803](https://github.com/paritytech/smoldot/pull/2803))
- Fix the `finalizedBlockHashes` and `prunedBlockHashes` fields having wrong names in `chainHead_unstable_followEvent` events. ([#2812](https://github.com/paritytech/smoldot/pull/2812))
- Remove "type" parameter from `chainHead_unstable_storage` JSON-RPC method, in accordance with the update in the JSON-RPC specification. ([#2818](https://github.com/paritytech/smoldot/pull/2818))
- The `chainHead_unstable_storage` JSON-RPC method now returns an `error` notification if the block's header couldn't be decoded instead of a `disjoint` notification. ([#2818](https://github.com/paritytech/smoldot/pull/2818))

## 0.7.0 - 2022-09-28

### Removed

- Removed `Chain.databaseContent` function. Use the `chainHead_unstable_finalizedDatabase` JSON-RPC function to obtain the database content instead. ([#2791](https://github.com/paritytech/smoldot/pull/2791))

### Changed

- `Chain.sendJsonRpc` now throws a `MalformedJsonRpcError` exception if the JSON-RPC request is too large or malformed, or a `QueueFullError` if the queue of JSON-RPC requests of the chain is full. ([#2778](https://github.com/paritytech/smoldot/pull/2778))
- Removed `AddChainOptions.jsonRpcCallback`. Use the new `Chain.nextJsonRpcResponse` asynchronous function to pull JSON-RPC responses instead of registering a callback. A `AddChainOptions.disableJsonRpc` flag is now supported in order to bring the same effects as not passing any `jsonRpcCallback`. ([#2778](https://github.com/paritytech/smoldot/pull/2778))
- Removed the `version` field of the struct returned by the `rpc_methods` function. ([#2756](https://github.com/paritytech/smoldot/pull/2756))

### Fixed

- Fix several panics related to cancelling the opening of incoming substreams. ([#2785](https://github.com/paritytech/smoldot/pull/2785))
- Fix old runtimes not being cleaned up properly and runtimes being downloaded multiple times after an on-chain runtime upgrade. ([#2781](https://github.com/paritytech/smoldot/pull/2781))

## 0.6.34 - 2022-09-20

### Added

- Add experimental support for WebRTC according to the in-progress specification for libp2p-webrtc. For now this feature must explicitly be enabled by passing `enableExperimentalWebRTC: true` as part of the ̀`ClientConfig`. The multiaddress format for WebRTC is `/ip4/.../udp/.../webrtc/certhash/...` (or `/ip6/...`), where the payload behind `/certhash` is a multibase-encoded multihash-encoded SHA256 of the DTLS certificate used by the remote. ([#2579](https://github.com/paritytech/smoldot/pull/2579))
- Add support for the `chainHead_unstable_finalizedDatabase` JSON-RPC method. This JSON-RPC method aims to be a replacement for the `databaseContent` method of the `Chain` and is expected to remain a permanently unstable smoldot-specific function. ([#2749](https://github.com/paritytech/smoldot/pull/2749))

### Changed

- No longer try to connect to a peer for 20 seconds after failing to connect to it. This prevents loops where we keep trying to connect to the same address(es) over and over again. ([#2747](https://github.com/paritytech/smoldot/pull/2747))

### Fixed

- Fix potential infinite loop in networking connection task. ([#2751](https://github.com/paritytech/smoldot/pull/2751))
- Fix panic when trying to perform a runtime call on an old block while having no networking connection. ([#2764](https://github.com/paritytech/smoldot/pull/2764))

## 0.6.33 - 2022-09-13

### Added

- Add support for the `system_nodeRoles` JSON-RPC method. ([#2725](https://github.com/paritytech/smoldot/pull/2725))

### Changed

- A limit to the number of substreams a remote can maintain open over a connection is now enforced. ([#2724](https://github.com/paritytech/smoldot/pull/2724))

### Fixed

- No longer panic when calling `state_getRuntimeVersion` is unable to download the runtime code of an old block from the network. ([#2736](https://github.com/paritytech/smoldot/pull/2736))

## 0.6.32 - 2022-09-07

### Fixed

- Fix occasional panic when connecting to a parachain with forks and/or missed slots. ([#2703](https://github.com/paritytech/smoldot/pull/2703))
- Fix parachain initialization unnecessarily waiting for its corresponding relay chain initialization to be finished. ([#2705](https://github.com/paritytech/smoldot/pull/2705))
- Fix panic when broadcasting a transaction to a peer while its connection is shutting down. ([#2717](https://github.com/paritytech/smoldot/pull/2717))
- Fix crash when receiving a Yamux GoAway frame. ([#2708](https://github.com/paritytech/smoldot/pull/2708))

## 0.6.31 - 2022-08-30

### Changed

- In case of protocol error, or if a peer refuses a block announces substream, no new substream with the same peer will be attempted for 20 seconds. This avoids loops where the same peer is tried over and over again. ([#2633](https://github.com/paritytech/smoldot/pull/2633))

### Fixed

- Fix inability to decode addresses with prefixes longer than 1 byte when calling `system_accountNextIndex`. ([#2686](https://github.com/paritytech/smoldot/pull/2686))

## 0.6.30 - 2022-08-12

### Fixed

- Fix panic that occured when connecting to a peer, then discovering it through the background discovery process, then disconnecting from it. ([#2616](https://github.com/paritytech/smoldot/pull/2616))
- Fix circular dependency between JavaScript modules. ([#2614](https://github.com/paritytech/smoldot/pull/2614))
- Fix panic when a handshake timeout or protocol error happens on a connection at the same time as the local node tries to shut it down. ([#2620](https://github.com/paritytech/smoldot/pull/2620))
- Fix panic when a runtime call is made at the same time as a warp sync succeeds or that the limit to the number of blocks in memory is exceeded. ([#2621](https://github.com/paritytech/smoldot/pull/2621))

## 0.6.29 - 2022-08-09

### Fixed

- Fix sometimes erroneously reporting a very old `parent_hash` (usually the genesis block hash) in `chainHead_unstable_follow` when following a parachain. ([#2602](https://github.com/paritytech/smoldot/pull/2602))
- After smoldot has downloaded the runtime of an old parachain block, it would sometimes erroneously consider that this runtime hasn't changed since then. This would lead to issues such as `state_getRuntimeVersion` and `state_subscribeRuntimeVersion` returning information about an old runtime, or `state_getMetadata` or `state_call` using an old runtime. ([#2602](https://github.com/paritytech/smoldot/pull/2602))
- Fix WebSocket errors leading to the program stopping while running in NodeJS. ([#2604](https://github.com/paritytech/smoldot/pull/2604))

## 0.6.28 - 2022-08-08

### Changed

- The GRANDPA warp sync algorithm now downloads Merkle proofs of all the necessary storage items at once, rather than one by one sequentially. This removes approximately 11 networking round-trips and thus significantly reduces the time the warp syncing takes. ([#2578](https://github.com/paritytech/smoldot/pull/2578))
- The GRANDPA warp sync algorithm now works on AURA-based chains. It previously only worked for chains that are using BABE. Note that GRANDPA warp sync is irrelevant for parachains. ([#2581](https://github.com/paritytech/smoldot/pull/2581))
- The GRANDPA warp sync implementation has been considerably refactored. It is possible that unintended changes in behaviour have accidentally been introduced. ([#2578](https://github.com/paritytech/smoldot/pull/2578))
- A warning is now printed if the `badBlocks` field in a chain specification is not empty. Bad blocks are not supported by the smoldot light client. ([#2585](https://github.com/paritytech/smoldot/pull/2585))

### Fixed

- Fix WebSockets not working in the CommonJS bindings for NodeJS due to a problematic import. ([#2589](https://github.com/paritytech/smoldot/pull/2589)).

## 0.6.27 - 2022-07-29

### Changed

- The JavaScript code now targets ES6. This should ensure compatibility on a wider range of platforms. ([#2565](https://github.com/paritytech/smoldot/pull/2565))

## 0.6.26 - 2022-07-20

### Added

- Add support for Deno. Smoldot is now available on the deno.land/x package registry. This doesn't modify anything to the behaviour of the smoldot NPM package. ([#2522](https://github.com/paritytech/smoldot/pull/2522))

### Fixed

- Exceptions thrown in the JSON-RPC callback no longer crash smoldot. ([#2527](https://github.com/paritytech/smoldot/pull/2527))

## 0.6.25 - 2022-07-18

### Added

- Add an optional `blockNumberBytes` field to chain specifications indicating the number of bytes used to encode the block number of the chain. If the field is missing, the value defaults to 4. Prior to this change, the value was always hardcoded to 4. This field is at the moment specific to smoldot, and Substrate will fail to parse chain specifications containing it. ([#2512](https://github.com/paritytech/smoldot/pull/2512))

### Changed

- Refactored the `package.json` file. The `browser` field has been removed. The library now exports by default code reliant on web platform APIs. An `exports` -> `node` field has been added (supported since NodeJS v13.2.0 and NodeJS v12.16.0) in order to export code reliant on NodeJS APIs when NodeJS is importing the library. ([#2519](https://github.com/paritytech/smoldot/pull/2519))

## 0.6.24 - 2022-07-14

### Added

- Add support for CommonJS projects. ([#2487](https://github.com/paritytech/smoldot/pull/2487))

### Changed

- No WebWorker/worker thread is spawned anymore by the JavaScript code. The WebAssembly virtual machine that runs smoldot is now directly instantiated by the `start` function. This should fix compatibility issues with various JavaScript bundlers. ([#2498](https://github.com/paritytech/smoldot/pull/2498))

## 0.6.23 - 2022-07-11

### Fixed

- Fix `state_getKeys` and `state_getKeysPaged` almost always erroneously returning an empty result. ([#2491](https://github.com/paritytech/smoldot/pull/2491))

## 0.6.22 - 2022-07-11

### Changed

- Block headers with an unknown consensus engine now parse successfully. This adds support for parachains using consensus engines that smoldot doesn't recognize. As smoldot cannot verify the validity of their blocks, standalone/relay chains using an unrecognized consensus engine remain unsupported. ([#2481](https://github.com/paritytech/smoldot/pull/2481))
- Standalone/relay chains that use neither Aura nor Babe are no longer supported as they are vulnerable to DoS attacks. Parachains that don't use Aura/Babe continue to work. ([#2481](https://github.com/paritytech/smoldot/pull/2481))
- No warning is generated anymore if the discovery process doesn't work due to having 0 peers, or failed due to a benign networking issue. ([#2476](https://github.com/paritytech/smoldot/pull/2476))

### Fixed

- Changes in the current best block of a parachain are now taken into account if the new best block had already been reported in the past. ([#2457](https://github.com/paritytech/smoldot/pull/2457))
- Fix active `chain_subscribeAllHeads` subscriptions silently freezing when the number of non-finalized blocks gets above a certain threshold, which typically happens if Internet connectivity is lost for a long time. ([#2465](https://github.com/paritytech/smoldot/pull/2465))

## 0.6.21 - 2022-06-30

### Added

- Block headers with a digest item of type `Other` no longer fail to parse. ([#2425](https://github.com/paritytech/smoldot/pull/2425))
- Add support for the `state_getKeys` JSON-RPC method. ([#2438](https://github.com/paritytech/smoldot/pull/2438))

### Fixed

- The `chain_subscribeAllHeads`, `chain_subscribeNewHeads`, and `chain_subscribeFinalizedHeads` JSON-RPC functions no longer panic if connected to a chain whose headers are in a format that can't be decoded. Instead, no notification is sent and a warning is printed. ([#2442](https://github.com/paritytech/smoldot/pull/2442))

### Changed

- The format of the database returned by `Client.databaseContent` has been changed to include the list of nodes that are known to be present on the peer-to-peer network. When the database is restored, these nodes are immediately discovered. This change aims at reducing the importance of bootnodes. This change is a breaking change, meaning that providing a database that has been obtained from a previous version of smoldot will have no effect. ([#2439](https://github.com/paritytech/smoldot/pull/2439))

## 0.6.20 - 2022-06-23

### Changed

- `new Worker` is now called with the `{ type: "module" }` option. Despite not being supported by NodeJS or Firefox, indicating this option is technically more correct and is necessary in order for smoldot to run with Deno. ([#2426](https://github.com/paritytech/smoldot/pull/2426))
- When a database and a chain specification checkpoint are both provided to `addChain`, the block in the database is used only if it has a higher block number than the block in the chain specification checkpoint. This makes it possible to bypass issues where smoldot is incapable of syncing over a certain block by updating the chain specification, without having to manually clear existing databases. ([#2401](https://github.com/paritytech/smoldot/pull/2401))

### Fixed

- Fix errors about verifying justifications. Justifications and Grandpa commits that can't be verified yet are now properly stored in memory in order to be verified later, instead of producing errors. ([#2400](https://github.com/paritytech/smoldot/pull/2400))
- Fix issue where unverified justifications would overwrite one another, meaning that an invalid justification could potentially prevent a valid justification from being taken into account. ([#2400](https://github.com/paritytech/smoldot/pull/2400))

## 0.6.19 - 2022-06-14

### Fixed

- Fix panic introduced in v0.6.18 in case of a fork in the chain related to tracking the number of blocks kept alive in the node's memory. ([#2386](https://github.com/paritytech/smoldot/pull/2386))

## 0.6.18 - 2022-06-14

### Added

- Add support for the `state_call` JSON-RPC function. ([#2374](https://github.com/paritytech/smoldot/pull/2374))
- The `relay_chain` and `para_id` fields in chain specifications can now alternatively be named respectively `relayChain` and `paraId`. This increases consistency with the other fields of chain specifications, which are all camelCase. ([#2366](https://github.com/paritytech/smoldot/pull/2366))

### Fixed

- Fix another panic in case of a carefully-crafted LEB128 length. ([#2337](https://github.com/paritytech/smoldot/pull/2337))
- Fix a panic when decoding a block header containing a large number of Aura authorities. ([#2338](https://github.com/paritytech/smoldot/pull/2338))
- Fix multiple panics when decoding network messages in case where these messages were truncated. ([#2340](https://github.com/paritytech/smoldot/pull/2340), [#2355](https://github.com/paritytech/smoldot/pull/2355))
- Fix panic when the Kademlia random discovery process initiates a request on a connection that has just started shutting down. ([#2369](https://github.com/paritytech/smoldot/pull/2369))
- Fix subscriptions to `chainHead_unstable_follow` being immediately shut down if the gap between the finalized block and the best block is above a certain threshold. This could lead to loops where the JSON-RPC client tries to re-open a subscription, only for it to be immediately shut down again.

## 0.6.17 - 2022-05-31

### Changed

- The networking code has been considerably refactored. Due to the large size of the change it is possible that unintended changes in behaviour have been introduced. ([#2264](https://github.com/paritytech/smoldot/pull/2264))

### Fixed

- Fix a panic in case of a Noise message with an invalid length. ([#2321](https://github.com/paritytech/smoldot/pull/2321))
- Fix a panic in case of a carefully-crafted LEB128 length. ([#2326](https://github.com/paritytech/smoldot/pull/2326))

## 0.6.16 - 2022-05-16

### Added

- Added support for version 1 of the trie. Previously, it wasn't possible to connect to chains that were using version 1. ([#2277](https://github.com/paritytech/smoldot/pull/2277))

### Changed

- The runtime of the genesis block is now only compiled once when a chain is added, decreasing the time this operation takes. ([#2270](https://github.com/paritytech/smoldot/pull/2270))
- Block announces are now propagated to other peers that are also light clients. Light clients should try to connect to as few full nodes as possible (to save resources), but doing so can leave them vulnerable to eclipse attacks. By having light clients connect to other light clients and making them gossip block announces to each other, we increase the likelihood that they detect situations where a given validator generates two blocks during the same slot and is trying to show one of the block only to some peers and the other block to the rest. ([#2226](https://github.com/paritytech/smoldot/pull/2226))

## 0.6.15 - 2022-04-07

### Fixed

- Backport change to checkpoints format (generated by the `sync_state_genSyncSpec` JSON-RPC function of Substrate nodes). Smoldot maintains compatibility with checkpoints generated earlier. ([#2219](https://github.com/paritytech/smoldot/pull/2219))

## 0.6.14 - 2022-04-07

### Fixed

- No longer panic if passed a chain specification containing an invalid bootnode address. Because the specification of the format of a multiaddress is flexible, invalid bootnode addresses do not trigger a hard error but instead are ignored and a warning is printed. ([#2207](https://github.com/paritytech/smoldot/pull/2207))
- Make sure that the tasks of the nodes that have a lot of CPU-heavy operations to perform periodically yield to other tasks, ensuring that the less busy tasks still make progress. This fixes a variety of issues such as chains taking a long time to initialize, or simple JSON-RPC requests taking a long time to be answered. ([#2213](https://github.com/paritytech/smoldot/pull/2213))
- Fix several potential infinite loops when finality lags behind too much ([#2215](https://github.com/paritytech/smoldot/pull/2215)).

## 0.6.13 - 2022-04-05

### Fixed

- Properly fix the regression that version 0.6.12 was supposed to fix. ([#2210](https://github.com/paritytech/smoldot/pull/2210))

## 0.6.12 - 2022-04-04

### Fixed

- Fix regression introduced in version 0.6.11 causing some JSON-RPC functions to never produce a result if they were sent before the runtime of the chain has been downloaded. ([#2201](https://github.com/paritytech/smoldot/pull/2201))

## 0.6.11 - 2022-03-31

### Fixed

- Fix the `ClientOptions.cpuRateLimit` feature being misimplemented and treating any value other than 1.0 as extremely low. ([#2189](https://github.com/paritytech/smoldot/pull/2189))
- Fixed a `TimeoutOverflowWarning` caused by calling `setTimeout` with a value that is too large. ([#2188](https://github.com/paritytech/smoldot/pull/2188))

## 0.6.10 - 2022-03-29

### Fixed

- Fix parachain blocks being reported multiple times in case they have been finalized in-between ([#2182](https://github.com/paritytech/smoldot/pull/2182)).

## 0.6.9 - 2022-03-25

### Fixed

- Properly display error messages when smoldot crashes when in a browser, instead of showing `[object ErrorEvent]`. ([#2171](https://github.com/paritytech/smoldot/pull/2171))

## 0.6.8 - 2022-03-23

### Fixed

- Fix regression introduced in version 0.6.5 where we erroneously removed entries in the mapping of which peer knows which blocks, leading to failures to request data. ([#2168](https://github.com/paritytech/smoldot/pull/2168))

## 0.6.7 - 2022-03-22

### Changed

- Add more details to the debug and trace logs that happen in case of errors such as networking errors or block verification failures ([#2161](https://github.com/paritytech/smoldot/pull/2161)).

### Fixed

- Increase the threshold after which smoldot considers that a protocol name sent through multistream-select is an attempt at a DoS attack, to accomodate for the change in the GrandPa protocol name in Substrate. ([#2162](https://github.com/paritytech/smoldot/pull/2162))

## 0.6.6 - 2022-03-18

### Added

- Add `ClientOptions.cpuRateLimit`, which lets the user put an upper bound on the amount of CPU that the client uses on average ([#2151](https://github.com/paritytech/smoldot/pull/2151)).
- Add support for parsing the "fron" (Frontier) consensus log items in headers. The content of these log items is ignored by the client. ([#2150](https://github.com/paritytech/smoldot/pull/2150))

## 0.6.5 - 2022-03-17

### Changed

- Chain specifications with a `codeSubstitutes` field containing a block hash are no longer supported ([#2127](https://github.com/paritytech/smoldot/pull/2127)).
- Prune list of unverified blocks if it grows too much in order to resist spam attacks ([#2114](https://github.com/paritytech/smoldot/pull/2114)).
- Log block's parent hash in case of block announce ([#2105](https://github.com/paritytech/smoldot/pull/2105)).
- Only call `console.error` once in case of a Rust panic ([#2093](https://github.com/paritytech/smoldot/pull/2093)).

### Fixed

- Fix parachain blocks being reported multiple times in case of a relay chain fork ([#2106](https://github.com/paritytech/smoldot/pull/2106)).
- Implement the `ext_crypto_ecdsa_sign_version_1` host function ([#2120](https://github.com/paritytech/smoldot/pull/2120)).
- Implement the `ext_crypto_ecdsa_verify_version_1` host function ([#2120](https://github.com/paritytech/smoldot/pull/2120)).
- Implement the `ext_crypto_ecdsa_sign_prehashed_version_1` host function ([#2120](https://github.com/paritytech/smoldot/pull/2120)).
- Implement the `ext_crypto_ecdsa_verify_prehashed_version_1` host function ([#2120](https://github.com/paritytech/smoldot/pull/2120)).
- Properly mark all descendants as bad when a block is determined to be bad ([#2121](https://github.com/paritytech/smoldot/pull/2121)).<|MERGE_RESOLUTION|>--- conflicted
+++ resolved
@@ -4,12 +4,8 @@
 
 ### Fixed
 
-<<<<<<< HEAD
-- Fix not absorbing the JavaScript exception triggered by the browser when connecting to a `ws://` node when smoldot is embedded in a web page served over `https://`. ([#795](https://github.com/smol-dot/smoldot/pull/795))
+- Fix not absorbing the JavaScript exception triggered by the browser when connecting to a `ws://` node when smoldot is embedded in a web page served over `https://`. ([#795](https://github.com/smol-dot/smoldot/pull/795), [#800](https://github.com/smol-dot/smoldot/pull/800))
 - Smoldot no longer calls `close()` on WebSockets that aren't fully established yet (even though it is legal to do so according to the WHATWG specification) in order to avoid browsers printing warnings in the console when you do so. ([#799](https://github.com/smol-dot/smoldot/pull/799))
-=======
-- Fix not absorbing the JavaScript exception triggered by the browser when connecting to a `ws://` node when smoldot is embedded in a web page served over `https://`. ([#795](https://github.com/smol-dot/smoldot/pull/795), [#800](https://github.com/smol-dot/smoldot/pull/800))
->>>>>>> 3b30af66
 
 ## 1.0.10 - 2023-06-19
 
