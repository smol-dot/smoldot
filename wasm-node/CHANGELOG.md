--- conflicted
+++ resolved
@@ -4,11 +4,8 @@
 
 ### Changed
 
-<<<<<<< HEAD
 - JSON-RPC functions that require access to the runtime (for example `state_call`) now cache older runtimes that had to be downloaded, rather than downloading the runtime from scratch every single time. ([#1685](https://github.com/smol-dot/smoldot/pull/1685))
-=======
 - Smoldot is no longer compiled with the `bulk-memory-operations` and `sign-extensions-ops` WebAssembly features enabled due to the Rust compiler considering target features as unstable. ([#1716](https://github.com/smol-dot/smoldot/pull/1716))
->>>>>>> 0aff19ff
 
 ## 2.0.22 - 2024-03-04
 
