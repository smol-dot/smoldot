# Changelog

## Unreleased

<<<<<<< HEAD
### Changed

- Removed the `chainHead_unstable_genesisHash` JSON-RPC function, in accordance with the latest changes in the JSON-RPC API specification. ([#1010](https://github.com/smol-dot/smoldot/pull/1010))
=======
### Fixed

- Fix panic when removing a chain while a networking connection is being opened. ([#1011](https://github.com/smol-dot/smoldot/pull/1011))
>>>>>>> 847be4a0

## 1.0.15 - 2023-08-08

### Changed

- The `operation-body-done`, `operation-call-done`, `operation-storage-done`, `operation-storage-items`, `operation-waiting-for-continue`, `operation-inaccessible`, and `operation-error` events, and the `closest-descendant-merkle-value`, `descendants-values`, and `descendants-hashes` item types of the new JSON-RPC API have been renamed and are now camelCased (`operationBodyDone`, `operationStorageItems`, `descendantsValues`, etc.), in accordance with the latest changes in the JSON-RPC API specification. ([#973](https://github.com/smol-dot/smoldot/pull/973))
- The `chainSpec_unstable` JSON-RPC functions have been renamed to `chainSpec_v1`, in accordance with the latest changes in the JSON-RPC API specification. ([#989](https://github.com/smol-dot/smoldot/pull/989))

### Fixed

- A change in the logic of BABE has been backported. Smoldot no longer considers blocks as invalid after no block has been authored for an entire epoch. ([#991](https://github.com/smol-dot/smoldot/pull/991))

## 1.0.14 - 2023-07-26

### Changed

- Remove `networkConfig` parameter from all `chainHead` JSON-RPC functions, in accordance with the latest changes to the JSON-RPC API specification. ([#963](https://github.com/smol-dot/smoldot/pull/963))
- A JSON-RPC error is now returned if the JSON-RPC client tries to open more than two simultaneous `chainHead_unstable_follow` subscriptions, in accordance with the latest changes in the JSON-RPC API specification. ([#962](https://github.com/smol-dot/smoldot/pull/962))
- Rename `chainHead_unstable_storageContinue` to `chainHead_unstable_continue`, in accordance with the latest changes in the JSON-RPC API specification. ([#965](https://github.com/smol-dot/smoldot/pull/965))
- Merge `chainHead_unstable_stopBody`, `chainHead_unstable_stopCall`, and `chainHead_unstable_stopStorage` into `chainHead_unstable_stopOperation`, in accordance with the latest changes in the JSON-RPC API specification. ([#966](https://github.com/smol-dot/smoldot/pull/966))
- Merge `chainHead_unstable_body`, `chainHead_unstable_call`, and `chainHead_unstable_storage` are now simple request-response functions that generate their notifications onto the corresponding `chainHead_unstable_follow` subscription, in accordance with the latest changes in the JSON-RPC API specification. ([#966](https://github.com/smol-dot/smoldot/pull/966))

### Fixed

- Fix several potential panics due to mismatches in the state of the networking. ([#967](https://github.com/smol-dot/smoldot/pull/967))

## 1.0.13 - 2023-07-16

### Added

- Add support for the `ext_trie_keccak_256_root_version_1`, `ext_trie_keccak_256_root_version_2`, `ext_trie_keccak_256_ordered_root_version_1`, and `ext_trie_keccak_256_ordered_root_version_2` host functions. ([#906](https://github.com/smol-dot/smoldot/pull/906))
- Add support for the `ext_crypto_ed25519_batch_verify_version_1`, `ext_crypto_sr25519_batch_verify_version_1`, `ext_crypto_ecdsa_batch_verify_version_1`, `ext_crypto_start_batch_verify_version_1`, and `ext_crypto_finish_batch_verify_version_1` host functions. ([#920](https://github.com/smol-dot/smoldot/pull/920))

### Changed

- The smoldot binary now longer has SIMD enabled, in order to make it work on a greater range of hardware. It was previously assumed that SIMD instructions were emulated on hardware that doesn't natively support them, but this doesn't seem to be the case for some browser engines. ([#903](https://github.com/smol-dot/smoldot/pull/903))

### Fixed

- Fix regression introduced in version 1.0.12 where only WebSocket secure and WebRTC connections were ever opened, regardless of the `forbid*` configuration flags. ([#923](https://github.com/smol-dot/smoldot/pull/923))

## 1.0.12 - 2023-07-10

### Changed

- The runtime code of the finalized block is now stored in the database. At initialization, smoldot now only downloads the hash of the runtime and compares it with the one in cache. If the hashes match (which is the case if no runtime update has happened on the chain since the database has been created), smoldot doesn't download the runtime code but uses the value in the cache. This saves a relatively heavy download (typically around 1 MiB to 1.5 MiB depending on the chain) and speeds up the loading time. ([#863](https://github.com/smol-dot/smoldot/pull/863))
- The `chainHead_unstable_storage` JSON-RPC function now supports a `type` equal to `closest-descendant-merkle-value` and no longer supports `closest-ancestor-merkle-value`, in accordance with the latest changes in the JSON-RPC API specification. ([#824](https://github.com/smol-dot/smoldot/pull/824))
- Blocks are now reported to `chain_subscribeAllHeads` and `chain_subscribeNewHeads` subscribers only after they have been put in the cache, preventing race conditions where JSON-RPC clients suffer from a cache miss if they ask information about these blocks too quickly. ([#854](https://github.com/smol-dot/smoldot/pull/854))
- Runtime updates are now always reported to `state_subscribeRuntimeVersion` subscribers immediately after the `chain_subscribeNewHeads` notification corresponding to the block containing the runtime update. They were previously reported in a pseudo-random order. ([#854](https://github.com/smol-dot/smoldot/pull/854))
- All the storage subscriptions made using `state_subscribeStorage` are now queried together into a single networking request per block, instead of sending one networking query per storage key and per subscription. ([#854](https://github.com/smol-dot/smoldot/pull/854))
- An `AddChainError` is now thrown if the `databaseContent` parameter is not of type `string`. The database was previously silently ignored. ([#861](https://github.com/smol-dot/smoldot/pull/861))

### Fixed

- Fix downloading the runtime code twice during the warp syncing process. ([#863](https://github.com/smol-dot/smoldot/pull/863))
- Fix a "One or more entries are missing from the call proof" error when validating some transactions. ([#879](https://github.com/smol-dot/smoldot/pull/879))

## 1.0.11 - 2023-06-25

### Changed

- The runtime specification yielded by the `chainHead_unstable_follow` JSON-RPC function no longer includes the `authoringVersion` field, in accordance with the latest changes in the JSON-RPC API specification. ([#815](https://github.com/smol-dot/smoldot/pull/815))
- The `chainHead_unstable_unpin` JSON-RPC function now accepts either a single hash or an array of hashes, in accordance with the latest changes in the JSON-RPC API specification. ([#814](https://github.com/smol-dot/smoldot/pull/814))
- Add support for the `descendants-values`, `descendants-hashes`, and `closest-ancestor-merkle-value` types for the `chainHead_unstable_storage` JSON-RPC function. ([#813](https://github.com/smol-dot/smoldot/pull/813))
- The `chainHead_unstable_storage` JSON-RPC function now accepts an array of `items` as parameter instead of a `key` and `type`, in accordance with the latest changes in the JSON-RPC API specification. ([#813](https://github.com/smol-dot/smoldot/pull/813))
- The `chainHead_unstable_storage` JSON-RPC function now generates `items` notifications containin an array of multiple `items`, in accordance with the latest changes in the JSON-RPC API specification. ([#813](https://github.com/smol-dot/smoldot/pull/813))

### Fixed

- Fix not absorbing the JavaScript exception triggered by the browser when connecting to a `ws://` node when smoldot is embedded in a web page served over `https://`. ([#795](https://github.com/smol-dot/smoldot/pull/795), [#800](https://github.com/smol-dot/smoldot/pull/800))
- Fix potential panic due to race condition when smoldot wants to abort connecting to a peer that we have just failed connecting to. ([#801](https://github.com/smol-dot/smoldot/pull/801))
- Smoldot no longer calls `close()` on WebSockets that aren't fully established yet (even though it is legal to do so according to the WHATWG specification) in order to avoid browsers printing warnings in the console when you do so. ([#799](https://github.com/smol-dot/smoldot/pull/799))
- Fix panic-inducing race condition when a networking event happens right when the warp syncing finishes. ([#808](https://github.com/smol-dot/smoldot/pull/808))

## 1.0.10 - 2023-06-19

### Changed

- Multiaddresses that can't be parsed during the discovery process are now silently ignored instead of causing the entire list of discovered nodes to be discarded. ([#705](https://github.com/smol-dot/smoldot/pull/705))

### Fixed

- Smoldot no longer assumes that the runtime calls `ext_default_child_storage_root` in order to properly update the hashes of the child tries that have been modified. ([#743](https://github.com/smol-dot/smoldot/pull/743))
- Fix various mishandlings of child tries. ([#763](https://github.com/smol-dot/smoldot/pull/763))
- Fix panic when the `ext_default_child_storage_clear_prefix_version_1` and `ext_default_child_storage_clear_prefix_version_2` functions are called. ([#764](https://github.com/smol-dot/smoldot/pull/764))
- Fix wrong trie root hash calculation with `state_version = 1`. ([#711](https://github.com/smol-dot/smoldot/pull/711))
- Fix bug when decoding BABE configuration produced by runtimes using version 1 of the `BabeApi` API. In practice, this should concern only old Kusama blocks. ([#739](https://github.com/smol-dot/smoldot/pull/739))
- No longer panic when `state_getKeysPaged` is called with a `prefix` parameter equal to `null`. ([#776](https://github.com/smol-dot/smoldot/pull/776))

## 1.0.9 - 2023-06-08

### Added

- Add support for child tries, meaning that errors will no longer be returned when performing runtime calls on chains that use child tries. In practice, this typically concerns contracts chains. ([#680](https://github.com/smol-dot/smoldot/pull/680), [#684](https://github.com/smol-dot/smoldot/pull/684))
- The checksum of the SS58 address passed to the `system_accountNextIndex` JSON-RPC function is now verified. Note that its prefix isn't compared against the one of the current chain, because there is no straight-forward way for smoldot to determine the SS58 prefix of the chain that it is running. ([#691](https://github.com/smol-dot/smoldot/pull/691))
- Add `AddChainOptions.jsonRpcMaxPendingRequests` and `AddChainOptions.jsonRpcMaxSubscriptions`, allowing you to specify the maximum number of pending JSON-RPC requests and the maximum number of active JSON-RPC subscriptions. These two limits were previously implicitly set to respectively 128 and 1024. Not passing any value defaults to "infinity". You are strongly encouraged to specify a value for these two options if the source of the JSON-RPC requests is untrusted. ([#694](https://github.com/smol-dot/smoldot/pull/694))

### Fixed

- A `validated` event is now properly generated when watching a transaction using `transaction_unstable_submitAndWatch`. ([#676](https://github.com/smol-dot/smoldot/pull/676))
- Fix `author_submitAndWatchExtrinsic` erroneously generating `transaction_unstable_watchEvent` notifications, and `transaction_unstable_submitAndWatch` erroneously generating `author_extrinsicUpdate` notifications. ([#677](https://github.com/smol-dot/smoldot/pull/677))

### Changed

- TCP NODELAY is now enabled on Deno. The minimum required Deno version is now v1.29.0, which was released on 2022-12-14. ([#665](https://github.com/smol-dot/smoldot/pull/665))

## 1.0.8 - 2023-06-05

### Changed

- Instead of manually decompressing the WebAssembly bytecode in JavaScript, smoldot will now use the native `DecompressionStream` API within browsers and the native `zlib.inflate` function in NodeJS. This should speed up the initialization and reduce the size of the package. The new `DecompressionStream` API has been stable since February 2020 on Chrome and Edge, since March 2023 on Safari, and since May 2023 on Firefox. ([#640](https://github.com/smol-dot/smoldot/pull/640))
- The parameter of `chainHead_unstable_follow` has been renamed from `runtimeUpdates` to `withRuntime` in accordance with the latest JSON-RPC specification changes. ([#624](https://github.com/smol-dot/smoldot/pull/624))
- Errors while building the runtime and errors while building the consensus-related information that can happen during the warp syncing process are now printed in the logs. ([#644](https://github.com/smol-dot/smoldot/pull/644))
- The `chainHead_unstable_storage` JSON-RPC method has been updated according to the latest changes to the JSON-RPC specification. These changes can be found [here](https://github.com/paritytech/json-rpc-interface-spec/pull/37). The `descendants-values`, `descendants-hashes`, and `closest-ancestor-merkle-value` types aren't implemented yet and produce an error. ([#647](https://github.com/smol-dot/smoldot/pull/647))

### Fixed

- Smoldot will no longer produce errors when calling a runtime function (such as with `state_call` or `chainHead_unstable_call`) that calls the `ext_storage_root` host function. ([#670](https://github.com/smol-dot/smoldot/pull/670))
- Fix panic when receiving a networking request of a protocol not supported by smoldot. ([#635](https://github.com/smol-dot/smoldot/pull/635))
- Fix `chainHead_unstable_stopStorage` and `chainHead_unstable_stopBody` being mixed. In other words, storage requests were interrupted by `chainHead_unstable_stopBody` and body requests were interrupted by `chainHead_unstable_stopStorage` ([#648](https://github.com/smol-dot/smoldot/pull/648))

## 1.0.7 - 2023-05-25

### Fixed

- When a runtime contains a `runtime_apis` custom section but no `runtime_version` custom section, or vice-versa, smoldot now falls back to calling `Core_version`. ([#607](https://github.com/smol-dot/smoldot/pull/607))
- Fix panic when the checkpoint in the chain specification is invalid, which can normally only happen if the checkpoint was modified manually. ([#603](https://github.com/smol-dot/smoldot/pull/603))
- Fix panic when the checkpoint in the chain specification contains zero or one Babe epochs, which can happen if the checkpoint was generated before any block was authored. ([#603](https://github.com/smol-dot/smoldot/pull/603))
- The notifications generated by the `author_extrinsicUpdate` JSON-RPC function are now properly camelCased (`future`, `ready`, `broadcast`, `inBlock`, `retracted`, `finalityTimeout`, `finalized`, `usurped`, `dropped`, and `invalid`). They were previously PascalCased (`Future`, `Ready`, `Broadcast`, `InBlock`, `Retracted`, `FinalityTimeout`, `Finalized`, `Usurped`, `Dropped`, and `Invalid`). ([#611](https://github.com/smol-dot/smoldot/pull/611))

## 1.0.6 - 2023-05-09

### Changed

- The version numbers of the `BabeApi`, `GrandpaApi` and `AuraApi` runtime APIs is now checked during the warp sync process. An error is returned if these version numbers aren't equal to known values. These version numbers are changed when the logic of the API has changed, and returning an error in that situation ensures that smoldot will not do the wrong thing such as running with a weakened security. ([#549](https://github.com/smol-dot/smoldot/pull/549))

### Fixed

- The `Promise` returned by `terminate()` now correctly waits for everything to be completely shut down before yielding instead of letting the shutdown continue happening in the background. ([#538](https://github.com/smol-dot/smoldot/pull/538))

## 1.0.5 - 2023-05-05

It is now possible to run the CPU-heavy tasks of smoldot within a worker (WebWorker, worker threads, etc.). To do so, create two ports using `new MessageChannel()`, pass one of the two ports in the `ClientOptions.portToWorker` field and send the other port to a web worker, then call `run(port)` from within that worker. The `run` function can be found by importing `import { run } from 'smoldot/worker'`. If a `portToWorker` is provided, then the `cpuRateLimit` setting applies to the worker.

It is also now possible to load the smoldot bytecode separately or within a worker. To do so, import the `compileBytecode` function using `import { compileBytecode } from 'smoldot/bytecode';`, call it, optionally send it from a worker to the main thread if necessary, then pass the object to the options of the new `startWithBytecode` function. The new `startWithBytecode` function can be imported with `import { startWithBytecode } from 'smoldot/no-auto-bytecode';`. It is equivalent to `start`, except that its configuration must contains a `bytecode` field.

See the README of the JavaScript package for more information.

### Added

- Add `ClientOptions.portToWorker` field. ([#529](https://github.com/smol-dot/smoldot/pull/529))
- Add a new `worker` entry point to the library (for Deno: `worker-deno.ts`) containing a `run` function ([#529](https://github.com/smol-dot/smoldot/pull/529))
- Add a new `SmoldotBytecode` public interface. ([#532](https://github.com/smol-dot/smoldot/pull/532))
- Add a new `ClientOptionsWithBytecode` interface that extends `ClientOptions` with an extra `bytecode` field. ([#532](https://github.com/smol-dot/smoldot/pull/532))
- Add a new `bytecode` entry point to the library (for Deno: `bytecode-deno.ts`) containin a `comileBytecode` function. ([#532](https://github.com/smol-dot/smoldot/pull/532))
- Add a new `no-auto-bytecode` entry point to the library (for Deno: `no-auto-bytecode-deno.ts`) containin a `startWithBytecode` function. This function is equivalent to `start`, but accepts a `ClientOptionsWithBytecode` rather than a `ClientOptions`. ([#532](https://github.com/smol-dot/smoldot/pull/532))

### Changed

- When in the browser, smoldot no longer uses `document.visibilityState` to determine whether to reduce the number of calls to `setTimeout`. Instead, the execution dynamically adjusts based on the time `setTimeout` actually takes compared to how much was passed as parameter. ([#518](https://github.com/smol-dot/smoldot/pull/518))

### Fixed

- Fix panic when a remote opens a substream then immediately resets it before smoldot has been able to determine asynchronously whether to accept it or not. ([#521](https://github.com/smol-dot/smoldot/pull/521))

## 1.0.4 - 2023-05-03

### Added

- Support v2 of the `Metadata` runtime API. ([#514](https://github.com/smol-dot/smoldot/pull/514))

### Changed

- The size of the read buffer of TCP connections on Deno has been increased from 1kiB to 32kiB. This should improve the performance by reducing the number of function calls. ([#501](https://github.com/smol-dot/smoldot/pull/501))

### Fixed

- Fix panic when the best block of a chain switches to being equal to the current finalized block. This can occasionally happen for parachains in case of a reorg on the relay chain. ([#497](https://github.com/smol-dot/smoldot/pull/497))
- Fix panic when failing to find the desired runtime API in a runtime. ([#512](https://github.com/smol-dot/smoldot/pull/512))

## 1.0.3 - 2023-04-27

### Changed

- As NodeJS v14 reaches its end of life on April 30th 2023, the minimum NodeJS version required to run smoldot is now v16. The smoldot Wasm binary now has SIMD enabled, meaning that the minimum Deno version required to run smoldot is now v1.9.
- When receiving an identify request through the libp2p protocol, smoldot now sends back `smoldot-light-wasm vX.X.X` (with proper version numbers) as its agent name and version, instead of previously just `smoldot`. ([#417](https://github.com/smol-dot/smoldot/pull/417))
- Yielding to the browser using `setTimeout` and `setImmediate` is now done less frequently in order to reduce the overhead of doing so. ([#481](https://github.com/smol-dot/smoldot/pull/481))

### Fixed

- Fix finality stalling on epoch change by explicitly requesting justifications of blocks that a peer has reported as finalized but that isn't finalized locally. ([#441](https://github.com/smol-dot/smoldot/pull/441))
- Fix `AlreadyDestroyedError` not being properly thrown if a function is called after `terminate()`. ([#438](https://github.com/smol-dot/smoldot/pull/438))

## 1.0.2 - 2023-04-12

### Changed

- Removed support for the `ls` message in the multistream-select protocol, in accordance with the rest of the libp2p ecosystem. This message was in practice never used, and removing support for it simplifies the implementation. ([#379](https://github.com/smol-dot/smoldot/pull/379))
- Yamux now considers answering pings in the wrong order as invalid. ([#383](https://github.com/smol-dot/smoldot/pull/383))

### Fixed

- Fix the JSON-RPC service not being deallocated when a chain is removed with some subscriptions still active. ([#408](https://github.com/smol-dot/smoldot/pull/408), [#410](https://github.com/smol-dot/smoldot/pull/410), [#409](https://github.com/smol-dot/smoldot/pull/409))
- Calling the `chainHead_unstable_call`, `chainHead_unstable_storage`, or `chainHead_unstable_body` JSON-RPC functions with the hash of an unpinned block no longer silently kills the `chainHead_follow` subscription. ([#409](https://github.com/smol-dot/smoldot/pull/409))
- No longer generate a `chainHead_unstable_followEvent` notification with a `stop` event in response to a call to `chainHead_unstable_unfollow`. ([#409](https://github.com/smol-dot/smoldot/pull/409))
- Fix a potential undefined behavior in the way the Rust and JavaScript communicate. ([#396](https://github.com/smol-dot/smoldot/pull/396))
- Properly check whether Yamux substream IDs allocated by the remote are valid. ([#383](https://github.com/smol-dot/smoldot/pull/383))
- Fix the size of the data of Yamux frames with the `SYN` flag not being verified against the allowed credits. ([#383](https://github.com/smol-dot/smoldot/pull/383))
- Fix Yamux repeatedly sending empty data frames when the allowed window size is 0. ([#383](https://github.com/smol-dot/smoldot/pull/383))
- Post-MVP WebAssembly features are now properly disabled when compiling runtimes. This rejects runtimes that Substrate would consider as invalid as well. ([#386](https://github.com/smol-dot/smoldot/pull/386))

## 1.0.1 - 2023-03-29

### Changed

- No longer panic when a libp2p networking request emitted by smoldot exceeds the maximum size allowed by the protocol. Instead, either a warning is printed (similar to consensus-related issues) or a JSON-RPC error is returned. ([#318](https://github.com/smol-dot/smoldot/pull/318))
- Add an arbitrary limit to the size of unprocessed networking packets, in order to avoid DoS attacks. This limit is necessary in order to bypass limitations in the networking APIs exposed by browsers. ([#312](https://github.com/smol-dot/smoldot/pull/312))
- Rename `/webrtc` to `/webrtc-direct` in multiaddresses, in accordance with the rest of the libp2p ecosystem. ([#326](https://github.com/smol-dot/smoldot/pull/326))
- Improved the ganularity of the tasks that handle JSON-RPC requests and libp2p connections. Smoldot now yields more often to the browser, reducing the chances and the severity of freezes during the rendering of the web page. ([#349](https://github.com/smol-dot/smoldot/pull/349))
- Smoldot is now compiled with the `bulk-memory-operations` and `sign-extensions-ops` WebAssembly features enabled. This is expected to considerably speed up its execution. The minimum version required to run smoldot is now Chrome 75, Firefox 79, NodeJS v12.5, and Deno v0.4. ([#356](https://github.com/smol-dot/smoldot/pull/356))
- When the `state_getKeysPaged` JSON-RPC function is called, and the list of keys returned in the response is truncated (due to the `count` and `startKey` parameters), the rest of the keys are now put in a cache with the expectation that `state_getKeysPaged` is called again in order to obtain the rest of the keys. The `state_getKeysPaged` JSON-RPC function is unfortunately very often used by PolkadotJS despite being completely unsuitable for light clients. ([#361](https://github.com/smol-dot/smoldot/pull/361))
- Significantly optimize the performance of the proof verification in `state_getKeys` and `state_getKeysPaged`. ([#363](https://github.com/smol-dot/smoldot/pull/363))

### Fixed

- Fix runtime transactions not being handled properly when multiple transactions are stacked. ([#335](https://github.com/smol-dot/smoldot/pull/335))
- No longer generate a JavaScript exception due to `document` being undefined when executing inside of a WebWorker. ([#340](https://github.com/smol-dot/smoldot/pull/340))
- Fix JavaScript errors being thrown if a peer resets a libp2p connection abruptly. ([#315](https://github.com/smol-dot/smoldot/pull/315))
- TCP connections are now properly closed gracefully (with a FIN flag) on NodeJS and Deno. ([#315](https://github.com/smol-dot/smoldot/pull/315))
- Outbound data on libp2p connections is now properly back-pressured if the remote doesn't accept to receive more data. ([#315](https://github.com/smol-dot/smoldot/pull/315))

## 1.0.0 - 2023-03-12

### Fixed

- Fix Deno throwing an exception when failing to connect to an unreachable node through a TCP/IP multiaddr. ([#246](https://github.com/smol-dot/smoldot/pull/246))

## 0.7.13 - 2023-03-03

### Added

- Add support for the `ext_hashing_keccak_512_version_1` host function. ([#231](https://github.com/smol-dot/smoldot/pull/231))

### Changed

- When a full node refuses an outbound transactions or GrandPa substream even though a block announces substream has been established, smoldot now tries to reopen the failed substream. This bypasses a Substrate issue. ([#240](https://github.com/smol-dot/smoldot/pull/240))
- Runtime functions called through the JSON-RPC function `state_call` are now allowed to modify the storage of the chain. These storage modifications are silently discarded. Previously, a JSON-RPC error was returned. ([#259](https://github.com/smol-dot/smoldot/pull/259))

### Fixed

- Fix panic when connecting to a chain that hasn't finalized any block yet. ([#258](https://github.com/smol-dot/smoldot/pull/258))
- Fix the signatures of the `ext_default_child_storage_read_version_1` and `ext_default_child_storage_root_version_2` host functions. This would lead to a warning about these function being unresolved. ([#244](https://github.com/smol-dot/smoldot/pull/244))
- Fix panic when the input data of a Wasm function call is larger than a Wasm page. ([#218](https://github.com/smol-dot/smoldot/pull/218))
- Subscriptions to the `chain_subscribeAllHeads` JSON-RPC function now generate notifications named `chain_allHead`, like in Substrate. They were erroneously named `chain_newHead`. ([#227](https://github.com/smol-dot/smoldot/pull/227))

## 0.7.12 - 2023-02-22

### Changed

- The Wasm virtual machine no longer tries to grab a table symbol named `__indirect_function_table`. This removes support for an old Substrate feature that no longer exists. ([#181](https://github.com/smol-dot/smoldot/pull/181))
- The signature of host functions called by the Wasm runtime is now checked when the Wasm code is compiled rather than when the functions are called. ([#183](https://github.com/smol-dot/smoldot/pull/183))
- When a Wasm function is being called, the parameters of the function are now allocated using the same allocator as used during the execution (`ext_allocator_malloc_version_1` and `ext_allocator_free_version_1`) rather than being written at a specific location in memory. This is consistent with what Substrate is doing, and makes it legal for a Wasm runtime to call `ext_allocator_free_version_1` on the input data if desired. ([#188](https://github.com/smol-dot/smoldot/pull/188))

### Fixed

- The memory of the Wasm virtual machine is now properly zeroed between runs. This should fix a rare `MemoryAccessOutOfBounds` error occasionally appearing. ([#211](https://github.com/smol-dot/smoldot/pull/211))
- Fix the Wasm virtual machine not working properly if it exports its memory rather than import it. ([#207](https://github.com/smol-dot/smoldot/pull/207))

## 0.7.11 - 2023-02-13

### Changed

- Update the network protocol names used on the wire to use the `forkId` field used in the chain specification (if present) and no longer the `protocolId` (which is deprecated). Blockchains based off of Substrate versions later than October 2022 fully support either version. ([#155](https://github.com/smol-dot/smoldot/pull/155))

### Fixed

- Fix `state_getKeys` and `state_getKeysPaged` missing entries under certain conditions. ([#178](https://github.com/smol-dot/smoldot/pull/178))
- The alternative spellings `relayChain` and `paraId` for the `relay_chain` and `para_id` fields in chain specifications are now properly accepted as intended. ([#160](https://github.com/smol-dot/smoldot/pull/160))

## 0.7.10 - 2023-02-10

### Fixed

- Fix randomness not being implemented properly, leading to the same random numbers always being generated. This issue lead to all instances of smoldot (even on different machines) always using the same networking key, which would lead to connectivity issues when multiple instances of smoldot connect to the same full node. Note that because perfect forward secrecy is used (and the randomness on the full node side was still functionning properly), it is not possible to retroactively decipher networking communications. Additionally, the fact that the same random numbers are always generated made smoldot vulnerable to HashDoS attacks. ([#142](https://github.com/smol-dot/smoldot/pull/142))
- JSON-RPC requests without a `params` field are no longer invalid. ([#13](https://github.com/smol-dot/smoldot/pull/13))
- Fix Merkle proofs whose trie root node has a size inferior to 32 bytes being considered as invalid. ([#3046](https://github.com/paritytech/smoldot/pull/3046))

## 0.7.9 - 2022-11-28

### Fixed

- Fix wrong block being reported in the logs when printing the status of the Grandpa warp syncing, giving the impression that the warp syncing wasn't advancing. ([#3044](https://github.com/paritytech/smoldot/pull/3044))
- Fix panic introduced in v0.7.8 when verifying a Merkle proof of a trie related to a chain whose `state_version` is equal to `1`. ([#3043](https://github.com/paritytech/smoldot/pull/3043))

## 0.7.8 - 2022-11-23

### Changed

- In earlier versions of smoldot, `setTimeout(callback, 0)` was frequently used in order split execution of CPU-intensive tasks in multiple smaller ones while still giving back control to the execution environment (such as NodeJS or the browser). Unfortunately, when a web page is in the background, browsers set a minimum delay of one second for `setTimeout`. For this reason, the usage of ̀`setTimeout` has now been reduced to the strict minimum, except when the environment is browser and `document.visibilityState` is equal to `visible`. ([#2999](https://github.com/paritytech/smoldot/pull/2999))
- Optimize the Merkle proof verification. The complexity has been reduced from `O(n^2)` to `O(n * log n)`. ([#3013](https://github.com/paritytech/smoldot/pull/3013))

### Fixed

- Fix `ProtobufDecode` errors appearing while the Grandpa warp syncing is still in progress. ([#3018](https://github.com/paritytech/smoldot/pull/3018))

## 0.7.7 - 2022-11-11

### Added

- Add support for version 2 of the `TransactionPaymentApi` runtime API. This fixes the `payment_queryInfo` JSON-RPC call with newer runtime versions. ([#2995](https://github.com/paritytech/smoldot/pull/2995))

### Changed

- The `enableExperimentalWebRTC` field has been removed from `ClientConfig`, and replaced with a `forbidWebRtc` option. WebRTC is now considered stable enough to be enabled by default. ([#2977](https://github.com/paritytech/smoldot/pull/2977))
- The version of the runtime API is now verified to match the excepted value when the `payment_queryInfo`, `state_getMetadata`, and `system_accountNextIndex` JSON-RPC functions are called. This means that without an update to the smoldot source code these JSON-RPC functions will stop working if the runtime API is out of range. However, this eliminates the likelihood that smoldot returns accidentally parses a value in a different way than intended and an incorrect result. ([#2995](https://github.com/paritytech/smoldot/pull/2995))
- Reduced the number of networking round-trips after a connection has been opened by assuming that the remote supports the desired networking protocols instead of waiting for its confirmation. ([#2984](https://github.com/paritytech/smoldot/pull/2984))

## 0.7.6 - 2022-11-04

### Fixed

- On NodeJS, the usage of `hrtime` has been replaced with `performance.now()`. While this doesn't change anything for NodeJS users, Deno users that were importing smoldot through the <https://esm.sh> website will no longer get an error due to Deno's compatibility layer not supporting `hrtime`. As a reminder, smoldot is also published on the Deno/x registry and using <https://esm.sh> is unnecessary. ([#2964](https://github.com/paritytech/smoldot/pull/2964))
- Fix the `ext_crypto_ecdsa_verify_version_1` and `ext_crypto_ecdsa_verify_prehashed_version_1` host functions mixing their parameters and thus always failing. ([#2955](https://github.com/paritytech/smoldot/pull/2955))
- Fix an occasional panic in `runtime_service.rs` when adding a parachain. ([#2965](https://github.com/paritytech/smoldot/pull/2965))

## 0.7.5 - 2022-10-31

### Fixed

- Fix the `state_getKeysPaged` JSON-RPC function returning incorrect results in some situations. ([#2947](https://github.com/paritytech/smoldot/pull/2947))
- When opening a WebRTC connection, the ufrag and password of SDP requests are now properly set according to the WebRTC libp2p specification. ([#2924](https://github.com/paritytech/smoldot/pull/2924))

## 0.7.4 - 2022-10-27

### Changed

- The `payment_queryInfo` JSON-RPC function now works with runtimes that have defined the type of `Balance` to be less than 16 bytes. ([#2914](https://github.com/paritytech/smoldot/pull/2914))
- The parameter of `chainHead_unstable_finalizedDatabase` has been renamed from `max_size_bytes` to `maxSizeBytes`. ([#2923](https://github.com/paritytech/smoldot/pull/2923))
- The database now contains the hash of the genesis block header. This hash is verified when the database is loaded, and the database is ignored if there is a mismatch. This prevents accidents where the wrong database is provided, which would lead to the chain not working and would be hard to debug. ([#2928](https://github.com/paritytech/smoldot/pull/2928))

### Fixed

- Fix panic on Deno when a WebSocket connection abruptly closes. ([#2939](https://github.com/paritytech/smoldot/pull/2939))
- Fix errors showing in the browser's console about WebSockets being already in the CLOSING or CLOSED state. ([#2925](https://github.com/paritytech/smoldot/pull/2925))
- No longer panic when a WebRTC connection fails to open due to the browser calling callbacks in an unexpected order. ([#2936](https://github.com/paritytech/smoldot/pull/2936))

## 0.7.3 - 2022-10-19

### Changed

- The WebRTC protocol implementation is now up to date with the specification. While the specification hasn't been finalized yet and could still evolve, the current version is believed to be likely to be final. ([#2896](https://github.com/paritytech/smoldot/pull/2896))

### Fixed

- Fix timeout not being checked when opening a notifications substream. ([#2323](https://github.com/paritytech/smoldot/pull/2323))
- Fix inbound notifications substreams close requests being ignored. ([#2323](https://github.com/paritytech/smoldot/pull/2323))
- Fix closed inbound notifications substreams still being considered as open when closed gracefully by the remote. ([#2323](https://github.com/paritytech/smoldot/pull/2323))

## 0.7.2 - 2022-10-12

### Changed

- The warp syncing algorithm no longer downloads the runtime code and the runtime call proofs at the same time. Instead, it now first downloads the runtime, then checks the list of available functions, then downloads runtime call proofs. While this slightly degrades the warp syncing time by adding a round-trip time, it is more correct to first analyze the runtime instead of blindly assuming that it supports a certain set of functions. ([#2845](https://github.com/paritytech/smoldot/pull/2845))

### Fixed

- Fix smoldot trying to send requests to peers whose connection is shutting down, leading to a panic. ([#2847](https://github.com/paritytech/smoldot/pull/2847))
- Fix the responses to libp2p identify requests being wrongly empty. ([#2840](https://github.com/paritytech/smoldot/pull/2840))
- Fix some Merkle proofs and SCALE-encoded structures being accepted as correct when they are actually invalid. This is a very minor fix that can presumably not be used as an attack vector. ([#2819](https://github.com/paritytech/smoldot/pull/2819))

## 0.7.1 - 2022-10-04

### Fixed

- Syncing no longer stalls if the gap between the finalized and latest block is more than 100 blocks. ([#2801](https://github.com/paritytech/smoldot/pull/2801))
- No longer silently discard justifications when receive a block from the network that was already known locally. ([#2800](https://github.com/paritytech/smoldot/pull/2800))
- CPU-heavy operations such as verifying finality proofs or compiling the runtime will now better respect the CPU rate limit. ([#2803](https://github.com/paritytech/smoldot/pull/2803))
- Fix the `finalizedBlockHashes` and `prunedBlockHashes` fields having wrong names in `chainHead_unstable_followEvent` events. ([#2812](https://github.com/paritytech/smoldot/pull/2812))
- Remove "type" parameter from `chainHead_unstable_storage` JSON-RPC method, in accordance with the update in the JSON-RPC specification. ([#2818](https://github.com/paritytech/smoldot/pull/2818))
- The `chainHead_unstable_storage` JSON-RPC method now returns an `error` notification if the block's header couldn't be decoded instead of a `disjoint` notification. ([#2818](https://github.com/paritytech/smoldot/pull/2818))

## 0.7.0 - 2022-09-28

### Removed

- Removed `Chain.databaseContent` function. Use the `chainHead_unstable_finalizedDatabase` JSON-RPC function to obtain the database content instead. ([#2791](https://github.com/paritytech/smoldot/pull/2791))

### Changed

- `Chain.sendJsonRpc` now throws a `MalformedJsonRpcError` exception if the JSON-RPC request is too large or malformed, or a `QueueFullError` if the queue of JSON-RPC requests of the chain is full. ([#2778](https://github.com/paritytech/smoldot/pull/2778))
- Removed `AddChainOptions.jsonRpcCallback`. Use the new `Chain.nextJsonRpcResponse` asynchronous function to pull JSON-RPC responses instead of registering a callback. A `AddChainOptions.disableJsonRpc` flag is now supported in order to bring the same effects as not passing any `jsonRpcCallback`. ([#2778](https://github.com/paritytech/smoldot/pull/2778))
- Removed the `version` field of the struct returned by the `rpc_methods` function. ([#2756](https://github.com/paritytech/smoldot/pull/2756))

### Fixed

- Fix several panics related to cancelling the opening of incoming substreams. ([#2785](https://github.com/paritytech/smoldot/pull/2785))
- Fix old runtimes not being cleaned up properly and runtimes being downloaded multiple times after an on-chain runtime upgrade. ([#2781](https://github.com/paritytech/smoldot/pull/2781))

## 0.6.34 - 2022-09-20

### Added

- Add experimental support for WebRTC according to the in-progress specification for libp2p-webrtc. For now this feature must explicitly be enabled by passing `enableExperimentalWebRTC: true` as part of the ̀`ClientConfig`. The multiaddress format for WebRTC is `/ip4/.../udp/.../webrtc/certhash/...` (or `/ip6/...`), where the payload behind `/certhash` is a multibase-encoded multihash-encoded SHA256 of the DTLS certificate used by the remote. ([#2579](https://github.com/paritytech/smoldot/pull/2579))
- Add support for the `chainHead_unstable_finalizedDatabase` JSON-RPC method. This JSON-RPC method aims to be a replacement for the `databaseContent` method of the `Chain` and is expected to remain a permanently unstable smoldot-specific function. ([#2749](https://github.com/paritytech/smoldot/pull/2749))

### Changed

- No longer try to connect to a peer for 20 seconds after failing to connect to it. This prevents loops where we keep trying to connect to the same address(es) over and over again. ([#2747](https://github.com/paritytech/smoldot/pull/2747))

### Fixed

- Fix potential infinite loop in networking connection task. ([#2751](https://github.com/paritytech/smoldot/pull/2751))
- Fix panic when trying to perform a runtime call on an old block while having no networking connection. ([#2764](https://github.com/paritytech/smoldot/pull/2764))

## 0.6.33 - 2022-09-13

### Added

- Add support for the `system_nodeRoles` JSON-RPC method. ([#2725](https://github.com/paritytech/smoldot/pull/2725))

### Changed

- A limit to the number of substreams a remote can maintain open over a connection is now enforced. ([#2724](https://github.com/paritytech/smoldot/pull/2724))

### Fixed

- No longer panic when calling `state_getRuntimeVersion` is unable to download the runtime code of an old block from the network. ([#2736](https://github.com/paritytech/smoldot/pull/2736))

## 0.6.32 - 2022-09-07

### Fixed

- Fix occasional panic when connecting to a parachain with forks and/or missed slots. ([#2703](https://github.com/paritytech/smoldot/pull/2703))
- Fix parachain initialization unnecessarily waiting for its corresponding relay chain initialization to be finished. ([#2705](https://github.com/paritytech/smoldot/pull/2705))
- Fix panic when broadcasting a transaction to a peer while its connection is shutting down. ([#2717](https://github.com/paritytech/smoldot/pull/2717))
- Fix crash when receiving a Yamux GoAway frame. ([#2708](https://github.com/paritytech/smoldot/pull/2708))

## 0.6.31 - 2022-08-30

### Changed

- In case of protocol error, or if a peer refuses a block announces substream, no new substream with the same peer will be attempted for 20 seconds. This avoids loops where the same peer is tried over and over again. ([#2633](https://github.com/paritytech/smoldot/pull/2633))

### Fixed

- Fix inability to decode addresses with prefixes longer than 1 byte when calling `system_accountNextIndex`. ([#2686](https://github.com/paritytech/smoldot/pull/2686))

## 0.6.30 - 2022-08-12

### Fixed

- Fix panic that occured when connecting to a peer, then discovering it through the background discovery process, then disconnecting from it. ([#2616](https://github.com/paritytech/smoldot/pull/2616))
- Fix circular dependency between JavaScript modules. ([#2614](https://github.com/paritytech/smoldot/pull/2614))
- Fix panic when a handshake timeout or protocol error happens on a connection at the same time as the local node tries to shut it down. ([#2620](https://github.com/paritytech/smoldot/pull/2620))
- Fix panic when a runtime call is made at the same time as a warp sync succeeds or that the limit to the number of blocks in memory is exceeded. ([#2621](https://github.com/paritytech/smoldot/pull/2621))

## 0.6.29 - 2022-08-09

### Fixed

- Fix sometimes erroneously reporting a very old `parent_hash` (usually the genesis block hash) in `chainHead_unstable_follow` when following a parachain. ([#2602](https://github.com/paritytech/smoldot/pull/2602))
- After smoldot has downloaded the runtime of an old parachain block, it would sometimes erroneously consider that this runtime hasn't changed since then. This would lead to issues such as `state_getRuntimeVersion` and `state_subscribeRuntimeVersion` returning information about an old runtime, or `state_getMetadata` or `state_call` using an old runtime. ([#2602](https://github.com/paritytech/smoldot/pull/2602))
- Fix WebSocket errors leading to the program stopping while running in NodeJS. ([#2604](https://github.com/paritytech/smoldot/pull/2604))

## 0.6.28 - 2022-08-08

### Changed

- The GRANDPA warp sync algorithm now downloads Merkle proofs of all the necessary storage items at once, rather than one by one sequentially. This removes approximately 11 networking round-trips and thus significantly reduces the time the warp syncing takes. ([#2578](https://github.com/paritytech/smoldot/pull/2578))
- The GRANDPA warp sync algorithm now works on AURA-based chains. It previously only worked for chains that are using BABE. Note that GRANDPA warp sync is irrelevant for parachains. ([#2581](https://github.com/paritytech/smoldot/pull/2581))
- The GRANDPA warp sync implementation has been considerably refactored. It is possible that unintended changes in behaviour have accidentally been introduced. ([#2578](https://github.com/paritytech/smoldot/pull/2578))
- A warning is now printed if the `badBlocks` field in a chain specification is not empty. Bad blocks are not supported by the smoldot light client. ([#2585](https://github.com/paritytech/smoldot/pull/2585))

### Fixed

- Fix WebSockets not working in the CommonJS bindings for NodeJS due to a problematic import. ([#2589](https://github.com/paritytech/smoldot/pull/2589)).

## 0.6.27 - 2022-07-29

### Changed

- The JavaScript code now targets ES6. This should ensure compatibility on a wider range of platforms. ([#2565](https://github.com/paritytech/smoldot/pull/2565))

## 0.6.26 - 2022-07-20

### Added

- Add support for Deno. Smoldot is now available on the deno.land/x package registry. This doesn't modify anything to the behaviour of the smoldot NPM package. ([#2522](https://github.com/paritytech/smoldot/pull/2522))

### Fixed

- Exceptions thrown in the JSON-RPC callback no longer crash smoldot. ([#2527](https://github.com/paritytech/smoldot/pull/2527))

## 0.6.25 - 2022-07-18

### Added

- Add an optional `blockNumberBytes` field to chain specifications indicating the number of bytes used to encode the block number of the chain. If the field is missing, the value defaults to 4. Prior to this change, the value was always hardcoded to 4. This field is at the moment specific to smoldot, and Substrate will fail to parse chain specifications containing it. ([#2512](https://github.com/paritytech/smoldot/pull/2512))

### Changed

- Refactored the `package.json` file. The `browser` field has been removed. The library now exports by default code reliant on web platform APIs. An `exports` -> `node` field has been added (supported since NodeJS v13.2.0 and NodeJS v12.16.0) in order to export code reliant on NodeJS APIs when NodeJS is importing the library. ([#2519](https://github.com/paritytech/smoldot/pull/2519))

## 0.6.24 - 2022-07-14

### Added

- Add support for CommonJS projects. ([#2487](https://github.com/paritytech/smoldot/pull/2487))

### Changed

- No WebWorker/worker thread is spawned anymore by the JavaScript code. The WebAssembly virtual machine that runs smoldot is now directly instantiated by the `start` function. This should fix compatibility issues with various JavaScript bundlers. ([#2498](https://github.com/paritytech/smoldot/pull/2498))

## 0.6.23 - 2022-07-11

### Fixed

- Fix `state_getKeys` and `state_getKeysPaged` almost always erroneously returning an empty result. ([#2491](https://github.com/paritytech/smoldot/pull/2491))

## 0.6.22 - 2022-07-11

### Changed

- Block headers with an unknown consensus engine now parse successfully. This adds support for parachains using consensus engines that smoldot doesn't recognize. As smoldot cannot verify the validity of their blocks, standalone/relay chains using an unrecognized consensus engine remain unsupported. ([#2481](https://github.com/paritytech/smoldot/pull/2481))
- Standalone/relay chains that use neither Aura nor Babe are no longer supported as they are vulnerable to DoS attacks. Parachains that don't use Aura/Babe continue to work. ([#2481](https://github.com/paritytech/smoldot/pull/2481))
- No warning is generated anymore if the discovery process doesn't work due to having 0 peers, or failed due to a benign networking issue. ([#2476](https://github.com/paritytech/smoldot/pull/2476))

### Fixed

- Changes in the current best block of a parachain are now taken into account if the new best block had already been reported in the past. ([#2457](https://github.com/paritytech/smoldot/pull/2457))
- Fix active `chain_subscribeAllHeads` subscriptions silently freezing when the number of non-finalized blocks gets above a certain threshold, which typically happens if Internet connectivity is lost for a long time. ([#2465](https://github.com/paritytech/smoldot/pull/2465))

## 0.6.21 - 2022-06-30

### Added

- Block headers with a digest item of type `Other` no longer fail to parse. ([#2425](https://github.com/paritytech/smoldot/pull/2425))
- Add support for the `state_getKeys` JSON-RPC method. ([#2438](https://github.com/paritytech/smoldot/pull/2438))

### Fixed

- The `chain_subscribeAllHeads`, `chain_subscribeNewHeads`, and `chain_subscribeFinalizedHeads` JSON-RPC functions no longer panic if connected to a chain whose headers are in a format that can't be decoded. Instead, no notification is sent and a warning is printed. ([#2442](https://github.com/paritytech/smoldot/pull/2442))

### Changed

- The format of the database returned by `Client.databaseContent` has been changed to include the list of nodes that are known to be present on the peer-to-peer network. When the database is restored, these nodes are immediately discovered. This change aims at reducing the importance of bootnodes. This change is a breaking change, meaning that providing a database that has been obtained from a previous version of smoldot will have no effect. ([#2439](https://github.com/paritytech/smoldot/pull/2439))

## 0.6.20 - 2022-06-23

### Changed

- `new Worker` is now called with the `{ type: "module" }` option. Despite not being supported by NodeJS or Firefox, indicating this option is technically more correct and is necessary in order for smoldot to run with Deno. ([#2426](https://github.com/paritytech/smoldot/pull/2426))
- When a database and a chain specification checkpoint are both provided to `addChain`, the block in the database is used only if it has a higher block number than the block in the chain specification checkpoint. This makes it possible to bypass issues where smoldot is incapable of syncing over a certain block by updating the chain specification, without having to manually clear existing databases. ([#2401](https://github.com/paritytech/smoldot/pull/2401))

### Fixed

- Fix errors about verifying justifications. Justifications and Grandpa commits that can't be verified yet are now properly stored in memory in order to be verified later, instead of producing errors. ([#2400](https://github.com/paritytech/smoldot/pull/2400))
- Fix issue where unverified justifications would overwrite one another, meaning that an invalid justification could potentially prevent a valid justification from being taken into account. ([#2400](https://github.com/paritytech/smoldot/pull/2400))

## 0.6.19 - 2022-06-14

### Fixed

- Fix panic introduced in v0.6.18 in case of a fork in the chain related to tracking the number of blocks kept alive in the node's memory. ([#2386](https://github.com/paritytech/smoldot/pull/2386))

## 0.6.18 - 2022-06-14

### Added

- Add support for the `state_call` JSON-RPC function. ([#2374](https://github.com/paritytech/smoldot/pull/2374))
- The `relay_chain` and `para_id` fields in chain specifications can now alternatively be named respectively `relayChain` and `paraId`. This increases consistency with the other fields of chain specifications, which are all camelCase. ([#2366](https://github.com/paritytech/smoldot/pull/2366))

### Fixed

- Fix another panic in case of a carefully-crafted LEB128 length. ([#2337](https://github.com/paritytech/smoldot/pull/2337))
- Fix a panic when decoding a block header containing a large number of Aura authorities. ([#2338](https://github.com/paritytech/smoldot/pull/2338))
- Fix multiple panics when decoding network messages in case where these messages were truncated. ([#2340](https://github.com/paritytech/smoldot/pull/2340), [#2355](https://github.com/paritytech/smoldot/pull/2355))
- Fix panic when the Kademlia random discovery process initiates a request on a connection that has just started shutting down. ([#2369](https://github.com/paritytech/smoldot/pull/2369))
- Fix subscriptions to `chainHead_unstable_follow` being immediately shut down if the gap between the finalized block and the best block is above a certain threshold. This could lead to loops where the JSON-RPC client tries to re-open a subscription, only for it to be immediately shut down again.

## 0.6.17 - 2022-05-31

### Changed

- The networking code has been considerably refactored. Due to the large size of the change it is possible that unintended changes in behaviour have been introduced. ([#2264](https://github.com/paritytech/smoldot/pull/2264))

### Fixed

- Fix a panic in case of a Noise message with an invalid length. ([#2321](https://github.com/paritytech/smoldot/pull/2321))
- Fix a panic in case of a carefully-crafted LEB128 length. ([#2326](https://github.com/paritytech/smoldot/pull/2326))

## 0.6.16 - 2022-05-16

### Added

- Added support for version 1 of the trie. Previously, it wasn't possible to connect to chains that were using version 1. ([#2277](https://github.com/paritytech/smoldot/pull/2277))

### Changed

- The runtime of the genesis block is now only compiled once when a chain is added, decreasing the time this operation takes. ([#2270](https://github.com/paritytech/smoldot/pull/2270))
- Block announces are now propagated to other peers that are also light clients. Light clients should try to connect to as few full nodes as possible (to save resources), but doing so can leave them vulnerable to eclipse attacks. By having light clients connect to other light clients and making them gossip block announces to each other, we increase the likelihood that they detect situations where a given validator generates two blocks during the same slot and is trying to show one of the block only to some peers and the other block to the rest. ([#2226](https://github.com/paritytech/smoldot/pull/2226))

## 0.6.15 - 2022-04-07

### Fixed

- Backport change to checkpoints format (generated by the `sync_state_genSyncSpec` JSON-RPC function of Substrate nodes). Smoldot maintains compatibility with checkpoints generated earlier. ([#2219](https://github.com/paritytech/smoldot/pull/2219))

## 0.6.14 - 2022-04-07

### Fixed

- No longer panic if passed a chain specification containing an invalid bootnode address. Because the specification of the format of a multiaddress is flexible, invalid bootnode addresses do not trigger a hard error but instead are ignored and a warning is printed. ([#2207](https://github.com/paritytech/smoldot/pull/2207))
- Make sure that the tasks of the nodes that have a lot of CPU-heavy operations to perform periodically yield to other tasks, ensuring that the less busy tasks still make progress. This fixes a variety of issues such as chains taking a long time to initialize, or simple JSON-RPC requests taking a long time to be answered. ([#2213](https://github.com/paritytech/smoldot/pull/2213))
- Fix several potential infinite loops when finality lags behind too much ([#2215](https://github.com/paritytech/smoldot/pull/2215)).

## 0.6.13 - 2022-04-05

### Fixed

- Properly fix the regression that version 0.6.12 was supposed to fix. ([#2210](https://github.com/paritytech/smoldot/pull/2210))

## 0.6.12 - 2022-04-04

### Fixed

- Fix regression introduced in version 0.6.11 causing some JSON-RPC functions to never produce a result if they were sent before the runtime of the chain has been downloaded. ([#2201](https://github.com/paritytech/smoldot/pull/2201))

## 0.6.11 - 2022-03-31

### Fixed

- Fix the `ClientOptions.cpuRateLimit` feature being misimplemented and treating any value other than 1.0 as extremely low. ([#2189](https://github.com/paritytech/smoldot/pull/2189))
- Fixed a `TimeoutOverflowWarning` caused by calling `setTimeout` with a value that is too large. ([#2188](https://github.com/paritytech/smoldot/pull/2188))

## 0.6.10 - 2022-03-29

### Fixed

- Fix parachain blocks being reported multiple times in case they have been finalized in-between ([#2182](https://github.com/paritytech/smoldot/pull/2182)).

## 0.6.9 - 2022-03-25

### Fixed

- Properly display error messages when smoldot crashes when in a browser, instead of showing `[object ErrorEvent]`. ([#2171](https://github.com/paritytech/smoldot/pull/2171))

## 0.6.8 - 2022-03-23

### Fixed

- Fix regression introduced in version 0.6.5 where we erroneously removed entries in the mapping of which peer knows which blocks, leading to failures to request data. ([#2168](https://github.com/paritytech/smoldot/pull/2168))

## 0.6.7 - 2022-03-22

### Changed

- Add more details to the debug and trace logs that happen in case of errors such as networking errors or block verification failures ([#2161](https://github.com/paritytech/smoldot/pull/2161)).

### Fixed

- Increase the threshold after which smoldot considers that a protocol name sent through multistream-select is an attempt at a DoS attack, to accomodate for the change in the GrandPa protocol name in Substrate. ([#2162](https://github.com/paritytech/smoldot/pull/2162))

## 0.6.6 - 2022-03-18

### Added

- Add `ClientOptions.cpuRateLimit`, which lets the user put an upper bound on the amount of CPU that the client uses on average ([#2151](https://github.com/paritytech/smoldot/pull/2151)).
- Add support for parsing the "fron" (Frontier) consensus log items in headers. The content of these log items is ignored by the client. ([#2150](https://github.com/paritytech/smoldot/pull/2150))

## 0.6.5 - 2022-03-17

### Changed

- Chain specifications with a `codeSubstitutes` field containing a block hash are no longer supported ([#2127](https://github.com/paritytech/smoldot/pull/2127)).
- Prune list of unverified blocks if it grows too much in order to resist spam attacks ([#2114](https://github.com/paritytech/smoldot/pull/2114)).
- Log block's parent hash in case of block announce ([#2105](https://github.com/paritytech/smoldot/pull/2105)).
- Only call `console.error` once in case of a Rust panic ([#2093](https://github.com/paritytech/smoldot/pull/2093)).

### Fixed

- Fix parachain blocks being reported multiple times in case of a relay chain fork ([#2106](https://github.com/paritytech/smoldot/pull/2106)).
- Implement the `ext_crypto_ecdsa_sign_version_1` host function ([#2120](https://github.com/paritytech/smoldot/pull/2120)).
- Implement the `ext_crypto_ecdsa_verify_version_1` host function ([#2120](https://github.com/paritytech/smoldot/pull/2120)).
- Implement the `ext_crypto_ecdsa_sign_prehashed_version_1` host function ([#2120](https://github.com/paritytech/smoldot/pull/2120)).
- Implement the `ext_crypto_ecdsa_verify_prehashed_version_1` host function ([#2120](https://github.com/paritytech/smoldot/pull/2120)).
- Properly mark all descendants as bad when a block is determined to be bad ([#2121](https://github.com/paritytech/smoldot/pull/2121)).<|MERGE_RESOLUTION|>--- conflicted
+++ resolved
@@ -2,15 +2,13 @@
 
 ## Unreleased
 
-<<<<<<< HEAD
 ### Changed
 
 - Removed the `chainHead_unstable_genesisHash` JSON-RPC function, in accordance with the latest changes in the JSON-RPC API specification. ([#1010](https://github.com/smol-dot/smoldot/pull/1010))
-=======
+
 ### Fixed
 
 - Fix panic when removing a chain while a networking connection is being opened. ([#1011](https://github.com/smol-dot/smoldot/pull/1011))
->>>>>>> 847be4a0
 
 ## 1.0.15 - 2023-08-08
 
