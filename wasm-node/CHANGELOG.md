--- conflicted
+++ resolved
@@ -4,11 +4,8 @@
 
 ### Fixed
 
-<<<<<<< HEAD
 - The block announces substream handshake of a parachain peer-to-peer network now properly contains the block that smoldot thinks is the best. The genesis block was previously always reported. ([#1012](https://github.com/smol-dot/smoldot/pull/1012))
-=======
 - Fix panic when removing a chain while a networking connection is being opened. ([#1011](https://github.com/smol-dot/smoldot/pull/1011))
->>>>>>> 3310160a
 
 ## 1.0.15 - 2023-08-08
 
