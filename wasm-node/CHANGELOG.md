--- conflicted
+++ resolved
@@ -2,11 +2,10 @@
 
 ## Unreleased
 
-<<<<<<< HEAD
 ### Changed
 
 - A limit of one simultaneous request per peer is now enforced in order to limit the load that a light client induces on each full node it is connected to. This limit is theoretically part of the Polkadot networking protocol but in practice isn't properly enforced. Consequently, requests that were previously being executed in parallel might now execute more one after the other. ([#779](https://github.com/smol-dot/smoldot/pull/779))
-=======
+
 ## 1.0.12 - 2023-07-10
 
 ### Changed
@@ -39,7 +38,6 @@
 - Fix potential panic due to race condition when smoldot wants to abort connecting to a peer that we have just failed connecting to. ([#801](https://github.com/smol-dot/smoldot/pull/801))
 - Smoldot no longer calls `close()` on WebSockets that aren't fully established yet (even though it is legal to do so according to the WHATWG specification) in order to avoid browsers printing warnings in the console when you do so. ([#799](https://github.com/smol-dot/smoldot/pull/799))
 - Fix panic-inducing race condition when a networking event happens right when the warp syncing finishes. ([#808](https://github.com/smol-dot/smoldot/pull/808))
->>>>>>> 43b83f05
 
 ## 1.0.10 - 2023-06-19
 
