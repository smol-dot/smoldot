--- conflicted
+++ resolved
@@ -4,11 +4,8 @@
 
 ### Changed
 
-<<<<<<< HEAD
 - The WebAssembly runtime is now compiled lazily, meaning that only the code that is executed is validated and translated. Thanks to this, compiling a runtime is now four times faster and the time to head of the chain is around 200ms faster. ([#1488](https://github.com/smol-dot/smoldot/pull/1488))
-=======
 - Decoding and analyzing a Merkle proof is now around 10% to 50% faster. ([#1462](https://github.com/smol-dot/smoldot/pull/1462))
->>>>>>> a1418fd2
 
 ### Fixed
 
