// Smoldot
// Copyright (C) 2019-2022  Parity Technologies (UK) Ltd.
// SPDX-License-Identifier: GPL-3.0-or-later WITH Classpath-exception-2.0

// This program is free software: you can redistribute it and/or modify
// it under the terms of the GNU General Public License as published by
// the Free Software Foundation, either version 3 of the License, or
// (at your option) any later version.

// This program is distributed in the hope that it will be useful,
// but WITHOUT ANY WARRANTY; without even the implied warranty of
// MERCHANTABILITY or FITNESS FOR A PARTICULAR PURPOSE.  See the
// GNU General Public License for more details.

// You should have received a copy of the GNU General Public License
// along with this program.  If not, see <http://www.gnu.org/licenses/>.

import * as buffer from './buffer.js';
import * as instance from './raw-instance.js';
import { SmoldotWasmInstance } from './bindings.js';

export { PlatformBindings, ConnectionError, ConnectionConfig, Connection } from './raw-instance.js';

/**
 * Thrown in case the underlying client encounters an unexpected crash.
 *
 * This is always an internal bug in smoldot and is never supposed to happen.
 */
export class CrashError extends Error {
    constructor(message: string) {
        super(message);
    }
}

/**
 * Thrown in case a malformed JSON-RPC request is sent.
 */
export class MalformedJsonRpcError extends Error {
    constructor() {
        super("JSON-RPC request is malformed");
    }
}

/**
 * Thrown in case the buffer of JSON-RPC requests is full and cannot accept any more request.
 */
export class QueueFullError extends Error {
    constructor() {
        super("JSON-RPC requests queue is full");
    }
}

/**
 * Contains the configuration of the instance.
 */
export interface Config {
    wasmModule: Promise<WebAssembly.Module>,
    logCallback: (level: number, target: string, message: string) => void
    maxLogLevel: number;
    cpuRateLimit: number,
    executeNonNetworkingTasks: boolean,
}

export interface Instance {
    request: (request: string, chainId: number) => void
    nextJsonRpcResponse: (chainId: number) => Promise<string>
    addChain: (chainSpec: string, databaseContent: string, potentialRelayChains: number[], disableJsonRpc: boolean) => Promise<{ success: true, chainId: number } | { success: false, error: string }>
    exportModuleMemory: () => Promise<object>
    removeChain: (chainId: number) => void
    startShutdown: () => void
}

<<<<<<< HEAD
export interface PlatformBindings extends instance.PlatformBindings {
    /**
     * Base64-decode the given buffer then decompress its content using the inflate algorithm
     * with zlib header.
     *
     * The input is considered trusted. In other words, the implementation doesn't have to
     * resist malicious input.
     *
     * This function is asynchronous because implementations might use the compression streams
     * Web API, which for whatever reason is asynchronous.
     */
    // TODO: shouldn't be in raw-instance
    trustedBase64DecodeAndZlibInflate: (input: string) => Promise<Uint8Array>,
}

export function start(configMessage: Config, platformBindings: PlatformBindings): Instance {
=======
export function start(configMessage: Config, platformBindings: instance.PlatformBindings): Instance {

>>>>>>> 6585c8a3
    // This variable represents the state of the instance, and serves two different purposes:
    //
    // - At initialization, it is a Promise containing the Wasm VM is still initializing.
    // - After the Wasm VM has finished initialization, contains the `WebAssembly.Instance` object.
    //
    let state: { initialized: false, promise: Promise<[WebAssembly.Module, SmoldotWasmInstance, WebAssembly.Memory, Array<Uint8Array>]> } | { initialized: true, module: WebAssembly.Module, instance: SmoldotWasmInstance, memory: WebAssembly.Memory, bufferIndices: Array<Uint8Array> };

    const crashError: { error?: CrashError } = {};

    const printError = { printError: true }

    // Contains the information of each chain that is currently alive.
    // TODO: refactor to a Set, since the object is empty?
    let chains: Map<number, {}> = new Map();

<<<<<<< HEAD
    // Start initialization of the Wasm VM.
    const initPromise = (async (): Promise<[WebAssembly.Module, SmoldotWasmInstance, WebAssembly.Memory, Array<Uint8Array>]> => {
        // The actual Wasm bytecode is base64-decoded then deflate-decoded from a constant found in a
        // different file.
        // This is suboptimal compared to using `instantiateStreaming`, but it is the most
        // cross-platform cross-bundler approach.
        const wasmBytecode = await platformBindings.trustedBase64DecodeAndZlibInflate(wasmBase64)

        const module = await WebAssembly.compile(wasmBytecode);
        // TODO: proper initial/maximum values; it seems that they must exactly match what the wasm contains?
        // TODO: see <https://github.com/rust-lang/rust/blob/d3edfd18c790971c77845bfc1a2be4f9281c5416/compiler/rustc_codegen_ssa/src/back/linker.rs#L1193>
        const memory = new WebAssembly.Memory({ shared: true, initial: 12000, maximum: 16384 });
=======
    const initPromise = (async (): Promise<[SmoldotWasmInstance, Array<Uint8Array>]> => {
        const module = await configMessage.wasmModule;
>>>>>>> 6585c8a3

        const config: instance.Config = {
            onWasmPanic: (message) => {
                // TODO: consider obtaining a backtrace here
                crashError.error = new CrashError(message);
                if (!printError.printError)
                    return;
                console.error(
                    "Smoldot has panicked. This is a bug in smoldot. Please open an issue at " +
                    "https://github.com/smol-dot/smoldot/issues with the following message:\n" +
                    message
                );
            },
            logCallback: (level, target, message) => {
                configMessage.logCallback(level, target, message)
            },
            threadTy: { ty: "primary", maxLogLevel: configMessage.maxLogLevel },
            wasmModule: { module, memory },
            cpuRateLimit: configMessage.cpuRateLimit,
            executeNonNetworkingTasks: configMessage.executeNonNetworkingTasks,
        };

        const [i, bufferIndices] = await instance.startInstance(config, platformBindings);
        return [module, i, memory, bufferIndices];
    })();

    state = { initialized: false, promise: initPromise };

    async function queueOperation<T>(operation: (module: WebAssembly.Module, instance: SmoldotWasmInstance, memory: WebAssembly.Memory, bufferIndices: Array<Uint8Array>) => T): Promise<T> {
        // What to do depends on the type of `state`.
        // See the documentation of the `state` variable for information.
        if (!state.initialized) {
            // A message has been received while the Wasm VM is still initializing. Queue it for when
            // initialization is over.
            return state.promise.then(([module, instance, memory, bufferIndices]) => operation(module, instance, memory, bufferIndices))

        } else {
            // Everything is already initialized. Process the message synchronously.
            return operation(state.module, state.instance, state.memory, state.bufferIndices)
        }
    }

    return {
        request: (request: string, chainId: number) => {
            // Because `request` is passed as parameter an identifier returned by `addChain`, it is
            // always the case that the Wasm instance is already initialized. The only possibility for
            // it to not be the case is if the user completely invented the `chainId`.
            if (!state.initialized)
                throw new Error("Internal error");
            if (crashError.error)
                throw crashError.error;

            let retVal;
            try {
                state.bufferIndices[0] = new TextEncoder().encode(request)
                retVal = state.instance.exports.json_rpc_send(0, chainId) >>> 0;
            } catch (_error) {
                console.assert(crashError.error);
                throw crashError.error
            }

            switch (retVal) {
                case 0: break;
                case 1: throw new MalformedJsonRpcError();
                case 2: throw new QueueFullError();
                default: throw new Error("Internal error: unknown json_rpc_send error code: " + retVal)
            }
        },

        nextJsonRpcResponse: async (chainId: number): Promise<string> => {
            // Because `nextJsonRpcResponse` is passed as parameter an identifier returned by `addChain`,
            // it is always the case that the Wasm instance is already initialized. The only possibility
            // for it to not be the case is if the user completely invented the `chainId`.
            if (!state.initialized)
                throw new Error("Internal error");

            while (true) {
                if (crashError.error)
                    throw crashError.error;

                // Try to pop a message from the queue.
                try {
                    const mem = new Uint8Array(state.memory.buffer);
                    const responseInfo = state.instance.exports.json_rpc_responses_peek(chainId) >>> 0;
                    const ptr = buffer.readUInt32LE(mem, responseInfo) >>> 0;
                    const len = buffer.readUInt32LE(mem, responseInfo + 4) >>> 0;

                    // `len === 0` means "queue is empty" according to the API.
                    // In that situation, queue the resolve/reject.
                    if (len !== 0) {
                        const message = buffer.utf8BytesToString(mem, ptr, len);
                        state.instance.exports.json_rpc_responses_pop(chainId);
                        return message;

                    } else {
                        // If no message is available, wait for one to be.
                        // TODO: must abort if the client gets terminated or chain removed
                        // TODO: `waitAsync` isn't supported by Firefox: https://developer.mozilla.org/en-US/docs/Web/JavaScript/Reference/Global_Objects/Atomics/waitAsync
                        interface AtomicsExtra {
                            waitAsync(typedArray: Int32Array, index: number, value: number, timeout?: number): { async: true, value: Promise<"ok" | "timed-out"> } | { async: false, value: "not-equal" | "timed-out" };
                        }
                        const waitReturn = (Atomics as unknown as AtomicsExtra).waitAsync(new Int32Array(state.memory.buffer), ptr / 4, 0);
                        if (waitReturn.async) {
                            await waitReturn.value
                        }
                    }
                } catch (_error) {
                    console.assert(crashError.error);
                    throw crashError.error
                }
            }
        },

        exportModuleMemory: (): Promise<object> => {
            return queueOperation((module, _instance, memory, _bufferIndices) => {
                if (crashError.error)
                    throw crashError.error;
                if (!state.initialized)
                    throw new Error("Internal error");

                // TODO: when the memory is grown, the buffer changes; does this also refresh the buffer in the clones of Memory that we sent to the workers? or do you have to allocate a big enough buffer ahead of time?
                // TODO: use more opaque field names?
                return { module, memory };
            })
        },

        addChain: (chainSpec: string, databaseContent: string, potentialRelayChains: number[], disableJsonRpc: boolean): Promise<{ success: true, chainId: number } | { success: false, error: string }> => {
            return queueOperation((_module, instance, memory, bufferIndices) => {
                if (crashError.error)
                    throw crashError.error;

                try {
                    // `add_chain` unconditionally allocates a chain id. If an error occurs, however, this chain
                    // id will refer to an *erroneous* chain. `chain_is_ok` is used below to determine whether it
                    // has succeeeded or not.
                    // Note that `add_chain` properly de-allocates buffers even if it failed.
                    bufferIndices[0] = new TextEncoder().encode(chainSpec)
                    bufferIndices[1] = new TextEncoder().encode(databaseContent)
                    const potentialRelayChainsEncoded = new Uint8Array(potentialRelayChains.length * 4)
                    for (let idx = 0; idx < potentialRelayChains.length; ++idx) {
                        buffer.writeUInt32LE(potentialRelayChainsEncoded, idx * 4, potentialRelayChains[idx]!);
                    }
                    bufferIndices[2] = potentialRelayChainsEncoded
                    const chainId = instance.exports.add_chain(0, 1, disableJsonRpc ? 0 : 1, 2);

                    delete bufferIndices[0]
                    delete bufferIndices[1]
                    delete bufferIndices[2]

                    if (instance.exports.chain_is_ok(chainId) != 0) {
                        console.assert(!chains.has(chainId));
                        chains.set(chainId, {});
                        return { success: true, chainId };
                    } else {
                        const errorMsgLen = instance.exports.chain_error_len(chainId) >>> 0;
                        const errorMsgPtr = instance.exports.chain_error_ptr(chainId) >>> 0;
                        const errorMsg = buffer.utf8BytesToString(new Uint8Array(memory.buffer), errorMsgPtr, errorMsgLen);
                        instance.exports.remove_chain(chainId);
                        return { success: false, error: errorMsg };
                    }
                } catch (_error) {
                    console.assert(crashError.error);
                    throw crashError.error
                }
            })
        },

        removeChain: (chainId: number) => {
            // Because `removeChain` is passed as parameter an identifier returned by `addChain`, it is
            // always the case that the Wasm instance is already initialized. The only possibility for
            // it to not be the case is if the user completely invented the `chainId`.
            if (!state.initialized)
                throw new Error("Internal error");
            if (crashError.error)
                throw crashError.error;

            // Removing the chain synchronously avoids having to deal with race conditions such as a
            // JSON-RPC response corresponding to a chain that is going to be deleted but hasn't been yet.
            // These kind of race conditions are already delt with within smoldot.
            console.assert(chains.has(chainId));
            chains.delete(chainId);
            try {
                state.instance.exports.remove_chain(chainId);
            } catch (_error) {
                console.assert(crashError.error);
                throw crashError.error
            }
        },

        startShutdown: () => {
            return queueOperation((_module, instance) => {
                // `startShutdown` is a bit special in its handling of crashes.
                // Shutting down will lead to `onWasmPanic` being called at some point, possibly during
                // the call to `start_shutdown` itself. As such, we move into "don't print errors anymore"
                // mode even before calling `start_shutdown`.
                //
                // Furthermore, if a crash happened in the past, there is no point in throwing an
                // exception when the user wants the shutdown to happen.
                if (crashError.error)
                    return;
                try {
                    printError.printError = false
                    instance.exports.start_shutdown()
                } catch (_error) {
                }
            })
        }
    }

}<|MERGE_RESOLUTION|>--- conflicted
+++ resolved
@@ -70,27 +70,8 @@
     startShutdown: () => void
 }
 
-<<<<<<< HEAD
-export interface PlatformBindings extends instance.PlatformBindings {
-    /**
-     * Base64-decode the given buffer then decompress its content using the inflate algorithm
-     * with zlib header.
-     *
-     * The input is considered trusted. In other words, the implementation doesn't have to
-     * resist malicious input.
-     *
-     * This function is asynchronous because implementations might use the compression streams
-     * Web API, which for whatever reason is asynchronous.
-     */
-    // TODO: shouldn't be in raw-instance
-    trustedBase64DecodeAndZlibInflate: (input: string) => Promise<Uint8Array>,
-}
-
-export function start(configMessage: Config, platformBindings: PlatformBindings): Instance {
-=======
 export function start(configMessage: Config, platformBindings: instance.PlatformBindings): Instance {
 
->>>>>>> 6585c8a3
     // This variable represents the state of the instance, and serves two different purposes:
     //
     // - At initialization, it is a Promise containing the Wasm VM is still initializing.
@@ -106,23 +87,11 @@
     // TODO: refactor to a Set, since the object is empty?
     let chains: Map<number, {}> = new Map();
 
-<<<<<<< HEAD
-    // Start initialization of the Wasm VM.
     const initPromise = (async (): Promise<[WebAssembly.Module, SmoldotWasmInstance, WebAssembly.Memory, Array<Uint8Array>]> => {
-        // The actual Wasm bytecode is base64-decoded then deflate-decoded from a constant found in a
-        // different file.
-        // This is suboptimal compared to using `instantiateStreaming`, but it is the most
-        // cross-platform cross-bundler approach.
-        const wasmBytecode = await platformBindings.trustedBase64DecodeAndZlibInflate(wasmBase64)
-
-        const module = await WebAssembly.compile(wasmBytecode);
+        const module = await configMessage.wasmModule;
         // TODO: proper initial/maximum values; it seems that they must exactly match what the wasm contains?
         // TODO: see <https://github.com/rust-lang/rust/blob/d3edfd18c790971c77845bfc1a2be4f9281c5416/compiler/rustc_codegen_ssa/src/back/linker.rs#L1193>
         const memory = new WebAssembly.Memory({ shared: true, initial: 12000, maximum: 16384 });
-=======
-    const initPromise = (async (): Promise<[SmoldotWasmInstance, Array<Uint8Array>]> => {
-        const module = await configMessage.wasmModule;
->>>>>>> 6585c8a3
 
         const config: instance.Config = {
             onWasmPanic: (message) => {
