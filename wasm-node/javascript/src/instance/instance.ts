// Smoldot
// Copyright (C) 2019-2022  Parity Technologies (UK) Ltd.
// SPDX-License-Identifier: GPL-3.0-or-later WITH Classpath-exception-2.0

// This program is free software: you can redistribute it and/or modify
// it under the terms of the GNU General Public License as published by
// the Free Software Foundation, either version 3 of the License, or
// (at your option) any later version.

// This program is distributed in the hope that it will be useful,
// but WITHOUT ANY WARRANTY; without even the implied warranty of
// MERCHANTABILITY or FITNESS FOR A PARTICULAR PURPOSE.  See the
// GNU General Public License for more details.

// You should have received a copy of the GNU General Public License
// along with this program.  If not, see <http://www.gnu.org/licenses/>.

import * as instance from './raw-instance.js';
import { AlreadyDestroyedError } from '../client.js';

<<<<<<< HEAD
=======
export { PlatformBindings, ConnectionConfig, Connection } from './raw-instance.js';

>>>>>>> 53b5b1be
/**
 * Thrown in case the underlying client encounters an unexpected crash.
 *
 * This is always an internal bug in smoldot and is never supposed to happen.
 */
export class CrashError extends Error {
    constructor(message: string) {
        super(message);
    }
}

/**
 * Thrown in case a malformed JSON-RPC request is sent.
 */
export class MalformedJsonRpcError extends Error {
    constructor() {
        super("JSON-RPC request is malformed");
    }
}

/**
 * Thrown in case the buffer of JSON-RPC requests is full and cannot accept any more request.
 */
export class QueueFullError extends Error {
    constructor() {
        super("JSON-RPC requests queue is full");
    }
}

/**
 * Connection to a remote node.
 *
 * At any time, a connection can be in one of the three following states:
 *
 * - `Opening` (initial state)
 * - `Open`
 * - `Reset`
 *
 * When in the `Opening` or `Open` state, the connection can transition to the `Reset` state
 * if the remote closes the connection or refuses the connection altogether. When that
 * happens, `config.onReset` is called. Once in the `Reset` state, the connection cannot
 * transition back to another state.
 *
 * Initially in the `Opening` state, the connection can transition to the `Open` state if the
 * remote accepts the connection. When that happens, `config.onOpen` is called.
 *
 * When in the `Open` state, the connection can receive messages. When a message is received,
 * `config.onMessage` is called.
 *
 * @see connect
 */
export interface Connection {
    /**
     * Transitions the connection or one of its substreams to the `Reset` state.
     *
     * If the connection is of type "single-stream", the whole connection must be shut down.
     * If the connection is of type "multi-stream", a `streamId` can be provided, in which case
     * only the given substream is shut down.
     *
     * The `config.onReset` or `config.onStreamReset` callbacks are **not** called.
     *
     * The transition is performed in the background.
     * If the whole connection is to be shut down, none of the callbacks passed to the `Config`
     * must be called again. If only a substream is shut down, the `onStreamReset` and `onMessage`
     * callbacks must not be called again with that substream.
     */
    reset(streamId?: number): void;

    /**
     * Queues data to be sent on the given connection.
     *
     * The connection and stream must currently be in the `Open` state.
     *
     * The number of bytes must never exceed the number of "writable bytes" of the stream.
     * `onWritableBytes` can be used in order to notify that more writable bytes are available.
     *
     * The `streamId` must be provided if and only if the connection is of type "multi-stream".
     * It indicates which substream to send the data on.
     *
     * Must not be called after `closeSend` has been called.
     */
    send(data: Uint8Array, streamId?: number): void;

    /**
     * Closes the writing side of the given stream of the given connection.
     *
     * Never called for connection types where this isn't possible to implement (i.e. WebSocket
     * and WebRTC at the moment).
     *
     * The connection and stream must currently be in the `Open` state.
     *
     * Implicitly sets the "writable bytes" of the stream to zero.
     *
     * The `streamId` must be provided if and only if the connection is of type "multi-stream".
     * It indicates which substream to send the data on.
     *
     * Must only be called once per stream.
     */
    closeSend(streamId?: number): void;

    /**
     * Start opening an additional outbound substream on the given connection.
     *
     * The state of the connection must be `Open`. This function must only be called for
     * connections of type "multi-stream".
     *
     * The `onStreamOpened` callback must later be called with an outbound direction.
     * 
     * Note that no mechanism exists in this API to handle the situation where a substream fails
     * to open, as this is not supposed to happen. If you need to handle such a situation, either
     * try again opening a substream again or reset the entire connection.
     */
    openOutSubstream(): void;
}

/**
 * Configuration for a connection.
 *
 * @see connect
 */
export interface ConnectionConfig<C> {
    /**
     * Parsed multiaddress, as returned by the `parseMultiaddr` function.
     */
    address: C,

    /**
     * Callback called when the connection transitions from the `Opening` to the `Open` state.
     *
     * Must only be called once per connection.
     */
    onOpen: (info:
        {
            type: 'single-stream', handshake: 'multistream-select-noise-yamux',
            initialWritableBytes: number, writeClosable: boolean
        } |
        {
            type: 'multi-stream', handshake: 'webrtc',
            localTlsCertificateMultihash: Uint8Array,
            remoteTlsCertificateMultihash: Uint8Array,
        }
    ) => void;

    /**
     * Callback called when the connection transitions to the `Reset` state.
     *
     * It it **not** called if `Connection.reset` is manually called by the API user.
     */
    onConnectionReset: (message: string) => void;

    /**
     * Callback called when a new substream has been opened.
     *
     * This function must only be called for connections of type "multi-stream".
     */
    onStreamOpened: (streamId: number, direction: 'inbound' | 'outbound', initialWritableBytes: number) => void;

    /**
     * Callback called when a stream transitions to the `Reset` state.
     *
     * It it **not** called if `Connection.resetStream` is manually called by the API user.
     *
     * This function must only be called for connections of type "multi-stream".
     */
    onStreamReset: (streamId: number) => void;

    /**
     * Callback called when some data sent using {@link Connection.send} has effectively been
     * written on the stream, meaning that some buffer space is now free.
     *
     * Can only happen while the connection is in the `Open` state.
     *
     * This callback must not be called after `closeSend` has been called.
     *
     * The `streamId` parameter must be provided if and only if the connection is of type
     * "multi-stream".
     *
     * Only a number of bytes equal to the size of the data provided to {@link Connection.send}
     * must be reported. In other words, the `initialWritableBytes` must never be exceeded.
     */
    onWritableBytes: (numExtra: number, streamId?: number) => void;

    /**
     * Callback called when a message sent by the remote has been received.
     *
     * Can only happen while the connection is in the `Open` state.
     *
     * The `streamId` parameter must be provided if and only if the connection is of type
     * "multi-stream".
     */
    onMessage: (message: Uint8Array, streamId?: number) => void;
}

/**
 * Emitted by `connect` if the multiaddress couldn't be parsed or contains an invalid protocol.
 *
 * @see connect
 */
export class ConnectionError extends Error {
    constructor(message: string) {
        super(message);
    }
}

/**
 * Contains the configuration of the instance.
 */
export interface Config {
    wasmModule: Promise<WebAssembly.Module>,
    logCallback: (level: number, target: string, message: string) => void
    maxLogLevel: number;
    cpuRateLimit: number,
}

/**
 * Contains functions that the client will use when it needs to leverage the platform.
 */
export interface PlatformBindings<C> extends instance.PlatformBindings {
    /**
     * Tries to open a new connection using the given configuration.
     *
     * @see Connection
     * @throws {@link ConnectionError} If the multiaddress couldn't be parsed or contains an invalid protocol.
     */
    connect(config: ConnectionConfig<C>): Connection;

    parseMultiaddr(address: string): { success: true, address: C } | { success: false, error: string };
}

export interface Instance {
    request: (request: string, chainId: number) => void
    nextJsonRpcResponse: (chainId: number) => Promise<string>
    addChain: (chainSpec: string, databaseContent: string, potentialRelayChains: number[], disableJsonRpc: boolean) => Promise<{ success: true, chainId: number } | { success: false, error: string }>
    removeChain: (chainId: number) => void
    startShutdown: () => void
}

<<<<<<< HEAD
export function start<C>(configMessage: Config, platformBindings: PlatformBindings<C>): Instance {
=======
export function start<A>(configMessage: Config, platformBindings: instance.PlatformBindings<A>): Instance {
>>>>>>> 53b5b1be

    // This variable represents the state of the instance, and serves two different purposes:
    //
    // - At initialization, it is a Promise containing the Wasm VM is still initializing.
    // - After the Wasm VM has finished initialization, contains the `WebAssembly.Instance` object.
    //
    let state: { initialized: false, promise: Promise<instance.Instance> } | { initialized: true, instance: instance.Instance };

    const crashError: { error?: CrashError } = {};

    const currentTask: { name: string | null } = { name: null };

    const printError = { printError: true }

    const connections: Map<number, Connection> = new Map();

    // Contains the information of each chain that is currently alive.
    let chains: Map<number, {
        jsonRpcResponsesPromises: JsonRpcResponsesPromise[],
    }> = new Map();

    const initPromise = (async (): Promise<instance.Instance> => {
        const module = await configMessage.wasmModule;

        // Start initialization of the Wasm VM.
        const config: instance.Config<C> = {
            eventCallback: (event) => {
                switch (event.ty) {
                    case "wasm-panic": {
                        // TODO: consider obtaining a backtrace here
                        crashError.error = new CrashError(event.message);
                        if (!printError.printError)
                            return;
                        console.error(
                            "Smoldot has panicked" +
                            (currentTask.name ? (" while executing task `" + currentTask.name + "`") : "") +
                            ". This is a bug in smoldot. Please open an issue at " +
                            "https://github.com/smol-dot/smoldot/issues with the following message:\n" +
                            event.message
                        );
                        for (const chain of Array.from(chains.values())) {
                            for (const promise of chain.jsonRpcResponsesPromises) {
                                promise.reject(crashError.error)
                            }
                            chain.jsonRpcResponsesPromises = [];
                        }
                        break
                    }
                    case "log": {
                        configMessage.logCallback(event.level, event.target, event.message)
                        break;
                    }
                    case "json-rpc-responses-non-empty": {
                        // Notify every single promise found in `jsonRpcResponsesPromises`.
                        const promises = chains.get(event.chainId)!.jsonRpcResponsesPromises;
                        while (promises.length !== 0) {
                            promises.shift()!.resolve();
                        }
                        break;
                    }
                    case "current-task": {
                        currentTask.name = event.taskName;
                        break;
                    }
                    case "new-connection": {
                        connections.set(event.connectionId, platformBindings.connect({
                            address: event.address,
                            onConnectionReset(message) {
                                
                            },
                            onMessage(message, streamId) {
                                
                            },
                            onStreamOpened(streamId, direction, initialWritableBytes) {
                                
                            },
                            onOpen(info) {
                                
                            },
                            onWritableBytes(numExtra, streamId) {
                                
                            },
                            onStreamReset(streamId) {
                                
                            },
                        }));
                        break;
                    }
                }
            },
            parseMultiaddr: platformBindings.parseMultiaddr,
            platformBindings,
            wasmModule: module,
            cpuRateLimit: configMessage.cpuRateLimit,
            maxLogLevel: configMessage.maxLogLevel,
        };

        return await instance.startInstance(config)
    })();

    state = {
        initialized: false, promise: initPromise.then((instance) => {
            state = { initialized: true, instance };
            return instance;
        })
    };

    async function queueOperation<T>(operation: (instance: instance.Instance) => T): Promise<T> {
        // What to do depends on the type of `state`.
        // See the documentation of the `state` variable for information.
        if (!state.initialized) {
            // A message has been received while the Wasm VM is still initializing. Queue it for when
            // initialization is over.
            return state.promise.then((instance) => operation(instance))

        } else {
            // Everything is already initialized. Process the message synchronously.
            return operation(state.instance)
        }
    }

    return {
        request: (request: string, chainId: number) => {
            // Because `request` is passed as parameter an identifier returned by `addChain`, it is
            // always the case that the Wasm instance is already initialized. The only possibility for
            // it to not be the case is if the user completely invented the `chainId`.
            if (!state.initialized)
                throw new Error("Internal error");
            if (crashError.error)
                throw crashError.error;

            let retVal;
            try {
                retVal = state.instance.request(request, chainId);
            } catch (_error) {
                console.assert(crashError.error);
                throw crashError.error
            }

            switch (retVal) {
                case 0: break;
                case 1: throw new MalformedJsonRpcError();
                case 2: throw new QueueFullError();
                default: throw new Error("Internal error: unknown json_rpc_send error code: " + retVal)
            }
        },

        nextJsonRpcResponse: async (chainId: number): Promise<string> => {
            // Because `nextJsonRpcResponse` is passed as parameter an identifier returned by `addChain`,
            // it is always the case that the Wasm instance is already initialized. The only possibility
            // for it to not be the case is if the user completely invented the `chainId`.
            if (!state.initialized)
                throw new Error("Internal error");

            while (true) {
                if (crashError.error)
                    throw crashError.error;

                // Try to pop a message from the queue.
                try {
                    const message = state.instance.peekJsonRpcResponse(chainId);
                    if (message)
                        return message;
                } catch (_error) {
                    console.assert(crashError.error);
                    throw crashError.error
                }

                // If no message is available, wait for one to be.
                await new Promise((resolve, reject) => {
                    chains.get(chainId)!.jsonRpcResponsesPromises.push({ resolve: () => resolve(undefined), reject })
                });
            }
        },

        addChain: (chainSpec: string, databaseContent: string, potentialRelayChains: number[], disableJsonRpc: boolean): Promise<{ success: true, chainId: number } | { success: false, error: string }> => {
            return queueOperation((instance) => {
                if (crashError.error)
                    throw crashError.error;

                try {
                    const result = instance.addChain(chainSpec, databaseContent, potentialRelayChains, disableJsonRpc);
                    if (result.success) {
                        console.assert(!chains.has(result.chainId));
                        chains.set(result.chainId, {
                            jsonRpcResponsesPromises: new Array()
                        });
                    }

                    return result;

                } catch (_error) {
                    console.assert(crashError.error);
                    throw crashError.error
                }
            })
        },

        removeChain: (chainId: number) => {
            // Because `removeChain` is passed as parameter an identifier returned by `addChain`, it is
            // always the case that the Wasm instance is already initialized. The only possibility for
            // it to not be the case is if the user completely invented the `chainId`.
            if (!state.initialized)
                throw new Error("Internal error");
            if (crashError.error)
                throw crashError.error;

            // Removing the chain synchronously avoids having to deal with race conditions such as a
            // JSON-RPC response corresponding to a chain that is going to be deleted but hasn't been yet.
            // These kind of race conditions are already delt with within smoldot.
            console.assert(chains.has(chainId));
            for (const { reject } of chains.get(chainId)!.jsonRpcResponsesPromises) {
                reject(new AlreadyDestroyedError());
            }
            chains.delete(chainId);
            try {
                state.instance.removeChain(chainId);
            } catch (_error) {
                console.assert(crashError.error);
                throw crashError.error
            }
        },

        startShutdown: () => {
            return queueOperation((instance) => {
                // `startShutdown` is a bit special in its handling of crashes.
                // Shutting down will lead to `onWasmPanic` being called at some point, possibly during
                // the call to `start_shutdown` itself. As such, we move into "don't print errors anymore"
                // mode even before calling `start_shutdown`.
                //
                // Furthermore, if a crash happened in the past, there is no point in throwing an
                // exception when the user wants the shutdown to happen.
                if (crashError.error)
                    return;
                try {
                    printError.printError = false
                    instance.startShutdown()
                } catch (_error) {
                }
            })
        }
    }

}

interface JsonRpcResponsesPromise {
    resolve: () => void,
    reject: (error: Error) => void,
}<|MERGE_RESOLUTION|>--- conflicted
+++ resolved
@@ -18,11 +18,6 @@
 import * as instance from './raw-instance.js';
 import { AlreadyDestroyedError } from '../client.js';
 
-<<<<<<< HEAD
-=======
-export { PlatformBindings, ConnectionConfig, Connection } from './raw-instance.js';
-
->>>>>>> 53b5b1be
 /**
  * Thrown in case the underlying client encounters an unexpected crash.
  *
@@ -240,16 +235,16 @@
 /**
  * Contains functions that the client will use when it needs to leverage the platform.
  */
-export interface PlatformBindings<C> extends instance.PlatformBindings {
+export interface PlatformBindings<A> extends instance.PlatformBindings {
     /**
      * Tries to open a new connection using the given configuration.
      *
      * @see Connection
      * @throws {@link ConnectionError} If the multiaddress couldn't be parsed or contains an invalid protocol.
      */
-    connect(config: ConnectionConfig<C>): Connection;
-
-    parseMultiaddr(address: string): { success: true, address: C } | { success: false, error: string };
+    connect(config: ConnectionConfig<A>): Connection;
+
+    parseMultiaddr(address: string): { success: true, address: A } | { success: false, error: string };
 }
 
 export interface Instance {
@@ -260,11 +255,7 @@
     startShutdown: () => void
 }
 
-<<<<<<< HEAD
-export function start<C>(configMessage: Config, platformBindings: PlatformBindings<C>): Instance {
-=======
-export function start<A>(configMessage: Config, platformBindings: instance.PlatformBindings<A>): Instance {
->>>>>>> 53b5b1be
+export function start<A>(configMessage: Config, platformBindings: PlatformBindings<A>): Instance {
 
     // This variable represents the state of the instance, and serves two different purposes:
     //
@@ -290,7 +281,7 @@
         const module = await configMessage.wasmModule;
 
         // Start initialization of the Wasm VM.
-        const config: instance.Config<C> = {
+        const config: instance.Config<A> = {
             eventCallback: (event) => {
                 switch (event.ty) {
                     case "wasm-panic": {
