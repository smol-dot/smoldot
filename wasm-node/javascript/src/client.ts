--- conflicted
+++ resolved
@@ -370,11 +370,7 @@
 // This function is similar to the `start` function found in `index.ts`, except with an extra
 // parameter containing the platform-specific bindings.
 // Contrary to the one within `index.js`, this function is not supposed to be directly used.
-<<<<<<< HEAD
-export function start<C>(options: ClientOptions, wasmModule: Promise<WebAssembly.Module>, platformBindings: PlatformBindings<C>): Client {
-=======
 export function start<A>(options: ClientOptions, wasmModule: Promise<WebAssembly.Module>, platformBindings: PlatformBindings<A>): Client {
->>>>>>> 53b5b1be
     const logCallback = options.logCallback || ((level, target, message) => {
         // The first parameter of the methods of `console` has some printf-like substitution
         // capabilities. We don't really need to use this, but not using it means that the logs might
