--- conflicted
+++ resolved
@@ -54,11 +54,6 @@
 export function start(options?: ClientOptions): Client {
     options = options || {};
 
-<<<<<<< HEAD
-    return innerStart(options || {}, {
-        trustedBase64DecodeAndZlibInflate: (input) => {
-            return Promise.resolve(inflate(Buffer.from(input, 'base64')))
-=======
     // The actual Wasm bytecode is base64-decoded then deflate-decoded from a constant found in a
     // different file.
     // This is suboptimal compared to using `instantiateStreaming`, but it is the most
@@ -66,10 +61,6 @@
     const wasmModule = WebAssembly.compile(inflate(Buffer.from(wasmBase64, 'base64')));
 
     return innerStart(options || {}, wasmModule, {
-        registerShouldPeriodicallyYield: (_callback) => {
-            return [true, () => { }]
->>>>>>> 6585c8a3
-        },
         performanceNow: () => {
             return performance.now()
         },
