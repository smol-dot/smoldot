// Smoldot
// Copyright (C) 2019-2022  Parity Technologies (UK) Ltd.
// SPDX-License-Identifier: GPL-3.0-or-later WITH Classpath-exception-2.0

// This program is free software: you can redistribute it and/or modify
// it under the terms of the GNU General Public License as published by
// the Free Software Foundation, either version 3 of the License, or
// (at your option) any later version.

// This program is distributed in the hope that it will be useful,
// but WITHOUT ANY WARRANTY; without even the implied warranty of
// MERCHANTABILITY or FITNESS FOR A PARTICULAR PURPOSE.  See the
// GNU General Public License for more details.

// You should have received a copy of the GNU General Public License
// along with this program.  If not, see <http://www.gnu.org/licenses/>.

//! Imports and exports of the WebAssembly module.
//!
//! This module contains all the functions that tie together the Rust code and its host (i.e.
//! the JavaScript code, normally).
//!
//! The functions found in the `extern` block are the functions that the Rust code *imports*, and
//! need to be implemented on the host side and provided to the WebAssembly virtual machine. The
//! other functions are functions that the Rust code *exports*, and can be called by the host.
//!
//! # Re-entrency
//!
//! As a rule, none of the implementations of the functions that the host provides is allowed
//! to call a function exported by Rust.
//!
//! For example, the implementation of [`start_timer`] isn't allowed to call [`timer_finished`].
//! Instead, it must return, and later [`timer_finished`] be called independently.
//!
//! This avoids potential stack overflows and tricky borrowing-related situations.
//!
//! # About wasi
//!
//! The Rust code is expected to be compiled for the `wasm32-wasi` target, and not just
//! `wasm32-unknown-unknown`. The `wasi` platform is used in order for example to obtain a source
//! of randomness.
//!
//! > **Note**: While wasi could theoretically also be used in order to obtain the current time,
//! >           the Wasi syscall cannot be implemented in pure JavaScript code at the moment, due
//! >           to `u64`s being unusable in JavaScript. As such, alternatives are present in the
//! >           `extern` block below.
//!
//! Consequently, the exports found in the `extern` block below are not the only functions that
//! must be implemented. Several functions required by the Wasi ABI are also used. The best place
//! to find documentation at the moment is <https://docs.rs/wasi>.
//!
//! # About `u32`s and JavaScript
//!
//! Many functions below accept as parameter or return a `u32`. In reality, however, the
//! WebAssembly specification doesn't mention unsigned integers. Only signed integers (and
//! floating points) can be passed through the FFI layer.
//!
//! This isn't important when the Rust code provides a value that must later be provided back, as
//! the conversion from the guest to the host is symmetrical to the conversion from the host to
//! the guest.
//!
//! It is, however, important when the value needs to be interpreted from the host side, such as
//! for example the `message_ptr` parameter of [`panic()`]. When using JavaScript as the host, you
//! must do `>>> 0` on all the `u32` values before interpreting them, in order to be certain than
//! they are treated as unsigned integers by the JavaScript.
//!

#[link(wasm_import_module = "smoldot")]
extern "C" {
    /// Must stop the execution immediately. The message is a UTF-8 string found in the memory of
    /// the WebAssembly at offset `message_ptr` and with length `message_len`.
    ///
    /// > **Note**: This function is typically implemented using `throw`.
    ///
    /// After this function has been called, no further Wasm functions must be called again on
    /// this Wasm virtual machine. Explanation below.
    ///
    /// # About throwing and safety
    ///
    /// Rust programs can be configured in two panicking modes: `abort`, or `unwind`. Safe or
    /// unsafe Rust code must be written by keeping in mind that the execution of a function can
    /// be suddenly interrupted by a panic, but can rely on the fact that this panic will either
    /// completely abort the program, or unwind the stack. In the latter case, they can rely on
    /// the fact that `std::panic::catch_unwind` will catch this unwinding and let them perform
    /// some additional clean-ups.
    ///
    /// This function is typically implemented using `throw`. However, "just" throwing a JavaScript
    /// exception from within the implementation of this function is neither `abort`, because the
    /// JavaScript could call into the Wasm again later, nor `unwind`, because it isn't caught by
    /// `std::panic::catch_unwind`. By being neither of the two, it breaks the assumptions that
    /// some Rust codes might rely on for either correctness or safety.
    /// In order to solve this problem, we enforce that `panic` must behave like `abort`, and
    /// forbid calling into the Wasm virtual machine again.
    ///
    /// Beyond the `panic` function itself, any other FFI function that throws must similarly
    /// behave like `abort` and prevent any further execution.
    // TODO: clarify the threading behavior
    pub fn panic(message_ptr: u32, message_len: u32);

    /// Copies the entire content of the buffer with the given index to the memory of the
    /// WebAssembly at offset `target_pointer`.
    ///
    /// In situations where a buffer must be provided from the JavaScript to the Rust code, the
    /// JavaScript must (prior to calling the Rust function that requires the buffer) assign a
    /// "buffer index" to the buffer it wants to provide. The Rust code then calls the
    /// [`buffer_size`] and [`buffer_copy`] functions in order to obtain the length and content
    /// of the buffer.
    ///
    /// This function is always called in the same thread as the one that has provided the buffer
    /// index. In other words, buffer indices are thread-local.
    pub fn buffer_copy(buffer_index: u32, target_pointer: u32);

    /// Returns the size (in bytes) of the buffer with the given index.
    ///
    /// This function is always called in the same thread as the one that has provided the buffer
    /// index. In other words, buffer indices are thread-local.
    ///
    /// See the documentation of [`buffer_copy`] for context.
    pub fn buffer_size(buffer_index: u32) -> u32;

    /// Client is emitting a log entry.
    ///
    /// Each log entry is made of a log level (`1 = Error, 2 = Warn, 3 = Info, 4 = Debug,
    /// 5 = Trace`), a log target (e.g. "network"), and a log message.
    ///
    /// The log target and message is a UTF-8 string found in the memory of the WebAssembly
    /// virtual machine at offset `ptr` and with length `len`.
    pub fn log(level: u32, target_ptr: u32, target_len: u32, message_ptr: u32, message_len: u32);

    /// Called when [`advance_execution`] should be executed again.
    ///
    /// This function can be called from within [`advance_execution`], in which case
    /// [`advance_execution`] should be called again immediately after it returns.
    pub fn advance_execution_ready();

    /// After at least `milliseconds` milliseconds have passed, must call [`timer_finished`] with
    /// the `id` passed as parameter.
    ///
    /// It is not a logic error to call [`timer_finished`] *before* `milliseconds` milliseconds
    /// have passed, and this will likely cause smoldot to restart a new timer for the remainder
    /// of the duration.
    ///
    /// When [`timer_finished`] is called, the value of the monotonic clock (in the WASI bindings)
    /// must have increased by at least the given number of `milliseconds`.
    ///
    /// If `milliseconds` is 0, [`timer_finished`] should be called as soon as possible.
    ///
    /// `milliseconds` never contains a negative number, `NaN` or infinite.
    pub fn start_timer(id: u32, milliseconds: f64);

    /// Must initialize a new connection that tries to connect to the given multiaddress.
    ///
    /// The multiaddress is a UTF-8 string found in the WebAssembly memory at offset `addr_ptr`
    /// and with `addr_len` bytes. The string is a multiaddress such as `/ip4/1.2.3.4/tcp/5/ws`.
    ///
    /// The `id` parameter is an identifier for this connection, as chosen by the Rust code. It
    /// must be passed on every interaction with this connection.
    ///
    /// This function can only be called from within a call to [`advance_execution`] where
    /// `can_networking` is non-zero.
    ///
    /// Returns 0 to indicate success, or 1 to indicate that an error happened. If an error is
    /// returned, the `id` doesn't correspond to anything.
    ///
    /// > **Note**: If you implement this function using for example `new WebSocket()`, please
    /// >           keep in mind that exceptions should be caught and turned into an error code.
    ///
    /// If an error happened, assign a so-called "buffer index" (a `u32`) representing the buffer
    /// containing the UTF-8 error message, then write this buffer index as little-endian to the
    /// memory of the WebAssembly indicated by `error_buffer_index_ptr`. The Rust code will call
    /// [`buffer_size`] and [`buffer_copy`] in order to obtain the content of this buffer. The
    /// buffer index should remain assigned and buffer alive until the next time the JavaScript
    /// code retains control. Then, write at location `error_buffer_index_ptr + 4` a `1` if the
    /// error is caused by the address being forbidden or unsupported, and `0` otherwise. If no
    /// error happens, nothing should be written to `error_buffer_index_ptr`.
    ///
    /// At any time, a connection can be in one of the three following states:
    ///
    /// - `Opening` (initial state)
    /// - `Open`
    /// - `Reset`
    ///
    /// When in the `Opening` or `Open` state, the connection can transition to the `Reset` state
    /// if the remote closes the connection or refuses the connection altogether. When that
    /// happens, [`connection_reset`] must be called. Once in the `Reset` state, the connection
    /// cannot transition back to another state.
    ///
    /// Initially in the `Opening` state, the connection can transition to the `Open` state if the
    /// remote accepts the connection. When that happens, [`connection_open_single_stream`] or
    /// [`connection_open_multi_stream`] must be called.
    ///
    /// There exists two kind of connections: single-stream and multi-stream. Single-stream
    /// connections are assumed to have a single stream open at all time and the encryption and
    /// multiplexing are handled internally by smoldot. Multi-stream connections open and close
    /// streams over time using [`connection_stream_opened`] and [`stream_reset`], and the
    /// encryption and multiplexing are handled by the user of these bindings.
    pub fn connection_new(
        id: u32,
        addr_ptr: u32,
        addr_len: u32,
        error_buffer_index_ptr: u32,
    ) -> u32;

    /// Abruptly close a connection previously initialized with [`connection_new`].
    ///
    /// This function can only be called from within a call to [`advance_execution`] where
    /// `can_networking` is non-zero.
    ///
    /// This destroys the identifier passed as parameter. This identifier must never be passed
    /// through the FFI boundary, unless the same identifier is later allocated again with
    /// [`connection_new`].
    ///
    /// Must never be called if [`connection_reset`] has been called on that object in the past.
    ///
    /// The connection must be closed in the background. The Rust code isn't interested in incoming
    /// messages from this connection anymore.
    ///
    /// > **Note**: In JavaScript, remember to unregister event handlers before calling for
    /// >           example `WebSocket.close()`.
    pub fn reset_connection(id: u32);

    /// Queues a new outbound substream opening. The [`connection_stream_opened`] function must
    /// later be called when the substream has been successfully opened.
    ///
    /// This function can only be called from within a call to [`advance_execution`] where
    /// `can_networking` is non-zero.
    ///
    /// This function will only be called for multi-stream connections. The connection must
    /// currently be in the `Open` state. See the documentation of [`connection_new`] for details.
    ///
    /// > **Note**: No mechanism exists in this API to handle the situation where a substream fails
    /// >           to open, as this is not supposed to happen. If you need to handle such a
    /// >           situation, either try again opening a substream again or reset the entire
    /// >           connection.
    pub fn connection_stream_open(connection_id: u32);

    /// Abruptly closes an existing substream of a multi-stream connection. The substream must
    /// currently be in the `Open` state.
    ///
    /// This function can only be called from within a call to [`advance_execution`] where
    /// `can_networking` is non-zero.
    ///
    /// Must never be called if [`stream_reset`] has been called on that object in the past.
    ///
    /// This function will only be called for multi-stream connections. The connection must
    /// currently be in the `Open` state. See the documentation of [`connection_new`] for details.
    pub fn connection_stream_reset(connection_id: u32, stream_id: u32);

    /// Queues data on the given stream. The data is found in the memory of the WebAssembly
    /// virtual machine, at the given pointer.
    ///
    /// This function can only be called from within a call to [`advance_execution`] where
    /// `can_networking` is non-zero.
    ///
    /// If `connection_id` is a single-stream connection, then the value of `stream_id` should
    /// be ignored. If `connection_id` is a multi-stream connection, then the value of `stream_id`
    /// contains the identifier of the stream on which to send the data, as was provided to
    /// [`connection_stream_opened`].
    ///
    /// The connection associated with that stream (and, in the case of a multi-stream connection,
    /// the stream itself must currently be in the `Open` state. See the documentation of
    /// [`connection_new`] for details.
    ///
    /// The size of the buffer must not exceed the number of writable bytes of the given stream.
    /// Use [`stream_writable_bytes`] to notify that more data can be sent on the stream.
    pub fn stream_send(connection_id: u32, stream_id: u32, ptr: u32, len: u32);

    /// Close the sending side of the given stream of the given connection.
    ///
    /// This function can only be called from within a call to [`advance_execution`] where
    /// `can_networking` is non-zero.
    ///
    /// Never called for connection types where this isn't possible to implement (i.e. WebSocket
    /// and WebRTC at the moment).
    ///
    /// If `connection_id` is a single-stream connection, then the value of `stream_id` should
    /// be ignored. If `connection_id` is a multi-stream connection, then the value of `stream_id`
    /// contains the identifier of the stream whose sending side should be closed, as was provided
    /// to [`connection_stream_opened`].
    ///
    /// The connection associated with that stream (and, in the case of a multi-stream connection,
    /// the stream itself must currently be in the `Open` state. See the documentation of
    /// [`connection_new`] for details.
    pub fn stream_send_close(connection_id: u32, stream_id: u32);
}

/// Initializes the client.
///
/// This is the first function that must be called. Failure to do so before calling another
/// method will lead to a Rust panic. Calling this function multiple times will also lead to a
/// panic.
///
/// The client will emit log messages by calling the [`log()`] function, provided the log level is
/// inferior or equal to the value of `max_log_level` passed here.
///
<<<<<<< HEAD
/// `cpu_rate_limit` can be used to limit the amount of CPU that smoldot will use on average.
/// `u32::max_value()` represents "one CPU". For example passing `rate_limit / 2` represents
/// "`50%` of one CPU".
#[no_mangle]
pub extern "C" fn init(max_log_level: u32) {
    crate::init(max_log_level);
}

/// Advances the execution of the client, performing CPU-heavy tasks.
///
/// This function **must** be called regularly, otherwise nothing will happen.
///
/// If `can_networking` is non-zero, then the client is allowed to invoke the networking-related
/// functions provided by the host.
///
/// If `exec_non_networking` is non-zero, then this function call will also execute tasks that
/// don't perform any networking operation. If `exec_non_networking` is zero, it will only execute
/// tasks that perform networking operations, provided that `can_networking` is non-zero.
///
/// Calling `advance_execution(0, 0)` has no effect.
///
/// Returns `0` if the client is shutting down, otherwise returns a memory address upon which
/// `Atomics.waitAsync` with a value of `0` must be called in order to know when to call
/// `advance_execution` again.
///
/// If a non-zero value is returned, it is always aligned over 4 bytes. In other words, the `u32`
/// is always a multiple of 4.
///
/// If a non-zero value is returned, it is valid for the current thread only and until
/// `advance_execution` is called again.
#[no_mangle]
pub extern "C" fn advance_execution(can_networking: u32, exec_non_networking: u32) -> u32 {
    // TODO: do the shutdown thing
    let ptr =
        super::advance_execution(can_networking != 0, exec_non_networking != 0) as usize as u32;
    debug_assert_ne!(ptr, 0);
    debug_assert_eq!(ptr % 4, 0);
    ptr
=======
/// If `enbable_current_task` is non-zero, smoldot will call the [`current_task_entered`] and
/// [`current_task_exit`] functions to report when it enters and leaves tasks. This slightly
/// slows everything down, but is useful for debugging purposes.
#[no_mangle]
pub extern "C" fn init(max_log_level: u32, enable_current_task: u32) {
    crate::init(max_log_level, enable_current_task);
}

/// Advances the execution of the client, performing CPU-heavy tasks.
///
/// This function **must** be called regularly, otherwise nothing will happen.
///
/// After this function is called or during a call to this function, [`advance_execution_ready`]
/// might be called, indicating that [`advance_execution`] should be called again.
///
/// Returns `0` if the client is shutting down, otherwise returns a non-zero value.
#[no_mangle]
pub extern "C" fn advance_execution() -> u32 {
    super::advance_execution()
>>>>>>> 900bc63d
}

/// Instructs the client to start shutting down.
///
/// Later, the client will use `exit` to stop.
///
/// It is still legal to call all the other functions of these bindings. The client continues to
/// operate normally until the call to `exit`, which happens at some point in the future.
// TODO: can this be called multiple times?
#[no_mangle]
pub extern "C" fn start_shutdown() {
    crate::start_shutdown();
}

/// Adds a chain to the client. The client will try to stay connected and synchronize this chain.
///
/// Assign a so-called "buffer index" (a `u32`) representing the chain specification, database
/// content, and list of potential relay chains, then provide these buffer indices to the function.
/// The Rust code will call [`buffer_size`] and [`buffer_copy`] in order to obtain the content of
/// these buffers. The buffer indices can be de-assigned and buffers destroyed once this function
/// returns.
///
/// The content of the chain specification and database content must be in UTF-8.
///
/// > **Note**: The database content is an opaque string that can be obtained by calling
/// >           the `chainHead_unstable_finalizedDatabase` JSON-RPC function.
///
/// The list of potential relay chains is a buffer containing a list of 32-bits-little-endian chain
/// ids. If the chain specification refer to a parachain, these chain ids are the ones that will be
/// looked up to find the corresponding relay chain.
///
/// If `json_rpc_running` is 0, then no JSON-RPC service will be started and it is forbidden to
/// send JSON-RPC requests targeting this chain. This can be used to save up resources.
///
/// If an error happens during the creation of the chain, a chain id will be allocated
/// nonetheless, and must later be de-allocated by calling [`remove_chain`]. This allocated chain,
/// however, will be in an erroneous state. Use [`chain_is_ok`] to determine whether this function
/// was successful. If not, use [`chain_error_len`] and [`chain_error_ptr`] to obtain the error
/// message.
#[no_mangle]
pub extern "C" fn add_chain(
    chain_spec_buffer_index: u32,
    database_content_buffer_index: u32,
    json_rpc_running: u32,
    potential_relay_chains_buffer_index: u32,
) -> u32 {
    super::add_chain(
        get_buffer(chain_spec_buffer_index),
        get_buffer(database_content_buffer_index),
        json_rpc_running,
        get_buffer(potential_relay_chains_buffer_index),
    )
}

/// Removes a chain previously added using [`add_chain`]. Instantly unsubscribes all the JSON-RPC
/// subscriptions and cancels all in-progress requests corresponding to that chain.
///
/// If the removed chain was an erroneous chain, calling this function will invalidate the pointer
/// returned by [`chain_error_ptr`].
#[no_mangle]
pub extern "C" fn remove_chain(chain_id: u32) {
    super::remove_chain(chain_id);
}

/// Returns `1` if creating this chain was successful. Otherwise, returns `0`.
///
/// If `0` is returned, use [`chain_error_len`] and [`chain_error_ptr`] to obtain an error
/// message.
#[no_mangle]
pub extern "C" fn chain_is_ok(chain_id: u32) -> u32 {
    super::chain_is_ok(chain_id)
}

/// Returns the length of the error message stored for this chain.
///
/// Must only be called on an erroneous chain. Use [`chain_is_ok`] to determine whether a chain is
/// in an erroneous state. Returns `0` if the chain isn't erroneous.
#[no_mangle]
pub extern "C" fn chain_error_len(chain_id: u32) -> u32 {
    super::chain_error_len(chain_id)
}

/// Returns a pointer to the error message stored for this chain. The error message is a UTF-8
/// string starting at the memory offset returned by this function, and whose length can be
/// determined by calling [`chain_error_len`].
///
/// Must only be called on an erroneous chain. Use [`chain_is_ok`] to determine whether a chain is
/// in an erroneous state. Returns `0` if the chain isn't erroneous.
#[no_mangle]
pub extern "C" fn chain_error_ptr(chain_id: u32) -> u32 {
    super::chain_error_ptr(chain_id)
}

/// Emit a JSON-RPC request or notification towards the given chain previously added using
/// [`add_chain`].
///
/// A buffer containing a UTF-8 JSON-RPC request or notification must be passed as parameter. The
/// format of the JSON-RPC requests and notifications is described in
/// [the standard JSON-RPC 2.0 specification](https://www.jsonrpc.org/specification).
///
/// Assign a so-called "buffer index" (a `u32`) representing the buffer containing the UTF-8
/// request, then provide this buffer index to the function. The Rust code will call
/// [`buffer_size`] and [`buffer_copy`] in order to obtain the content of this buffer. The buffer
/// index can be de-assigned and buffer destroyed once this function returns.
///
/// Responses and notifications are notified using [`json_rpc_responses_non_empty`], and can
/// be read with [`json_rpc_responses_peek`].
///
/// It is forbidden to call this function on an erroneous chain or a chain that was created with
/// `json_rpc_running` equal to 0.
///
/// This function returns:
/// - 0 on success.
/// - 1 if the request couldn't be parsed as a valid JSON-RPC request.
/// - 2 if the chain is currently overloaded with JSON-RPC requests and refuses to queue another
/// one.
///
#[no_mangle]
pub extern "C" fn json_rpc_send(text_buffer_index: u32, chain_id: u32) -> u32 {
    super::json_rpc_send(get_buffer(text_buffer_index), chain_id)
}

/// Obtains information about the first response in the queue of JSON-RPC responses.
///
/// This function returns a pointer within the memory of the WebAssembly virtual machine where is
/// stored a struct of type [`JsonRpcResponseInfo`]. This pointer and the pointer within remains
/// valid until [`json_rpc_responses_peek`], [`json_rpc_responses_pop`], or [`remove_chain`] is
/// called with the same `chain_id`.
///
/// The response or notification is a UTF-8 string found in the memory of the WebAssembly
/// virtual machine at offset `ptr` and with length `len`, where `ptr` and `len` are found in the
/// [`JsonRpcResponseInfo`].
///
/// If `len` is equal to 0, this indicates that the queue of JSON-RPC responses is empty.
/// When a `len` of 0 is returned, `ptr` instead points to a 4 bytes integer where a value of 0
/// indicates "queue empty" and a non-zero value indicates "queue not empty". `Atomics.wait` can
/// be used in order to wait for a response to be available.
///
/// After having read the response or notification, use [`json_rpc_responses_pop`] to remove it
/// from the queue. You can then call [`json_rpc_responses_peek`] again to read the next response.
#[no_mangle]
pub extern "C" fn json_rpc_responses_peek(chain_id: u32) -> u32 {
    super::json_rpc_responses_peek(chain_id)
}

/// See [`json_rpc_responses_peek`].
#[repr(C)]
pub struct JsonRpcResponseInfo {
    /// If `len` is non-zero, pointer in memory where the JSON-RPC response can be found.
    /// If `len` is zero, 4-aligned pointer in memory to an integer where a value of 0 indicates
    /// no response and a non-zero value indicates a response. `Atomics.wait` can be used in order
    /// to wait for a response to be available.
    pub ptr: u32,
    /// Length of the JSON-RPC response in bytes. If 0, indicates that the queue is empty.
    pub len: u32,
}

/// Removes the first response from the queue of JSON-RPC responses. This is the response whose
/// information can be retrieved using [`json_rpc_responses_peek`].
///
/// Calling this function invalidates the pointer previously returned by a call to
/// [`json_rpc_responses_peek`] with the same `chain_id`.
///
/// It is forbidden to call this function on an erroneous chain or a chain that was created with
/// `json_rpc_running` equal to 0.
#[no_mangle]
pub extern "C" fn json_rpc_responses_pop(chain_id: u32) {
    super::json_rpc_responses_pop(chain_id);
}

/// Must be called in response to [`start_timer`] after the given duration has passed.
///
/// Can be called from any thread. There is no restriction.
#[no_mangle]
pub extern "C" fn timer_finished(timer_id: u32) {
    crate::timers::timer_finished(timer_id);
}

/// Called by the JavaScript code if the connection switches to the `Open` state. The connection
/// must be in the `Opening` state.
///
/// Must be called at most once per connection object.
///
/// Can be called from any thread. There is no restriction.
///
/// See also [`connection_new`].
///
/// When in the `Open` state, the connection can receive messages. Use [`stream_message`] in order
/// to provide to the Rust code the messages received by the connection.
///
/// The `handshake_ty` parameter indicates the type of handshake. It must always be 0 at the
/// moment, indicating a multistream-select+Noise+Yamux handshake.
///
/// `write_closable` must be non-zero if and only if it makes sense to call [`stream_send_close`]
/// on this connection. If zero, then [`stream_send_close`] will never be called.
#[no_mangle]
pub extern "C" fn connection_open_single_stream(
    connection_id: u32,
    handshake_ty: u32,
    initial_writable_bytes: u32,
    write_closable: u32,
) {
    crate::platform::connection_open_single_stream(
        connection_id,
        handshake_ty,
        initial_writable_bytes,
        write_closable,
    );
}

/// Called by the JavaScript code if the connection switches to the `Open` state. The connection
/// must be in the `Opening` state.
///
/// Must be called at most once per connection object.
///
/// Can be called from any thread. There is no restriction.
///
/// See also [`connection_new`].
///
/// Assign a so-called "buffer index" (a `u32`) representing the buffer containing the handshake
/// type, then provide this buffer index to the function. The Rust code will call [`buffer_size`]
/// and [`buffer_copy`] in order to obtain the content of this buffer. The buffer index can be
/// de-assigned and buffer destroyed once this function returns.
///
/// The buffer must contain a single 0 byte (indicating WebRTC), followed with the multihash
/// representation of the hash of the local node's TLS certificate, followed with the multihash
/// representation of the hash of the remote node's TLS certificate.
#[no_mangle]
pub extern "C" fn connection_open_multi_stream(connection_id: u32, handshake_ty_buffer_index: u32) {
    crate::platform::connection_open_multi_stream(
        connection_id,
        get_buffer(handshake_ty_buffer_index),
    );
}

/// Notify of a message being received on the stream. The connection associated with that stream
/// (and, in the case of a multi-stream connection, the stream itself) must be in the `Open` state.
///
/// Assign a so-called "buffer index" (a `u32`) representing the buffer containing the message,
/// then provide this buffer index to the function. The Rust code will call [`buffer_size`] and
/// [`buffer_copy`] in order to obtain the content of this buffer. The buffer index can be
/// de-assigned and buffer destroyed once this function returns.
///
/// If `connection_id` is a single-stream connection, then the value of `stream_id` is ignored.
/// If `connection_id` is a multi-stream connection, then `stream_id` corresponds to the stream
/// on which the data was received, as was provided to [`connection_stream_opened`].
///
/// Can be called from any thread. There is no restriction.
///
/// See also [`connection_open_single_stream`] and [`connection_open_multi_stream`].
#[no_mangle]
pub extern "C" fn stream_message(connection_id: u32, stream_id: u32, buffer_index: u32) {
    crate::platform::stream_message(connection_id, stream_id, get_buffer(buffer_index));
}

/// Notify that extra bytes can be written onto the stream. The connection associated with that
/// stream (and, in the case of a multi-stream connection, the stream itself) must be in the
/// `Open` state.
///
/// `total_sent - total_reported_writable_bytes` must always be `>= 0`, where `total_sent` is the
/// total number of bytes sent on the stream using [`stream_send`] and
/// `total_reported_writable_bytes` is the total number of bytes reported using
/// [`stream_writable_bytes`].
/// In other words, this function is meant to notify that data sent using [`stream_send`̀] has
/// effectively been sent out. It is not possible to exceed the `initial_writable_bytes` provided
/// when the stream was created.
///
/// If `connection_id` is a single-stream connection, then the value of `stream_id` is ignored.
/// If `connection_id` is a multi-stream connection, then `stream_id` corresponds to the stream
/// on which the data was received, as was provided to [`connection_stream_opened`].
///
/// Can be called from any thread. There is no restriction.
#[no_mangle]
pub extern "C" fn stream_writable_bytes(connection_id: u32, stream_id: u32, num_bytes: u32) {
    crate::platform::stream_writable_bytes(connection_id, stream_id, num_bytes);
}

/// Called by the JavaScript code when the given multi-stream connection has a new substream.
///
/// `connection_id` *must* be a multi-stream connection.
///
/// The value of `stream_id` is chosen at the discretion of the caller. It is illegal to use the
/// same `stream_id` as an existing stream on that same connection that is still open.
///
/// For the `outbound` parameter, pass `0` if the substream has been opened by the remote, and any
/// value other than `0` if the substream has been opened in response to a call to
/// [`connection_stream_open`].
///
/// Can be called from any thread. There is no restriction.
#[no_mangle]
pub extern "C" fn connection_stream_opened(
    connection_id: u32,
    stream_id: u32,
    outbound: u32,
    initial_writable_bytes: u32,
) {
    crate::platform::connection_stream_opened(
        connection_id,
        stream_id,
        outbound,
        initial_writable_bytes,
    );
}

/// Can be called at any point by the JavaScript code if the connection switches to the `Reset`
/// state.
///
/// Must only be called once per connection object.
/// Must never be called if [`reset_connection`] has been called on that object in the past.
///
/// Assign a so-called "buffer index" (a `u32`) representing the buffer containing the UTF-8
/// reason for closing, then provide this buffer index to the function. The Rust code will call
/// [`buffer_size`] and [`buffer_copy`] in order to obtain the content of this buffer. The buffer
/// index can be de-assigned and buffer destroyed once this function returns.
///
/// Can be called from any thread. There is no restriction.
///
/// See also [`connection_new`].
#[no_mangle]
pub extern "C" fn connection_reset(connection_id: u32, buffer_index: u32) {
    crate::platform::connection_reset(connection_id, get_buffer(buffer_index));
}

/// Can be called at any point by the JavaScript code if the stream switches to the `Reset`
/// state.
///
/// Must only be called once per stream.
/// Must never be called if [`connection_stream_reset`] has been called on that object in the past.
///
/// The `stream_id` becomes dead and can be re-used for another stream on the same connection.
///
/// It is illegal to call this function on a single-stream connections.
///
/// Can be called from any thread. There is no restriction.
///
/// See also [`connection_open_multi_stream`].
#[no_mangle]
pub extern "C" fn stream_reset(connection_id: u32, stream_id: u32) {
    crate::platform::stream_reset(connection_id, stream_id);
}

pub(crate) fn get_buffer(buffer_index: u32) -> Vec<u8> {
    unsafe {
        let len = usize::try_from(buffer_size(buffer_index)).unwrap();

        let mut buffer = Vec::<u8>::with_capacity(len);
        buffer_copy(
            buffer_index,
            buffer.spare_capacity_mut().as_mut_ptr() as usize as u32,
        );
        buffer.set_len(len);
        buffer
    }
}<|MERGE_RESOLUTION|>--- conflicted
+++ resolved
@@ -292,11 +292,6 @@
 ///
 /// The client will emit log messages by calling the [`log()`] function, provided the log level is
 /// inferior or equal to the value of `max_log_level` passed here.
-///
-<<<<<<< HEAD
-/// `cpu_rate_limit` can be used to limit the amount of CPU that smoldot will use on average.
-/// `u32::max_value()` represents "one CPU". For example passing `rate_limit / 2` represents
-/// "`50%` of one CPU".
 #[no_mangle]
 pub extern "C" fn init(max_log_level: u32) {
     crate::init(max_log_level);
@@ -332,27 +327,6 @@
     debug_assert_ne!(ptr, 0);
     debug_assert_eq!(ptr % 4, 0);
     ptr
-=======
-/// If `enbable_current_task` is non-zero, smoldot will call the [`current_task_entered`] and
-/// [`current_task_exit`] functions to report when it enters and leaves tasks. This slightly
-/// slows everything down, but is useful for debugging purposes.
-#[no_mangle]
-pub extern "C" fn init(max_log_level: u32, enable_current_task: u32) {
-    crate::init(max_log_level, enable_current_task);
-}
-
-/// Advances the execution of the client, performing CPU-heavy tasks.
-///
-/// This function **must** be called regularly, otherwise nothing will happen.
-///
-/// After this function is called or during a call to this function, [`advance_execution_ready`]
-/// might be called, indicating that [`advance_execution`] should be called again.
-///
-/// Returns `0` if the client is shutting down, otherwise returns a non-zero value.
-#[no_mangle]
-pub extern "C" fn advance_execution() -> u32 {
-    super::advance_execution()
->>>>>>> 900bc63d
 }
 
 /// Instructs the client to start shutting down.
