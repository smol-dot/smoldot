--- conflicted
+++ resolved
@@ -94,12 +94,8 @@
 [dev-dependencies]
 criterion = "0.5.1"
 futures-executor = { version = "0.3.28", default-features = false }
-<<<<<<< HEAD
 smol = "1.3.0"
-tempfile = "3.5.0"
-=======
 tempfile = "3.6.0"
->>>>>>> 8677e159
 wat = "1.0.66"
 
 [package.metadata.docs.rs]
