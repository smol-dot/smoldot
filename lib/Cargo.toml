--- conflicted
+++ resolved
@@ -67,11 +67,7 @@
 poly1305 = { version = "0.8.0", default-features = false }
 rand = { version = "0.8.5", default-features = false, features = ["alloc"] }
 rand_chacha = { version = "0.3.1", default-features = false }
-<<<<<<< HEAD
-ruzstd = { git = "https://github.com/KillingSpark/zstd-rs", default-features = false } #{ version = "0.4.0" }  # TODO: uses `#![feature(error_in_core)]` when the `std` feature is disabled, see https://github.com/rust-lang/rust/issues/103765
-=======
 ruzstd = { version = "0.5.0", default-features = false }
->>>>>>> f8d1afbb
 schnorrkel = { version = "0.11.2", default-features = false, features = ["preaudit_deprecated", "alloc"] }
 serde = { version = "1.0.183", default-features = false, features = ["alloc", "derive"] }
 serde_json = { version = "1.0.104", default-features = false, features = ["alloc", "raw_value"] }
