// Smoldot
// Copyright (C) 2023  Pierre Krieger
// SPDX-License-Identifier: GPL-3.0-or-later WITH Classpath-exception-2.0

// This program is free software: you can redistribute it and/or modify
// it under the terms of the GNU General Public License as published by
// the Free Software Foundation, either version 3 of the License, or
// (at your option) any later version.

// This program is distributed in the hope that it will be useful,
// but WITHOUT ANY WARRANTY; without even the implied warranty of
// MERCHANTABILITY or FITNESS FOR A PARTICULAR PURPOSE.  See the
// GNU General Public License for more details.

// You should have received a copy of the GNU General Public License
// along with this program.  If not, see <http://www.gnu.org/licenses/>.

//! Basic address book and slots assignments algorithm.
//!
//! The [`BasicPeeringStrategy`] contains a collection of network identities, identified by
//! a [`PeerId`]. Each network identity is associated to one or more chains, identified by a
//! `TChainId`.
//!
//! Each network-identity-chain association can be in one of these three states:
//!
//! - Normal.
//! - Banned until a certain instant represented by `TInstant`.
//! - Has a slot.
//!
//! "Normal" and "banned" network-identity-chain associations represent the potential peers to
//! connect to, while "slot" represent pending or established gossip slots.
//!
//! Use [`BasicPeeringStrategy::pick_assignable_peer`] in order to assign a slot to a
//! randomly-chosen network-identity that doesn't currently have one.
//!
//! If a gossip slot fails to be established with a certain peer, or if the peer misbehaves,
//! use [`BasicPeeringStrategy::unassign_slot_and_ban`] to ban the peer, preventing it from
//! obtaining a slot for a certain amount of time.
//!
//! Each network identity that is associated with at least one chain is associated with zero or
//! more addresses. It is not possible to insert addresses to peers that aren't associated to at
//! least one chain. Each address is either "connected" or "disconnected".
//!
//! There exists a limit to the number of peers per chain and the number of addresses per peer,
//! guaranteeing that the data structure only uses a bounded amount of memory. If these limits
//! are reached, peers and addresses are removed randomly. Peers that have a slot and addresses
//! in the "connected" state are never removed.
//!

use crate::util;
use alloc::{
    borrow::ToOwned as _,
    collections::{btree_map, BTreeMap, BTreeSet},
    vec::Vec,
};
use core::{hash::Hash, iter, ops};
use rand::seq::IteratorRandom as _;
use rand_chacha::{
    rand_core::{RngCore as _, SeedableRng as _},
    ChaCha20Rng,
};

pub use crate::libp2p::PeerId;

#[derive(Debug)]
pub struct BasicPeeringStrategy<TChainId, TInstant> {
    /// Contains all the `PeerId`s used throughout the collection.
    peer_ids: slab::Slab<PeerId>,

    /// Contains all the keys of [`BasicPeeringStrategy::peer_ids`] indexed differently.
    peer_ids_indices: hashbrown::HashMap<PeerId, usize, util::SipHasherBuild>,

    /// List of all known addresses, indexed by `peer_id_index`. The addresses are not intended
    /// to be in a particular order.
    addresses: BTreeMap<(usize, Vec<u8>), AddressState>,

    /// List of all chains throughout the collection.
    ///
    /// > **Note**: In principle this field is completely unnecessary. In practice, however, we
    /// >           can't use `BTreeMap::range` with `TChainId`s because we don't know the minimum
    /// >           and maximum values of a `TChainId`. In order to bypass this problem,
    /// >           `TChainId`s are instead refered to as a `usize`.
    chains: slab::Slab<TChainId>,

    /// Contains all the keys of [`BasicPeeringStrategy::chains`] indexed differently.
    /// While a dumber hasher is in principle enough, we use a `SipHasherBuild` "just in case"
    /// as we don't know the properties of `TChainId`.
    chains_indices: hashbrown::HashMap<TChainId, usize, util::SipHasherBuild>,

    /// Collection of
    /// Keys are `(peer_id_index, chain_id_index)`.
    peers_chains: BTreeMap<(usize, usize), PeerChainState<TInstant>>,

    /// Entries are `(chain_id_index, state, peer_id_index)`.
    peers_chains_by_state: BTreeSet<(usize, PeerChainState<TInstant>, usize)>,

    /// Random number generator used to select peers to assign slots to and remove addresses/peers.
    randomness: ChaCha20Rng,
}

#[derive(Debug)]
enum AddressState {
    Connected,
    Disconnected,
}

#[derive(Debug, Clone, PartialOrd, Ord, PartialEq, Eq)]
enum PeerChainState<TInstant> {
    Assignable,
    Banned { expires: TInstant },
    Slot,
}

/// Configuration passed to [`BasicPeeringStrategy::new`].
pub struct Config {
    /// Seed used for the randomness for choosing peers and addresses to connect to or remove.
    pub randomness_seed: [u8; 32],

    /// Number of peers, all chains together, to initially reserve memory for.
    pub peers_capacity: usize,

    /// Number of chains to initially reserve memory for.
    pub chains_capacity: usize,
}

impl<TChainId, TInstant> BasicPeeringStrategy<TChainId, TInstant>
where
    TChainId: PartialOrd + Ord + Eq + Hash + Clone,
    TInstant: PartialOrd + Ord + Eq + Clone,
{
    /// Creates a new empty [`BasicPeeringStrategy`].
    ///
    /// Must be passed a seed for randomness used
    /// in [`BasicPeeringStrategy::pick_assignable_peer`].
    pub fn new(config: Config) -> Self {
        let mut randomness = ChaCha20Rng::from_seed(config.randomness_seed);

        BasicPeeringStrategy {
            peer_ids: slab::Slab::with_capacity(config.peers_capacity),
            peer_ids_indices: hashbrown::HashMap::with_capacity_and_hasher(
                config.peers_capacity,
                util::SipHasherBuild::new({
                    let mut seed = [0; 16];
                    randomness.fill_bytes(&mut seed);
                    seed
                }),
            ),
            addresses: BTreeMap::new(),
            chains: slab::Slab::with_capacity(config.chains_capacity),
            chains_indices: hashbrown::HashMap::with_capacity_and_hasher(
                config.chains_capacity,
                util::SipHasherBuild::new({
                    let mut seed = [0; 16];
                    randomness.fill_bytes(&mut seed);
                    seed
                }),
            ),
            peers_chains: BTreeMap::new(),
            peers_chains_by_state: BTreeSet::new(),
            randomness,
        }
    }

    /// Inserts a chain-peer combination to the collection, indicating that the given peer belongs
    /// to the given chain.
    ///
    /// Has no effect if the peer is already assigned to the given chain, in which case
    /// [`InsertChainPeerResult::Duplicate`] is returned.
    ///
    /// A maximum number of peers per chain must be provided. If the peer is inserted and the
    /// limit is exceeded, a peer (other than the one that has just been inserted) that belongs
    /// to the given chain is randomly chosen and removed. Peers that have slots assigned to them
    /// are never removed.
    pub fn insert_chain_peer(
        &mut self,
        chain: TChainId,
        peer_id: PeerId,
        max_peers_per_chain: usize,
    ) -> InsertChainPeerResult {
        let peer_id_index = self.get_or_insert_peer_index(&peer_id);
        let chain_index = self.get_or_insert_chain_index(&chain);

        if let btree_map::Entry::Vacant(entry) =
            self.peers_chains.entry((peer_id_index, chain_index))
        {
            let peer_to_remove = if self
                .peers_chains_by_state
                .range(
                    (chain_index, PeerChainState::Assignable, usize::min_value())
                        ..=(chain_index, PeerChainState::Slot, usize::max_value()),
                )
                .count()
                >= max_peers_per_chain
            {
                self.peers_chains_by_state
                    .range(
                        (chain_index, PeerChainState::Assignable, usize::min_value())
                            ..(chain_index, PeerChainState::Slot, usize::min_value()),
                    )
                    .choose(&mut self.randomness)
                    .map(|(_, _, peer_index)| *peer_index)
            } else {
                None
            };

            let _was_inserted = self.peers_chains_by_state.insert((
                chain_index,
                PeerChainState::Assignable,
                peer_id_index,
            ));
            debug_assert!(_was_inserted);

            entry.insert(PeerChainState::Assignable);

            let peer_removed = if let Some(peer_to_remove) = peer_to_remove {
                let peer_id_to_remove = self.peer_ids[peer_to_remove].clone();
                let state = self
                    .peers_chains
                    .remove(&(peer_to_remove, chain_index))
                    .unwrap_or_else(|| unreachable!());
                debug_assert!(!matches!(state, PeerChainState::Slot));
                let _was_removed =
                    self.peers_chains_by_state
                        .remove(&(chain_index, state, peer_to_remove));
                debug_assert!(_was_removed);
                self.try_clean_up_peer_id(peer_to_remove);
                Some(peer_id_to_remove)
            } else {
                None
            };

            InsertChainPeerResult::Inserted { peer_removed }
        } else {
            InsertChainPeerResult::Duplicate
        }
    }

    /// Removes a peer-chain associated previously inserted with
    /// [`BasicPeeringStrategy::insert_chain_peer`].
    ///
    /// Has no effect if the peer-chain association didn't exist.
    ///
    /// If the peer isn't assigned to any chain anymore, all of its addresses are also removed
    /// from the collection.
    pub fn unassign_slot_and_remove_chain_peer(&mut self, chain: &TChainId, peer_id: &PeerId) {
        let Some(&peer_id_index) = self.peer_ids_indices.get(peer_id) else {
            // If the `PeerId` is unknown, it means it wasn't assigned in the first place.
            return;
        };

        let Some(&chain_index) = self.chains_indices.get(chain) else {
            // If the `TChainId` is unknown, it means the peer wasn't assigned in the first place.
            return;
        };

        if let Some(state) = self.peers_chains.remove(&(peer_id_index, chain_index)) {
            let _was_removed =
                self.peers_chains_by_state
                    .remove(&(chain_index, state, peer_id_index));
            debug_assert!(_was_removed);

            self.try_clean_up_peer_id(peer_id_index);
            self.try_clean_up_chain(chain_index);
        }
    }

    /// Returns the list of all peers that are known to belong to the given chain, in other
    /// words peers added through [`BasicPeeringStrategy::insert_chain_peer`].
    ///
    /// The order of the yielded elements is unspecified.
    pub fn chain_peers_unordered(
        &'_ self,
        chain: &TChainId,
    ) -> impl Iterator<Item = &'_ PeerId> + '_ {
        let Some(&chain_index) = self.chains_indices.get(chain) else {
            // If the `TChainId` is unknown, it means that it doesn't have any peer.
            return either::Right(iter::empty());
        };

        either::Left(
            self.peers_chains_by_state
                .range(
                    (chain_index, PeerChainState::Assignable, usize::min_value())
                        ..=(chain_index, PeerChainState::Slot, usize::max_value()),
                )
                .map(|(_, _, p)| &self.peer_ids[*p]),
        )
    }

    /// Inserts a new address for the given peer.
    ///
    /// If the peer doesn't belong to any chain (see [`BasicPeeringStrategy::insert_chain_peer`]),
    /// then this function has no effect. This is to avoid accidentally collecting addresses for
    /// peers that will never be removed and create a memory leak. For this reason, you most likely
    /// want to call [`BasicPeeringStrategy::insert_chain_peer`] before calling this function.
    ///
    /// A maximum number of addresses that are maintained for this peer must be passed as
    /// parameter. If this number is exceeded, an address in the "not connected" state (other than
    /// the one passed as parameter) is randomly removed.
    ///
    /// If an address is inserted, it is in the "not connected" state.
    pub fn insert_address(
        &mut self,
        peer_id: &PeerId,
        address: Vec<u8>,
        max_addresses: usize,
    ) -> InsertAddressResult {
        self.insert_address_inner(
            peer_id,
            address,
            max_addresses,
            AddressState::Disconnected,
            false,
        )
    }

    /// Similar to [`BasicPeeringStrategy::insert_address`], except that the address, if it is
    /// inserted, is directly in the "connected" state. If the address is already known, switches
    /// it to the "connected" state.
    ///
    /// > **Note**: Use this function if you establish a connection and accidentally reach a
    /// >           certain [`PeerId`].
    pub fn insert_or_set_connected_address(
        &mut self,
        peer_id: &PeerId,
        address: Vec<u8>,
        max_addresses: usize,
    ) -> InsertAddressResult {
        self.insert_address_inner(
            peer_id,
            address,
            max_addresses,
            AddressState::Connected,
            true,
        )
    }

    fn insert_address_inner(
        &mut self,
        peer_id: &PeerId,
        address: Vec<u8>,
        max_addresses: usize,
        initial_state: AddressState,
        update_if_present: bool,
    ) -> InsertAddressResult {
        let Some(&peer_id_index) = self.peer_ids_indices.get(peer_id) else {
            return InsertAddressResult::UnknownPeer;
        };

        match self.addresses.entry((peer_id_index, address.clone())) {
            btree_map::Entry::Vacant(entry) => {
                entry.insert(initial_state);

                let address_removed = {
                    let num_addresses = self
                        .addresses
                        .range((peer_id_index, Vec::new())..=(peer_id_index + 1, Vec::new()))
                        .count();

                    if num_addresses >= max_addresses {
                        // TODO: is it a good idea to choose the address randomly to remove? maybe there should be a sorting system with best addresses first?
                        self.addresses
                            .range((peer_id_index, Vec::new())..=(peer_id_index + 1, Vec::new()))
                            .filter(|((_, a), s)| {
                                matches!(s, AddressState::Disconnected) && *a != address
                            })
                            .choose(&mut self.randomness)
                            .map(|((_, a), _)| a.clone())
                    } else {
                        None
                    }
                };

                if let Some(address_removed) = address_removed.as_ref() {
                    self.addresses
                        .remove(&(peer_id_index, address_removed.clone()));
                }

                InsertAddressResult::Inserted { address_removed }
            }
            btree_map::Entry::Occupied(entry) => {
                if update_if_present {
                    *entry.into_mut() = initial_state;
                }

                InsertAddressResult::Duplicate
            }
        }
    }

    /// Removes an address.
    ///
    /// Works on both "not connected" and "connected" addresses.
    ///
    /// Returns `true` if an address was removed, or `false` if the address wasn't known.
    pub fn remove_address(&mut self, peer_id: &PeerId, address: &[u8]) -> bool {
        let Some(&peer_id_index) = self.peer_ids_indices.get(peer_id) else {
            // If the `PeerId` is unknown, it means it doesn't have an address anyway.
            return false;
        };

        if self
            .addresses
            .remove(&(peer_id_index, address.to_owned()))
            .is_some()
        {
            self.try_clean_up_peer_id(peer_id_index);
            true
        } else {
            false
        }
    }

    /// Returns the list of all addresses that have been inserted for the given peer.
    pub fn peer_addresses(&'_ self, peer_id: &PeerId) -> impl Iterator<Item = &'_ [u8]> + '_ {
        let Some(&peer_id_index) = self.peer_ids_indices.get(peer_id) else {
            // If the `PeerId` is unknown, it means it doesn't have any address.
            return either::Right(iter::empty());
        };

        either::Left(
            self.addresses
                .range((peer_id_index, Vec::new())..(peer_id_index + 1, Vec::new()))
                .map(|((_, a), _)| &a[..]),
        )
    }

    /// Chooses a [`PeerId`] that is known to belong to the given chain, that is not banned, and
    /// that doesn't have a slot assigned to it.
    ///
    /// A `TInstant` must be provided in order to determine whether past bans have expired.
    ///
    /// If multiple peers can be assigned a slot, the one returned is chosen randomly. Calling
    /// this function multiple times might return different peers.
    /// For this reason, this function requires `&mut self`.
    ///
    /// Note that this function might return a peer for which no address is present. While this is
    /// often not desirable, it is preferable to keep the API simple and straight-forward rather
    /// than try to be smart about function behaviours.
    pub fn pick_assignable_peer(
        &'_ mut self,
        chain: &TChainId,
        now: &TInstant,
    ) -> AssignablePeer<'_, TInstant> {
<<<<<<< HEAD
        // TODO: optimize
        if let Some(((peer_id, _), _)) = self
            .peers_chains
            .iter_mut()
            .filter(|((_, c), s)| {
                *c == *chain
                    && (matches!(*s, PeerChainState::Assignable)
                        || matches!(&**s, PeerChainState::Banned { expires } if *expires <= *now))
            })
=======
        let Some(&chain_index) = self.chains_indices.get(chain) else {
            return AssignablePeer::NoPeer;
        };

        if let Some((_, _, peer_id_index)) = self
            .peers_chains_by_state
            .range(
                (chain_index, PeerChainState::Assignable, usize::min_value())
                    ..=(
                        chain_index,
                        PeerChainState::Banned {
                            expires: now.clone(),
                        },
                        usize::max_value(),
                    ),
            )
>>>>>>> d1de1472
            .choose(&mut self.randomness)
        {
            return AssignablePeer::Assignable(&self.peer_ids[*peer_id_index]);
        }

        if let Some((_, state, _)) = self
            .peers_chains_by_state
            .range((
                ops::Bound::Excluded((
                    chain_index,
                    PeerChainState::Banned {
                        expires: now.clone(),
                    },
                    usize::max_value(),
                )),
                ops::Bound::Excluded((chain_index, PeerChainState::Slot, usize::min_value())),
            ))
            .next()
        {
            let PeerChainState::Banned { expires } = state else {
                unreachable!()
            };
            return AssignablePeer::AllPeersBanned {
                next_unban: expires,
            };
        } else {
            return AssignablePeer::NoPeer;
        }
    }

    /// Assigns a slot to the given peer on the given chain.
    ///
    /// Acts as an implicit call to [`BasicPeeringStrategy::insert_chain_peer`].
    ///
    /// A slot is assigned even if the peer is banned. API users that call this function are
    /// expected to be aware of that.
    pub fn assign_slot(&'_ mut self, chain: &TChainId, peer_id: &PeerId) {
        let peer_id_index = self.get_or_insert_peer_index(peer_id);
        let chain_index = self.get_or_insert_chain_index(chain);

        match self.peers_chains.entry((peer_id_index, chain_index)) {
            btree_map::Entry::Occupied(e) => {
                let _was_removed = self.peers_chains_by_state.remove(&(
                    chain_index,
                    e.get().clone(),
                    peer_id_index,
                ));
                debug_assert!(_was_removed);
                *e.into_mut() = PeerChainState::Slot;
            }
            btree_map::Entry::Vacant(e) => {
                e.insert(PeerChainState::Slot);
            }
        }

        let _was_inserted =
            self.peers_chains_by_state
                .insert((chain_index, PeerChainState::Slot, peer_id_index));
        debug_assert!(_was_inserted);
    }

    /// Unassign the slot that has been assigned to the given peer and bans the peer, preventing
    /// it from being assigned a slot on this chain for a certain amount of time.
    ///
    /// Has no effect if the peer isn't assigned to the given chain.
    ///
    /// If the peer was already banned, the new ban expiration is `max(existing_ban, when_unban)`.
    pub fn unassign_slot_and_ban(
        &mut self,
        chain: &TChainId,
        peer_id: &PeerId,
        when_unban: TInstant,
    ) {
        let (Some(&peer_id_index), Some(&chain_index)) = (
            self.peer_ids_indices.get(peer_id),
            self.chains_indices.get(chain),
        ) else {
            return;
        };

        if let Some(state) = self.peers_chains.get_mut(&(peer_id_index, chain_index)) {
            if matches!(state, PeerChainState::Banned { expires } if *expires >= when_unban) {
                // Ban is already long enough. Nothing to do.
                return;
            }

            let _was_in =
                self.peers_chains_by_state
                    .remove(&(chain_index, state.clone(), peer_id_index));
            debug_assert!(_was_in);

            *state = PeerChainState::Banned {
                expires: when_unban,
            };

            let _was_inserted =
                self.peers_chains_by_state
                    .insert((chain_index, state.clone(), peer_id_index));
            debug_assert!(_was_inserted);
        }
    }

    /// Unassigns all the slots that have been assigned to the given peer and bans the peer,
    /// preventing it from being assigned a slot for all of the chains it had a slot on for a
    /// certain amount of time.
    ///
    /// Has no effect on chains the peer isn't assigned to.
    ///
    /// If the peer was already banned, the new ban expiration is `max(existing_ban, when_unban)`.
    ///
    /// > **Note**: This function is a shortcut for calling
    /// >           [`BasicPeeringStrategy::unassign_slot_and_ban`] for all existing chains.
    pub fn unassign_slots_and_ban(&mut self, peer_id: &PeerId, when_unban: TInstant) {
        let Some(&peer_id_index) = self.peer_ids_indices.get(peer_id) else {
            return;
        };

        for ((_, chain_index), state) in self
            .peers_chains
            .range_mut((peer_id_index, usize::min_value())..=(peer_id_index, usize::max_value()))
        {
            if matches!(state, PeerChainState::Banned { expires } if *expires >= when_unban) {
                // Ban is already long enough. Nothing to do.
                continue;
            }

            let _was_in =
                self.peers_chains_by_state
                    .remove(&(*chain_index, state.clone(), peer_id_index));
            debug_assert!(_was_in);

            *state = PeerChainState::Banned {
                expires: when_unban.clone(),
            };

            let _was_inserted =
                self.peers_chains_by_state
                    .insert((*chain_index, state.clone(), peer_id_index));
            debug_assert!(_was_inserted);
        }
    }

    /// Picks an address from the list whose state is "not connected", and switches it to
    /// "connected". Returns `None` if no such address is available.
    pub fn addr_to_connected(&mut self, peer_id: &PeerId) -> Option<&[u8]> {
        let Some(&peer_id_index) = self.peer_ids_indices.get(peer_id) else {
            // If the `PeerId` is unknown, it means it doesn't have any address.
            return None;
        };

        // TODO: could be optimized further by removing filter() and adjusting the set
        if let Some(((_, address), state)) = self
            .addresses
            .range_mut((peer_id_index, Vec::new())..(peer_id_index + 1, Vec::new()))
            .filter(|(_, state)| matches!(state, AddressState::Disconnected))
            .choose(&mut self.randomness)
        {
            *state = AddressState::Connected;
<<<<<<< HEAD
            Some(address)
        } else {
            None
=======
            return Some(address);
>>>>>>> d1de1472
        }

        None
    }

    /// Marks the given address as "disconnected".
    ///
    /// Has no effect if the address isn't known to the data structure, or if it was not in the
    /// "connected" state.
    pub fn disconnect_addr(
        &mut self,
        peer_id: &PeerId,
        address: &[u8],
    ) -> Result<(), DisconnectAddrError> {
        let Some(&peer_id_index) = self.peer_ids_indices.get(peer_id) else {
            // If the `PeerId` is unknown, it means it doesn't have any address.
            return Err(DisconnectAddrError::UnknownAddress);
        };

        let Some(addr) = self.addresses.get_mut(&(peer_id_index, address.to_owned())) else {
            return Err(DisconnectAddrError::UnknownAddress);
        };

        match addr {
            s @ AddressState::Connected => *s = AddressState::Disconnected,
            AddressState::Disconnected => return Err(DisconnectAddrError::NotConnected),
        }

        Ok(())
    }

    /// Finds the index of the given `TChainId` in [`BasicPeeringStrategy::chains`], or inserts
    /// one if there is none.
    fn get_or_insert_chain_index(&mut self, chain: &TChainId) -> usize {
        debug_assert_eq!(self.chains.len(), self.chains_indices.len());

        match self.chains_indices.raw_entry_mut().from_key(chain) {
            hashbrown::hash_map::RawEntryMut::Occupied(occupied_entry) => *occupied_entry.get(),
            hashbrown::hash_map::RawEntryMut::Vacant(vacant_entry) => {
                let idx = self.chains.insert(chain.clone());
                vacant_entry.insert(chain.clone(), idx);
                idx
            }
        }
    }

    /// Check if the given `TChainId` is still used within the collection. If no, removes it from
    /// [`BasicPeeringStrategy::chains`].
    fn try_clean_up_chain(&mut self, chain_index: usize) {
        if self
            .peers_chains_by_state
            .range(
                (chain_index, PeerChainState::Assignable, usize::min_value())
                    ..=(chain_index, PeerChainState::Slot, usize::max_value()),
            )
            .next()
            .is_some()
        {
            return;
        }

        // Chain is unused. We can remove it.
        let chain_id = self.chains.remove(chain_index);
        let _was_in = self.chains_indices.remove(&chain_id);
        debug_assert_eq!(_was_in, Some(chain_index));
    }

    /// Finds the index of the given [`PeerId`] in [`BasicPeeringStrategy::peer_ids`], or inserts
    /// one if there is none.
    fn get_or_insert_peer_index(&mut self, peer_id: &PeerId) -> usize {
        debug_assert_eq!(self.peer_ids.len(), self.peer_ids_indices.len());

        match self.peer_ids_indices.raw_entry_mut().from_key(peer_id) {
            hashbrown::hash_map::RawEntryMut::Occupied(occupied_entry) => *occupied_entry.get(),
            hashbrown::hash_map::RawEntryMut::Vacant(vacant_entry) => {
                let idx = self.peer_ids.insert(peer_id.clone());
                vacant_entry.insert(peer_id.clone(), idx);
                idx
            }
        }
    }

    /// Check if the given [`PeerId`] is still used within the collection. If no, removes it from
    /// [`BasicPeeringStrategy::peer_ids`].
    fn try_clean_up_peer_id(&mut self, peer_id_index: usize) {
        if self
            .peers_chains
            .range((peer_id_index, usize::min_value())..=(peer_id_index, usize::max_value()))
            .next()
            .is_some()
        {
            return;
        }

        // PeerId is unused. We can remove it.
        let peer_id = self.peer_ids.remove(peer_id_index);
        let _was_in = self.peer_ids_indices.remove(&peer_id);
        debug_assert_eq!(_was_in, Some(peer_id_index));
        for address in self
            .addresses
            .range((peer_id_index, Vec::new())..(peer_id_index + 1, Vec::new()))
            .map(|((_, a), _)| a.clone())
            .collect::<Vec<_>>()
        {
            let _was_removed = self.addresses.remove(&(peer_id_index, address));
            debug_assert!(_was_removed.is_some());
        }
    }
}

/// See [`BasicPeeringStrategy::disconnect_addr`].
#[derive(Debug, derive_more::Display)]
pub enum DisconnectAddrError {
    /// Address isn't known to the collection.
    UnknownAddress,
    /// The address was not in the "connected" state.
    NotConnected,
}

/// See [`BasicPeeringStrategy::pick_assignable_peer`].
pub enum AssignablePeer<'a, TInstant> {
    /// An assignal peer was found. Note that the peer wasn't assigned yet.
    Assignable(&'a PeerId),
    /// No peer was found as all known un-assigned peers are currently in the "banned" state.
    AllPeersBanned {
        /// Instant when the first peer will be unbanned.
        next_unban: &'a TInstant,
    },
    /// No un-assigned peer was found.
    NoPeer,
}

/// See [`BasicPeeringStrategy::insert_chain_peer`].
pub enum InsertChainPeerResult {
    /// Peer-chain association has been successfully inserted.
    Inserted {
        /// If the maximum number of peers is reached, an old peer might have been removed. If so,
        /// this contains the peer.
        peer_removed: Option<PeerId>,
    },
    /// Peer-chain association was already inserted.
    Duplicate,
}

/// See [`BasicPeeringStrategy::insert_address`] and
/// [`BasicPeeringStrategy::insert_or_set_connected_address`].
pub enum InsertAddressResult {
    /// Address has been successfully inserted.
    Inserted {
        /// If the maximum number of addresses is reached, an old address might have been
        /// removed. If so, this contains the address.
        address_removed: Option<Vec<u8>>,
    },
    /// Address was already inserted.
    Duplicate,
    /// The peer isn't associated to any chain, and as such the address was not inserted.
    UnknownPeer,
}

#[cfg(test)]
mod tests {
    use super::{BasicPeeringStrategy, Config, InsertAddressResult, InsertChainPeerResult};
    use crate::network::service::{peer_id::PublicKey, PeerId};
    use core::time::Duration;

    #[test]
    fn peer_state_ordering() {
        // The implementation above relies on the properties tested here.
        use super::PeerChainState;
        assert!(PeerChainState::Assignable < PeerChainState::Banned { expires: 0 });
        assert!(PeerChainState::Banned { expires: 5 } < PeerChainState::Banned { expires: 7 });
        assert!(
            PeerChainState::Banned {
                expires: u32::max_value()
            } < PeerChainState::Slot
        );
    }

    #[test]
    fn addresses_removed_when_peer_has_no_chain_association() {
        let mut bps = BasicPeeringStrategy::<u32, Duration>::new(Config {
            randomness_seed: [0; 32],
            peers_capacity: 0,
            chains_capacity: 0,
        });

        let peer_id = PeerId::from_public_key(&PublicKey::Ed25519([0; 32]));

        assert!(matches!(
            bps.insert_chain_peer(0, peer_id.clone(), usize::max_value()),
            InsertChainPeerResult::Inserted { peer_removed: None }
        ));

        assert!(matches!(
            bps.insert_address(&peer_id, Vec::new(), usize::max_value()),
            InsertAddressResult::Inserted {
                address_removed: None
            }
        ));

        assert_eq!(bps.peer_addresses(&peer_id).count(), 1);
        bps.unassign_slot_and_remove_chain_peer(&0, &peer_id);
        assert_eq!(bps.peer_addresses(&peer_id).count(), 0);
    }

    // TODO: more tests
}<|MERGE_RESOLUTION|>--- conflicted
+++ resolved
@@ -442,17 +442,6 @@
         chain: &TChainId,
         now: &TInstant,
     ) -> AssignablePeer<'_, TInstant> {
-<<<<<<< HEAD
-        // TODO: optimize
-        if let Some(((peer_id, _), _)) = self
-            .peers_chains
-            .iter_mut()
-            .filter(|((_, c), s)| {
-                *c == *chain
-                    && (matches!(*s, PeerChainState::Assignable)
-                        || matches!(&**s, PeerChainState::Banned { expires } if *expires <= *now))
-            })
-=======
         let Some(&chain_index) = self.chains_indices.get(chain) else {
             return AssignablePeer::NoPeer;
         };
@@ -469,7 +458,6 @@
                         usize::max_value(),
                     ),
             )
->>>>>>> d1de1472
             .choose(&mut self.randomness)
         {
             return AssignablePeer::Assignable(&self.peer_ids[*peer_id_index]);
@@ -628,13 +616,7 @@
             .choose(&mut self.randomness)
         {
             *state = AddressState::Connected;
-<<<<<<< HEAD
-            Some(address)
-        } else {
-            None
-=======
             return Some(address);
->>>>>>> d1de1472
         }
 
         None
