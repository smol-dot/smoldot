--- conflicted
+++ resolved
@@ -70,10 +70,6 @@
 PRAGMA locking_mode = EXCLUSIVE;
 PRAGMA encoding = 'UTF-8';
 PRAGMA trusted_schema = false;
-<<<<<<< HEAD
-PRAGMA temp_store = MEMORY;
-=======
->>>>>>> f4d89d3c
 PRAGMA foreign_keys = ON;
             "#,
         )
