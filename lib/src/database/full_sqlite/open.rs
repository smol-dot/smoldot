--- conflicted
+++ resolved
@@ -70,11 +70,8 @@
 PRAGMA locking_mode = EXCLUSIVE;
 PRAGMA encoding = 'UTF-8';
 PRAGMA trusted_schema = false;
-<<<<<<< HEAD
 PRAGMA temp_store = MEMORY;
-=======
 PRAGMA foreign_keys = ON;
->>>>>>> 93a62fcf
             "#,
         )
         .map_err(InternalError)?;
