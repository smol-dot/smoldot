// Smoldot
// Copyright (C) 2019-2022  Parity Technologies (UK) Ltd.
// SPDX-License-Identifier: GPL-3.0-or-later WITH Classpath-exception-2.0

// This program is free software: you can redistribute it and/or modify
// it under the terms of the GNU General Public License as published by
// the Free Software Foundation, either version 3 of the License, or
// (at your option) any later version.

// This program is distributed in the hope that it will be useful,
// but WITHOUT ANY WARRANTY; without even the implied warranty of
// MERCHANTABILITY or FITNESS FOR A PARTICULAR PURPOSE.  See the
// GNU General Public License for more details.

// You should have received a copy of the GNU General Public License
// along with this program.  If not, see <http://www.gnu.org/licenses/>.

//! Filesystem-backed database containing all the information about a chain.
//!
//! This module handles the persistent storage of the chain on disk.
//!
//! # Usage
//!
//! Use the [`open()`] function to create a new database or open an existing one. [`open()`]
//! returns a [`DatabaseOpen`] enum. This enum will contain either a [`SqliteFullDatabase`] object,
//! representing an access to the database, or a [`DatabaseEmpty`] if the database didn't exist or
//! is empty. If that is the case, use [`DatabaseEmpty::initialize`] in order to populate it and
//! obtain a [`SqliteFullDatabase`].
//!
//! Use [`SqliteFullDatabase::insert`] to insert a new block in the database. The block is assumed
//! to have been successfully verified prior to insertion. An error is returned if this block is
//! already in the database or isn't a descendant or ancestor of the latest finalized block.
//!
//! Use [`SqliteFullDatabase::set_finalized`] to mark a block already in the database as finalized.
//! Any block that isn't an ancestor or descendant will be removed. Reverting finalization is
//! not supported.
//!
//! In order to minimize disk usage, it is not possible to efficiently retrieve the storage items
//! of blocks that are ancestors of the finalized block. When a block is finalized, the storage of
//! its ancestors is lost, and the only way to reconstruct it is to execute all blocks starting
//! from the genesis to the desired one.
//!
//! # About errors handling
//!
//! Most of the functions and methods in this module return a `Result` containing notably an
//! [`AccessError`]. This kind of errors can happen if the operating system returns an error when
//! accessing the file system, or if the database has been corrupted, for example by the user
//! manually modifying it.
//!
//! There isn't much that can be done to properly handle an [`AccessError`]. The only reasonable
//! solutions are either to stop the program, or to delete the entire database and recreate it.
//!
//! # Schema
//!
//! The SQL schema of the database, with explanatory comments, can be found in `open.rs`.
//!
//! # About blocking behavior
//!
//! This implementation uses the SQLite library, which isn't Rust-asynchronous-compatible. Many
//! functions will, with the help of the operating system, put the current thread to sleep while
//! waiting for an I/O operation to finish. In the context of asynchronous Rust, this is
//! undesirable.
//!
//! For this reason, you are encouraged to isolate the database in its own threads and never
//! access it directly from an asynchronous context.
//!

// TODO: better docs

#![cfg(feature = "database-sqlite")]
#![cfg_attr(docsrs, doc(cfg(feature = "database-sqlite")))]

use crate::{chain::chain_information, header, util};

use alloc::borrow::Cow;
use core::{fmt, iter, num::NonZeroU64};
use parking_lot::Mutex;
use rusqlite::OptionalExtension as _;

pub use open::{open, Config, ConfigTy, DatabaseEmpty, DatabaseOpen};

mod open;
mod tests;

/// Returns an opaque string representing the version number of the SQLite library this binary
/// is using.
pub fn sqlite_version() -> &'static str {
    rusqlite::version()
}

/// An open database. Holds file descriptors.
pub struct SqliteFullDatabase {
    /// The SQLite connection.
    ///
    /// The database is constantly within a transaction.
    /// When the database is opened, `BEGIN TRANSACTION` is immediately run. We periodically
    /// call `COMMIT; BEGIN_TRANSACTION` when deemed necessary. `COMMIT` is basically the
    /// equivalent of `fsync`, and must be called carefully in order to not lose too much speed.
    database: Mutex<rusqlite::Connection>,

    /// Number of bytes used to encode the block number.
    block_number_bytes: usize,
}

impl SqliteFullDatabase {
    /// Returns the hash of the block in the database whose storage is currently accessible.
    pub fn best_block_hash(&self) -> Result<[u8; 32], AccessError> {
        let connection = self.database.lock();

        let val = meta_get_blob(&connection, "best")?
            .ok_or(AccessError::Corrupted(CorruptedError::MissingMetaKey))?;
        if val.len() == 32 {
            let mut out = [0; 32];
            out.copy_from_slice(&val);
            Ok(out)
        } else {
            Err(AccessError::Corrupted(CorruptedError::InvalidBlockHashLen))
        }
    }

    /// Returns the hash of the finalized block in the database.
    pub fn finalized_block_hash(&self) -> Result<[u8; 32], AccessError> {
        let database = self.database.lock();
        finalized_hash(&database)
    }

    /// Returns the SCALE-encoded header of the given block, or `None` if the block is unknown.
    ///
    /// > **Note**: If this method is called twice times in a row with the same block hash, it
    /// >           is possible for the first time to return `Some` and the second time to return
    /// >           `None`, in case the block has since been removed from the database.
    pub fn block_scale_encoded_header(
        &self,
        block_hash: &[u8; 32],
    ) -> Result<Option<Vec<u8>>, AccessError> {
        let connection = self.database.lock();

        let out = connection
            .prepare_cached(r#"SELECT header FROM blocks WHERE hash = ?"#)
            .map_err(|err| CorruptedError::Internal(InternalError(err)))?
            .query_row((&block_hash[..],), |row| row.get::<_, Vec<u8>>(0))
            .optional()
            .map_err(|err| CorruptedError::Internal(InternalError(err)))?;

        Ok(out)
    }

    /// Returns the list of extrinsics of the given block, or `None` if the block is unknown.
    ///
    /// > **Note**: The list of extrinsics of a block is also known as its *body*.
    ///
    /// > **Note**: If this method is called twice times in a row with the same block hash, it
    /// >           is possible for the first time to return `Some` and the second time to return
    /// >           `None`, in case the block has since been removed from the database.
    pub fn block_extrinsics(
        &self,
        block_hash: &[u8; 32],
    ) -> Result<Option<impl ExactSizeIterator<Item = Vec<u8>>>, AccessError> {
        let connection = self.database.lock();

        // TODO: doesn't detect if block is absent

        let result = connection
            .prepare_cached(r#"SELECT extrinsic FROM blocks_body WHERE hash = ? ORDER BY idx ASC"#)
            .map_err(|err| CorruptedError::Internal(InternalError(err)))?
            .query_map((&block_hash[..],), |row| row.get::<_, Vec<u8>>(0))
            .map_err(|err| CorruptedError::Internal(InternalError(err)))?
            .collect::<Result<Vec<_>, _>>()
            .map_err(|err| CorruptedError::Internal(InternalError(err)))?;

        Ok(Some(result.into_iter()))
    }

    /// Returns the hashes of the blocks given a block number.
    pub fn block_hash_by_number(
        &self,
        block_number: u64,
    ) -> Result<impl ExactSizeIterator<Item = [u8; 32]>, AccessError> {
        let connection = self.database.lock();
        let result = block_hashes_by_number(&connection, block_number)?;
        Ok(result.into_iter())
    }

    /// Returns the hash of the block of the best chain given a block number.
    pub fn best_block_hash_by_number(
        &self,
        block_number: u64,
    ) -> Result<Option<[u8; 32]>, AccessError> {
        let connection = self.database.lock();

        let block_number = match i64::try_from(block_number) {
            Ok(n) => n,
            Err(_) => return Ok(None),
        };

        let result = connection
            .prepare_cached(r#"SELECT hash FROM blocks WHERE number = ? AND is_best_chain = TRUE"#)
            .map_err(|err| AccessError::Corrupted(CorruptedError::Internal(InternalError(err))))?
            .query_row((block_number,), |row| row.get::<_, Vec<u8>>(0))
            .optional()
            .map_err(|err| AccessError::Corrupted(CorruptedError::Internal(InternalError(err))))
            .and_then(|value| {
                let Some(value) = value else { return Ok(None) };
                Ok(Some(<[u8; 32]>::try_from(&value[..]).map_err(|_| {
                    AccessError::Corrupted(CorruptedError::InvalidBlockHashLen)
                })?))
            })?;

        Ok(result)
    }

    /// Returns a [`chain_information::ChainInformation`] struct containing the information about
    /// the current finalized state of the chain.
    ///
    /// This method is relatively expensive and should preferably not be called repeatedly.
    ///
    /// In order to avoid race conditions, the known finalized block hash must be passed as
    /// parameter. If the finalized block in the database doesn't match the hash passed as
    /// parameter, most likely because it has been updated in a parallel thread, a
    /// [`StorageAccessError::Pruned`] error is returned.
    pub fn to_chain_information(
        &self,
        finalized_block_hash: &[u8; 32],
    ) -> Result<chain_information::ValidChainInformation, StorageAccessError> {
        let connection = self.database.lock();
        if finalized_hash(&connection)? != *finalized_block_hash {
            return Err(StorageAccessError::Pruned);
        }

        let finalized_block_header = block_header(&connection, finalized_block_hash)?
            .ok_or(AccessError::Corrupted(CorruptedError::MissingBlockHeader))?;

        let finality = match (
            grandpa_authorities_set_id(&connection)?,
            grandpa_finalized_triggered_authorities(&connection)?,
            grandpa_finalized_scheduled_change(&connection)?,
        ) {
            (
                Some(after_finalized_block_authorities_set_id),
                finalized_triggered_authorities,
                finalized_scheduled_change,
            ) => chain_information::ChainInformationFinality::Grandpa {
                after_finalized_block_authorities_set_id,
                finalized_triggered_authorities,
                finalized_scheduled_change,
            },
            (None, auth, None) if auth.is_empty() => {
                chain_information::ChainInformationFinality::Outsourced
            }
            _ => {
                return Err(StorageAccessError::Access(AccessError::Corrupted(
                    CorruptedError::ConsensusAlgorithmMix,
                )))
            }
        };

        let consensus = match (
            meta_get_number(&connection, "aura_slot_duration")?,
            meta_get_number(&connection, "babe_slots_per_epoch")?,
            meta_get_blob(&connection, "babe_finalized_next_epoch")?,
        ) {
            (None, Some(slots_per_epoch), Some(finalized_next_epoch)) => {
                let slots_per_epoch = expect_nz_u64(slots_per_epoch)?;
                let finalized_next_epoch_transition =
                    Box::new(decode_babe_epoch_information(&finalized_next_epoch)?);
                let finalized_block_epoch_information =
                    meta_get_blob(&connection, "babe_finalized_epoch")?
                        .map(|v| decode_babe_epoch_information(&v))
                        .transpose()?
                        .map(Box::new);
                chain_information::ChainInformationConsensus::Babe {
                    finalized_block_epoch_information,
                    finalized_next_epoch_transition,
                    slots_per_epoch,
                }
            }
            (Some(slot_duration), None, None) => {
                let slot_duration = expect_nz_u64(slot_duration)?;
                let finalized_authorities_list = aura_finalized_authorities(&connection)?;
                chain_information::ChainInformationConsensus::Aura {
                    finalized_authorities_list,
                    slot_duration,
                }
            }
            (None, None, None) => chain_information::ChainInformationConsensus::Unknown,
            _ => {
                return Err(StorageAccessError::Access(AccessError::Corrupted(
                    CorruptedError::ConsensusAlgorithmMix,
                )))
            }
        };

        match chain_information::ValidChainInformation::try_from(
            chain_information::ChainInformation {
                finalized_block_header: {
                    let header = header::decode(&finalized_block_header, self.block_number_bytes)
                        .map_err(CorruptedError::BlockHeaderCorrupted)
                        .map_err(AccessError::Corrupted)
                        .map_err(StorageAccessError::Access)?;
                    Box::new(header.into())
                },
                consensus,
                finality,
            },
        ) {
            Ok(ci) => Ok(ci),
            Err(err) => Err(StorageAccessError::Access(AccessError::Corrupted(
                CorruptedError::InvalidChainInformation(err),
            ))),
        }
    }

    /// Insert a new block in the database.
    ///
    /// Must pass the header and body of the block, and the changes to the storage that this block
    /// performs relative to its parent.
    ///
    /// Blocks must be inserted in the correct order. An error is returned if the parent of the
    /// newly-inserted block isn't present in the database.
    ///
    /// > **Note**: It is not necessary for the newly-inserted block to be a descendant of the
    /// >           finalized block, unless `is_new_best` is true.
    ///
    pub fn insert<'a>(
        &self,
        scale_encoded_header: &[u8],
        is_new_best: bool,
        body: impl ExactSizeIterator<Item = impl AsRef<[u8]>>,
        new_trie_nodes: impl Iterator<Item = InsertTrieNode<'a>>,
        trie_entries_version: u8,
    ) -> Result<(), InsertError> {
        // Calculate the hash of the new best block.
        let block_hash = header::hash_from_scale_encoded_header(scale_encoded_header);

        // Decode the header, as we will need various information from it.
        // TODO: this module shouldn't decode headers
        let header = header::decode(scale_encoded_header, self.block_number_bytes)
            .map_err(InsertError::BadHeader)?;

        // Locking is performed as late as possible.
        let mut database = self.database.lock();

        // Start a transaction to insert everything at once.
        let transaction = database.transaction().map_err(|err| {
            InsertError::Access(AccessError::Corrupted(CorruptedError::Internal(
                InternalError(err),
            )))
        })?;

        // Make sure that the block to insert isn't already in the database.
        if has_block(&transaction, &block_hash)? {
            return Err(InsertError::Duplicate);
        }

        // Make sure that the parent of the block to insert is in the database.
        if !has_block(&transaction, header.parent_hash)? {
            return Err(InsertError::MissingParent);
        }

        // Temporarily disable foreign key checks in order to make the insertion easier, as we
        // don't have to make sure that trie nodes are sorted.
        // Note that this is immediately disabled again when we `COMMIT` later down below.
        transaction
            .execute("PRAGMA defer_foreign_keys = ON", ())
            .map_err(|err| {
                InsertError::Access(AccessError::Corrupted(CorruptedError::Internal(
                    InternalError(err),
                )))
            })?;

        transaction
            .prepare_cached(
                "INSERT INTO blocks(number, hash, parent_hash, state_trie_root_hash, header, is_best_chain, justification) VALUES (?, ?, ?, ?, ?, FALSE, NULL)",
            )
            .unwrap()
            .execute((
                i64::try_from(header.number).unwrap(),
                &block_hash[..],
                &header.parent_hash[..],
                &header.state_root[..],
                scale_encoded_header
            ))
            .unwrap();

        {
            let mut statement = transaction
                .prepare_cached("INSERT INTO blocks_body(hash, idx, extrinsic) VALUES (?, ?, ?)")
                .unwrap();
            for (index, item) in body.enumerate() {
                statement
                    .execute((
                        &block_hash[..],
                        i64::try_from(index).unwrap(),
                        item.as_ref(),
                    ))
                    .unwrap();
            }
        }

        // Insert the changes in trie nodes.
        insert_storage(
            &transaction,
            Some(&header.parent_hash[..]),
            new_trie_nodes,
            trie_entries_version,
        )
        .map_err(InsertError::Access)?;

        // Change the best chain to be the new block.
        if is_new_best {
            // It would be illegal to change the best chain to not overlay with the
            // finalized chain.
            if header.number <= finalized_num(&transaction)? {
                return Err(InsertError::BestNotInFinalizedChain);
            }

            set_best_chain(&transaction, &block_hash)?;
        }

        // If everything is successful, we commit.
        transaction.commit().map_err(|err| {
            InsertError::Access(AccessError::Corrupted(CorruptedError::Internal(
                InternalError(err),
            )))
        })?;

        Ok(())
    }

    /// Changes the finalized block to the given one.
    ///
    /// The block must have been previously inserted using [`SqliteFullDatabase::insert`],
    /// otherwise an error is returned.
    ///
    /// Blocks are expected to be valid in context of the chain. Inserting an invalid block can
    /// result in the database being corrupted.
    ///
    /// The block must be a descendant of the current finalized block. Reverting finalization is
    /// forbidden, as the database intentionally discards some information when finality is
    /// applied.
    ///
    /// > **Note**: This function doesn't remove any block from the database but simply moves
    /// >           the finalized block "cursor".
    ///
    pub fn set_finalized(
        &self,
        new_finalized_block_hash: &[u8; 32],
    ) -> Result<(), SetFinalizedError> {
        let mut database = self.database.lock();

        // Start a transaction to insert everything at once.
        let transaction = database.transaction().map_err(|err| {
            SetFinalizedError::Access(AccessError::Corrupted(CorruptedError::Internal(
                InternalError(err),
            )))
        })?;

        // Fetch the header of the block to finalize.
        let new_finalized_header = block_header(&transaction, new_finalized_block_hash)?
            .ok_or(SetFinalizedError::UnknownBlock)?;
        let new_finalized_header = header::decode(&new_finalized_header, self.block_number_bytes)
            .map_err(CorruptedError::BlockHeaderCorrupted)
            .map_err(AccessError::Corrupted)
            .map_err(SetFinalizedError::Access)?;

        // Fetch the current finalized block.
        let current_finalized = finalized_num(&transaction)?;

        // If the block to finalize is at the same height as the already-finalized
        // block, considering that the database only contains one block per height on
        // the finalized chain, and that the presence of the block to finalize in
        // the database has already been verified, it is guaranteed that the block
        // to finalize is already the one already finalized.
        // TODO: this comment is obsolete ^, should also compare the block hashes
        if new_finalized_header.number == current_finalized {
            return Ok(());
        }

        // Cannot set the finalized block to a past block. The database can't support
        // reverting finalization.
        if new_finalized_header.number < current_finalized {
            return Err(SetFinalizedError::RevertForbidden);
        }

        // At this point, we are sure that the operation will succeed unless the database is
        // corrupted.
        // Update the finalized block in meta.
        meta_set_number(&transaction, "finalized", new_finalized_header.number)?;

        // Now update the finalized block storage.
        for height in current_finalized + 1..=new_finalized_header.number {
            let block_hash =
                {
                    let list = block_hashes_by_number(&transaction, height)?;
                    debug_assert_eq!(list.len(), 1);
                    list.into_iter().next().ok_or(SetFinalizedError::Access(
                        AccessError::Corrupted(CorruptedError::MissingBlockHeader),
                    ))?
                };

            let block_header =
                block_header(&transaction, &block_hash)?.ok_or(SetFinalizedError::Access(
                    AccessError::Corrupted(CorruptedError::MissingBlockHeader),
                ))?;
            let block_header = header::decode(&block_header, self.block_number_bytes)
                .map_err(CorruptedError::BlockHeaderCorrupted)
                .map_err(AccessError::Corrupted)
                .map_err(SetFinalizedError::Access)?;

            // TODO: the code below is very verbose and redundant with other similar code in smoldot ; could be improved

            if let Some((new_epoch, next_config)) = block_header.digest.babe_epoch_information() {
                let epoch = meta_get_blob(&transaction, "babe_finalized_next_epoch")?.unwrap(); // TODO: don't unwrap
                let decoded_epoch = decode_babe_epoch_information(&epoch)?;
                transaction.execute(r#"INSERT OR REPLACE INTO meta(key, value_blob) SELECT "babe_finalized_epoch", value_blob FROM meta WHERE key = "babe_finalized_next_epoch""#, ()).unwrap();

                let slot_number = block_header
                    .digest
                    .babe_pre_runtime()
                    .unwrap()
                    .slot_number();
                let slots_per_epoch =
                    expect_nz_u64(meta_get_number(&transaction, "babe_slots_per_epoch")?.unwrap())?; // TODO: don't unwrap

                let new_epoch = if let Some(next_config) = next_config {
                    chain_information::BabeEpochInformation {
                        epoch_index: decoded_epoch.epoch_index.checked_add(1).unwrap(),
                        start_slot_number: Some(
                            decoded_epoch
                                .start_slot_number
                                .unwrap_or(slot_number)
                                .checked_add(slots_per_epoch.get())
                                .unwrap(),
                        ),
                        authorities: new_epoch.authorities.map(Into::into).collect(),
                        randomness: *new_epoch.randomness,
                        c: next_config.c,
                        allowed_slots: next_config.allowed_slots,
                    }
                } else {
                    chain_information::BabeEpochInformation {
                        epoch_index: decoded_epoch.epoch_index.checked_add(1).unwrap(),
                        start_slot_number: Some(
                            decoded_epoch
                                .start_slot_number
                                .unwrap_or(slot_number)
                                .checked_add(slots_per_epoch.get())
                                .unwrap(),
                        ),
                        authorities: new_epoch.authorities.map(Into::into).collect(),
                        randomness: *new_epoch.randomness,
                        c: decoded_epoch.c,
                        allowed_slots: decoded_epoch.allowed_slots,
                    }
                };

                meta_set_blob(
                    &transaction,
                    "babe_finalized_next_epoch",
                    &encode_babe_epoch_information(From::from(&new_epoch)),
                )?;
            }

            // TODO: implement Aura

            if grandpa_authorities_set_id(&transaction)?.is_some() {
                for grandpa_digest_item in block_header.digest.logs().filter_map(|d| match d {
                    header::DigestItemRef::GrandpaConsensus(gp) => Some(gp),
                    _ => None,
                }) {
                    // TODO: implement items other than ScheduledChange
                    if let header::GrandpaConsensusLogRef::ScheduledChange(change) =
                        grandpa_digest_item
                    {
                        assert_eq!(change.delay, 0); // TODO: not implemented if != 0

                        transaction
                            .execute("DELETE FROM grandpa_triggered_authorities", ())
                            .unwrap();

                        let mut statement = transaction.prepare_cached("INSERT INTO grandpa_triggered_authorities(idx, public_key, weight) VALUES(?, ?, ?)").unwrap();
                        for (index, item) in change.next_authorities.enumerate() {
                            statement
                                .execute((
                                    i64::try_from(index).unwrap(),
                                    &item.public_key[..],
                                    i64::from_ne_bytes(item.weight.get().to_ne_bytes()),
                                ))
                                .unwrap();
                        }

                        transaction.execute(r#"UPDATE meta SET value_number = value_number + 1 WHERE key = "grandpa_authorities_set_id""#, ()).unwrap();
                    }
                }
            }
        }

        // It is possible that the best block has been pruned.
        // TODO: ^ yeah, how do we handle that exactly ^ ?

        // If everything went well up to this point, commit the transaction.
        transaction.commit().map_err(|err| {
            SetFinalizedError::Access(AccessError::Corrupted(CorruptedError::Internal(
                InternalError(err),
            )))
        })?;

        Ok(())
    }

    /// Removes from the database all blocks that aren't a descendant of the current finalized
    /// block.
    pub fn purge_finality_orphans(&self) -> Result<(), AccessError> {
        let mut database = self.database.lock();

        // TODO: untested

        let transaction = database
            .transaction()
            .map_err(|err| AccessError::Corrupted(CorruptedError::Internal(InternalError(err))))?;

        // Temporarily disable foreign key checks in order to make the insertion easier, as we
        // don't have to make sure that trie nodes are sorted.
        // Note that this is immediately disabled again when we `COMMIT` later down below.
        // TODO: is this really necessary?
        transaction
            .execute("PRAGMA defer_foreign_keys = ON", ())
            .map_err(|err| AccessError::Corrupted(CorruptedError::Internal(InternalError(err))))?;

        let current_finalized = finalized_num(&transaction)?;

        let blocks = transaction
            .prepare_cached(
                r#"SELECT hash FROM blocks WHERE number <= ? AND is_best_chain = FALSE"#,
            )
            .map_err(|err| AccessError::Corrupted(CorruptedError::Internal(InternalError(err))))?
            .query_map((current_finalized,), |row| row.get::<_, Vec<u8>>(0))
            .map_err(|err| AccessError::Corrupted(CorruptedError::Internal(InternalError(err))))?
            .collect::<Result<Vec<_>, _>>()
            .map_err(|err| AccessError::Corrupted(CorruptedError::Internal(InternalError(err))))?;

        for block in blocks {
            purge_block(&transaction, &block)?;
        }

        // If everything went well up to this point, commit the transaction.
        transaction
            .commit()
            .map_err(|err| AccessError::Corrupted(CorruptedError::Internal(InternalError(err))))?;

        Ok(())
    }

    /// Returns the value associated with a node of the trie of the given block.
    ///
    /// `parent_tries_paths_nibbles` is a list of keys to follow in order to find the root of the
    /// trie into which `key_nibbles` should be searched.
    ///
    /// Beware that both `parent_tries_paths_nibbles` and `key_nibbles` must yield *nibbles*, in
    /// other words values strictly inferior to 16.
    ///
    /// Returns an error if the block or its storage can't be found in the database.
    ///
    /// # Panic
    ///
    /// Panics if any of the values yielded by `parent_tries_paths_nibbles` or `key_nibbles` is
    /// superior or equal to 16.
    ///
    pub fn block_storage_get(
        &self,
        block_hash: &[u8; 32],
        parent_tries_paths_nibbles: impl Iterator<Item = impl Iterator<Item = u8>>,
        key_nibbles: impl Iterator<Item = u8>,
    ) -> Result<Option<(Vec<u8>, u8)>, StorageAccessError> {
        let connection = self.database.lock();

        // TODO: could be optimized by having a different request when `parent_tries_paths_nibbles` is empty and when it isn't
        // TODO: trie_root_ref system untested
        let mut statement = connection
            .prepare_cached(
                r#"
            WITH RECURSIVE
                node_with_key(node_hash, search_remain) AS (
                    SELECT trie_node.hash, COALESCE(SUBSTR(:key, 1 + LENGTH(trie_node.partial_key)), X'')
                        FROM blocks, trie_node
                        WHERE blocks.hash = :block_hash AND blocks.state_trie_root_hash = trie_node.hash AND COALESCE(SUBSTR(:key, 1, LENGTH(trie_node.partial_key)), X'') = trie_node.partial_key
                    UNION ALL
                    SELECT COALESCE(trie_node.hash, trie_node_storage.trie_root_ref), COALESCE(SUBSTR(node_with_key.search_remain, 2 + LENGTH(trie_node.partial_key)), SUBSTR(node_with_key.search_remain, 1))
                        FROM node_with_key
                        LEFT JOIN trie_node_child ON node_with_key.node_hash = trie_node_child.hash AND SUBSTR(node_with_key.search_remain, 1, 1) = trie_node_child.child_num
                        LEFT JOIN trie_node ON trie_node.hash = trie_node_child.child_hash AND SUBSTR(node_with_key.search_remain, 2, LENGTH(trie_node.partial_key)) = trie_node.partial_key
                        LEFT JOIN trie_node_storage ON node_with_key.node_hash = trie_node_storage.node_hash AND trie_node_storage.trie_root_ref IS NOT NULL AND HEX(SUBSTR(node_with_key.search_remain, 1, 1)) = '10'
                        WHERE LENGTH(node_with_key.search_remain) >= 1 AND (trie_node.hash IS NOT NULL OR trie_node_storage.trie_root_ref IS NOT NULL)
                )
            SELECT COUNT(blocks.hash) >= 1, COUNT(trie_node.hash) >= 1, COALESCE(trie_node_storage.value, trie_node_storage.trie_root_ref), trie_node_storage.trie_entry_version
            FROM blocks
            LEFT JOIN trie_node ON trie_node.hash = blocks.state_trie_root_hash
            LEFT JOIN node_with_key ON LENGTH(node_with_key.search_remain) = 0
            LEFT JOIN trie_node_storage ON node_with_key.node_hash = trie_node_storage.node_hash
            WHERE blocks.hash = :block_hash;
            "#)
            .map_err(|err| {
                StorageAccessError::Access(AccessError::Corrupted(CorruptedError::Internal(
                    InternalError(err),
                )))
            })?;

        let key_vectored = parent_tries_paths_nibbles
            .flat_map(|t| t.inspect(|n| assert!(*n < 16)).chain(iter::once(0x10)))
            .chain(key_nibbles.inspect(|n| assert!(*n < 16)))
            .collect::<Vec<_>>();

        let (has_block, block_has_storage, value, trie_entry_version) = statement
            .query_row(
                rusqlite::named_params! {
                    ":block_hash": &block_hash[..],
                    ":key": key_vectored,
                },
                |row| {
                    let has_block = row.get::<_, i64>(0)? != 0;
                    let block_has_storage = row.get::<_, i64>(1)? != 0;
                    let value = row.get::<_, Option<Vec<u8>>>(2)?;
                    let trie_entry_version = row.get::<_, Option<i64>>(3)?;
                    Ok((has_block, block_has_storage, value, trie_entry_version))
                },
            )
            .map_err(|err| {
                StorageAccessError::Access(AccessError::Corrupted(CorruptedError::Internal(
                    InternalError(err),
                )))
            })?;

        if !has_block {
            return Err(StorageAccessError::UnknownBlock);
        }

        if !block_has_storage {
            return Err(StorageAccessError::Pruned);
        }

        let Some(value) = value else { return Ok(None) };

        let trie_entry_version = u8::try_from(trie_entry_version.unwrap())
            .map_err(|_| CorruptedError::InvalidTrieEntryVersion)
            .map_err(AccessError::Corrupted)
            .map_err(StorageAccessError::Access)?;
        Ok(Some((value, trie_entry_version)))
    }

    /// Returns the key in the storage that immediately follows or is equal to the key passed as
    /// parameter in the storage of the block.
    ///
    /// `key_nibbles` must be an iterator to the **nibbles** of the key.
    ///
    /// `prefix_nibbles` must be an iterator to nibbles. If the result of the function wouldn't
    /// start with this specific list of bytes, `None` is returned.
    ///
    /// `parent_tries_paths_nibbles` is a list of keys to follow in order to find the root of the
    /// trie into which `key_nibbles` should be searched.
    ///
    /// Returns `None` if `parent_tries_paths_nibbles` didn't lead to any trie, or if there is no
    /// next key.
    ///
    /// The key is returned in the same format as `key_nibbles`.
    ///
    /// If `branch_nodes` is `false`, then branch nodes (i.e. nodes with no value associated to
    /// them) are ignored during the search.
    ///
    /// > **Note**: Contrary to many other similar functions in smoldot, there is no `or_equal`
    /// >           parameter to this function. Instead, `or_equal` is implicitly `true`, and a
    /// >           value of `false` can be easily emulated by appending a `0` at the end
    /// >           of `key_nibbles`.
    ///
    /// # Panics
    ///
    /// Panics if any of the values yielded by `parent_tries_paths_nibbles`, `key_nibbles`, or
    /// `prefix_nibbles` is superior or equal to 16.
    ///
    pub fn block_storage_next_key(
        &self,
        block_hash: &[u8; 32],
        parent_tries_paths_nibbles: impl Iterator<Item = impl Iterator<Item = u8>>,
        key_nibbles: impl Iterator<Item = u8>,
        prefix_nibbles: impl Iterator<Item = u8>,
        branch_nodes: bool,
    ) -> Result<Option<Vec<u8>>, StorageAccessError> {
        let connection = self.database.lock();

        // TODO: this algorithm relies the fact that leaf nodes always have a storage value, which isn't exactly clear in the schema ; however not relying on this makes it way harder to write
        // TODO: trie_root_ref system untested and most likely not working
        let mut statement = connection
            .prepare_cached(
                r#"
            WITH RECURSIVE
                next_key(node_hash, node_is_branch, node_full_key, search_remain) AS (
                        SELECT
                            trie_node.hash,
                            trie_node_storage.value IS NULL AND trie_node_storage.trie_root_ref IS NULL,
                            trie_node.partial_key,
                            COALESCE(SUBSTR(:key, 1 + LENGTH(trie_node.partial_key)), X'')
                        FROM blocks
                        JOIN trie_node ON blocks.state_trie_root_hash = trie_node.hash
                            AND COALESCE(SUBSTR(:key, 1, LENGTH(trie_node.partial_key)), X'') <= trie_node.partial_key
                        LEFT JOIN trie_node_storage ON trie_node_storage.node_hash = trie_node.hash
                        WHERE blocks.hash = :block_hash
                            AND COALESCE(SUBSTR(trie_node.partial_key, 1, LENGTH(:prefix)), X'') = COALESCE(SUBSTR(:prefix, 1, LENGTH(trie_node.partial_key)), X'')
                    UNION ALL
                        SELECT
                            COALESCE(trie_node.hash, trie_node_trieref.hash),
                            trie_node_storage.value IS NULL AND trie_node_storage.trie_root_ref IS NULL,
                            CAST(next_key.node_full_key || trie_node_child.child_num || COALESCE(trie_node.partial_key, trie_node_trieref.partial_key) AS BLOB)
                                AS node_full_key,
                            CASE SUBSTR(next_key.search_remain, 1, 1) = trie_node_child.child_num AND SUBSTR(next_key.search_remain, 2, LENGTH(trie_node.partial_key)) = trie_node.partial_key
                                WHEN TRUE THEN SUBSTR(next_key.search_remain, 2 + LENGTH(trie_node.partial_key))
                                ELSE CASE HEX(SUBSTR(next_key.search_remain, 1, 1)) = '10' AND COALESCE(SUBSTR(next_key.search_remain, 2, LENGTH(trie_node_trieref.partial_key)), X'') = trie_node_trieref.partial_key
                                    WHEN TRUE THEN COALESCE(SUBSTR(next_key.search_remain, 2 + LENGTH(trie_node_trieref.partial_key)), X'')
                                    ELSE X'' END
                                END
                        FROM next_key

                        LEFT JOIN trie_node_child
                            ON next_key.node_hash = trie_node_child.hash
                            AND CASE LENGTH(next_key.search_remain)
                                WHEN 0 THEN next_key.node_is_branch AND :skip_branches
                                ELSE SUBSTR(next_key.search_remain, 1, 1) <= trie_node_child.child_num END
                        LEFT JOIN trie_node ON trie_node.hash = trie_node_child.child_hash
                            AND CASE SUBSTR(next_key.search_remain, 1, 1) = trie_node_child.child_num
                                WHEN TRUE THEN SUBSTR(next_key.search_remain, 2, LENGTH(trie_node.partial_key)) <= trie_node.partial_key
                                ELSE TRUE END

                        LEFT JOIN trie_node_child AS trie_node_child_before
                            ON next_key.node_hash = trie_node_child_before.hash
                            AND trie_node_child_before.child_num < trie_node_child.child_num
                            AND trie_node_child_before.child_num > SUBSTR(next_key.search_remain, 1, 1)

                        LEFT JOIN trie_node_storage AS trie_node_storage_trieref
                            ON next_key.node_hash = trie_node_storage_trieref.node_hash AND trie_node_storage_trieref.trie_root_ref IS NOT NULL AND HEX(SUBSTR(next_key.search_remain, 1, 1)) = '10'
                        LEFT JOIN trie_node AS trie_node_trieref
                            ON trie_node_trieref.hash = trie_node_storage_trieref.node_hash
                            AND COALESCE(SUBSTR(next_key.search_remain, 2, LENGTH(trie_node_trieref.partial_key)), X'') <= trie_node_trieref.partial_key

                        LEFT JOIN trie_node_storage
                            ON trie_node_storage.node_hash = COALESCE(trie_node.hash, trie_node_trieref.hash)

                        WHERE trie_node_child_before.hash IS NULL
                            AND (trie_node.hash IS NOT NULL OR trie_node_trieref.hash IS NOT NULL)
                            AND COALESCE(SUBSTR(node_full_key, 1, LENGTH(:prefix)), X'') <= COALESCE(SUBSTR(:prefix, 1, LENGTH(node_full_key)), X'')
                )

            SELECT
                COUNT(blocks.hash) >= 1, COUNT(trie_node.hash) >= 1,
                CASE COALESCE(SUBSTR(MIN(next_key.node_full_key), 1, LENGTH(:prefix)), X'') = :prefix
                    WHEN TRUE THEN MIN(next_key.node_full_key)
                    ELSE NULL END
            FROM blocks
            LEFT JOIN trie_node ON trie_node.hash = blocks.state_trie_root_hash
            LEFT JOIN next_key ON LENGTH(next_key.search_remain) = 0
            WHERE blocks.hash = :block_hash
            GROUP BY blocks.hash, trie_node.hash
            LIMIT 1"#,
            )
            .map_err(|err| {
                StorageAccessError::Access(AccessError::Corrupted(CorruptedError::Internal(
                    InternalError(err),
                )))
            })?;

        let parent_tries_paths_nibbles = parent_tries_paths_nibbles
            .flat_map(|t| t.inspect(|n| assert!(*n < 16)).chain(iter::once(0x10)))
            .collect::<Vec<_>>();
        let parent_tries_paths_nibbles_length = parent_tries_paths_nibbles.len();

        let key_nibbles = {
            let mut v = parent_tries_paths_nibbles.clone();
            v.extend(key_nibbles.inspect(|n| assert!(*n < 16)));
            v
        };

        let prefix_nibbles = {
            let mut v = parent_tries_paths_nibbles;
            v.extend(prefix_nibbles.inspect(|n| assert!(*n < 16)));
            v
        };

        let (has_block, block_has_storage, mut next_key) = statement
            .query_row(
                rusqlite::named_params! {
                    ":block_hash": &block_hash[..],
                    ":key": key_nibbles,
                    ":prefix": prefix_nibbles,
                    ":skip_branches": !branch_nodes
                },
                |row| {
                    let has_block = row.get::<_, i64>(0)? != 0;
                    let block_has_storage = row.get::<_, i64>(1)? != 0;
                    let next_key = row.get::<_, Option<Vec<u8>>>(2)?;
                    Ok((has_block, block_has_storage, next_key))
                },
            )
            .map_err(|err| {
                StorageAccessError::Access(AccessError::Corrupted(CorruptedError::Internal(
                    InternalError(err),
                )))
            })?;

        if !has_block {
            return Err(StorageAccessError::UnknownBlock);
        }

        if !block_has_storage {
            return Err(StorageAccessError::Pruned);
        }

        if parent_tries_paths_nibbles_length != 0 {
            next_key = next_key.map(|nk| nk[parent_tries_paths_nibbles_length..].to_vec());
        }

        Ok(next_key)
    }

    /// Returns the Merkle value of the trie node in the storage that is the closest descendant
    /// of the provided key.
    ///
    /// `key_nibbles` must be an iterator to the **nibbles** of the key.
    ///
    /// `parent_tries_paths_nibbles` is a list of keys to follow in order to find the root of the
    /// trie into which `key_nibbles` should be searched.
    ///
    /// Returns `None` if `parent_tries_paths_nibbles` didn't lead to any trie, or if there is no
    /// such descendant.
    ///
    /// # Panics
    ///
    /// Panics if any of the values yielded by `parent_tries_paths_nibbles` or `key_nibbles` is
    /// superior or equal to 16.
    ///
    pub fn block_storage_closest_descendant_merkle_value(
        &self,
        block_hash: &[u8; 32],
        parent_tries_paths_nibbles: impl Iterator<Item = impl Iterator<Item = u8>>,
        key_nibbles: impl Iterator<Item = u8>,
    ) -> Result<Option<Vec<u8>>, StorageAccessError> {
        let connection = self.database.lock();

        // TODO: trie_root_ref system untested
        let mut statement = connection
            .prepare_cached(
                r#"
            WITH RECURSIVE
                closest_descendant(node_hash, search_remain) AS (
                    SELECT trie_node.hash, COALESCE(SUBSTR(:key, 1 + LENGTH(trie_node.partial_key)), X'')
                        FROM blocks, trie_node
                        WHERE blocks.hash = :block_hash AND blocks.state_trie_root_hash = trie_node.hash
                            AND (
                                COALESCE(SUBSTR(trie_node.partial_key, 1, LENGTH(:key)), X'') = :key
                                OR COALESCE(SUBSTR(:key, 1, LENGTH(trie_node.partial_key)), X'') = trie_node.partial_key
                            )
                    UNION ALL
                    SELECT
                            COALESCE(trie_node.hash, trie_node_storage.trie_root_ref),
                            COALESCE(SUBSTR(closest_descendant.search_remain, 2 + LENGTH(trie_node.partial_key)), SUBSTR(closest_descendant.search_remain, 1), X'')
                        FROM closest_descendant
                        LEFT JOIN trie_node_child ON closest_descendant.node_hash = trie_node_child.hash
                            AND SUBSTR(closest_descendant.search_remain, 1, 1) = trie_node_child.child_num
                        LEFT JOIN trie_node ON trie_node.hash = trie_node_child.child_hash
                            AND (
                                COALESCE(SUBSTR(trie_node.partial_key, 1, LENGTH(closest_descendant.search_remain) - 1), X'') = COALESCE(SUBSTR(closest_descendant.search_remain, 2), X'')
                                OR COALESCE(SUBSTR(closest_descendant.search_remain, 2, LENGTH(trie_node.partial_key)), X'') = trie_node.partial_key
                            )
                        LEFT JOIN trie_node_storage ON closest_descendant.node_hash = trie_node_storage.node_hash AND trie_node_storage.trie_root_ref IS NOT NULL AND HEX(SUBSTR(closest_descendant.search_remain, 1, 1)) = '10'
                        WHERE LENGTH(closest_descendant.search_remain) >= 1 AND (trie_node.hash IS NOT NULL OR trie_node_storage.trie_root_ref IS NOT NULL)
                )
            SELECT COUNT(blocks.hash) >= 1, COUNT(trie_node.hash) >= 1, closest_descendant.node_hash
            FROM blocks
            LEFT JOIN trie_node ON trie_node.hash = blocks.state_trie_root_hash
            LEFT JOIN closest_descendant ON LENGTH(closest_descendant.search_remain) = 0
            WHERE blocks.hash = :block_hash
            LIMIT 1"#,
            )
            .map_err(|err| {
                StorageAccessError::Access(AccessError::Corrupted(CorruptedError::Internal(
                    InternalError(err),
                )))
            })?;

        let key_vectored = parent_tries_paths_nibbles
            .flat_map(|t| t.inspect(|n| assert!(*n < 16)).chain(iter::once(0x10)))
            .chain(key_nibbles.inspect(|n| assert!(*n < 16)))
            .collect::<Vec<_>>();

        let (has_block, block_has_storage, merkle_value) = statement
            .query_row(
                rusqlite::named_params! {
                    ":block_hash": &block_hash[..],
                    ":key": key_vectored,
                },
                |row| {
                    let has_block = row.get::<_, i64>(0)? != 0;
                    let block_has_storage = row.get::<_, i64>(1)? != 0;
                    let merkle_value = row.get::<_, Option<Vec<u8>>>(2)?;
                    Ok((has_block, block_has_storage, merkle_value))
                },
            )
            .map_err(|err| {
                StorageAccessError::Access(AccessError::Corrupted(CorruptedError::Internal(
                    InternalError(err),
                )))
            })?;

        if !has_block {
            return Err(StorageAccessError::UnknownBlock);
        }

        if !block_has_storage {
            return Err(StorageAccessError::Pruned);
        }

        Ok(merkle_value)
    }
}

impl fmt::Debug for SqliteFullDatabase {
    fn fmt(&self, f: &mut fmt::Formatter<'_>) -> fmt::Result {
        f.debug_tuple("SqliteFullDatabase").finish()
    }
}

impl Drop for SqliteFullDatabase {
    fn drop(&mut self) {
        if !std::thread::panicking() {
            // The SQLite documentation recommends running `PRAGMA optimize` when the database
            // closes.
            // TODO: it is also recommended to do this every 2 hours
            let _ = self.database.get_mut().execute("PRAGMA optimize", ());
        }
    }
}

pub struct InsertTrieNode<'a> {
    pub merkle_value: Cow<'a, [u8]>,
    pub partial_key_nibbles: Cow<'a, [u8]>,
    pub children_merkle_values: [Option<Cow<'a, [u8]>>; 16],
    pub storage_value: InsertTrieNodeStorageValue<'a>,
}

pub enum InsertTrieNodeStorageValue<'a> {
    NoValue,
    Value {
        value: Cow<'a, [u8]>,
        /// If `true`, the value is equal to the Merkle value of the root of another trie.
        references_merkle_value: bool,
    },
    SameAsParent,
}

/// Error while accessing some information.
// TODO: completely replace with just CorruptedError?
#[derive(Debug, derive_more::Display, derive_more::From)]
pub enum AccessError {
    /// Database could be accessed, but its content is invalid.
    ///
    /// While these corruption errors are probably unrecoverable, the inner error might however
    /// be useful for debugging purposes.
    #[display(fmt = "Database corrupted: {_0}")]
    Corrupted(CorruptedError),
}

/// Error while calling [`SqliteFullDatabase::insert`].
#[derive(Debug, derive_more::Display, derive_more::From)]
pub enum InsertError {
    /// Error accessing the database.
    #[display(fmt = "{_0}")]
    Access(AccessError),
    /// Block was already in the database.
    Duplicate,
    /// Error when decoding the header to import.
    #[display(fmt = "Failed to decode header: {_0}")]
    BadHeader(header::Error),
    /// Parent of the block to insert isn't in the database.
    MissingParent,
    /// The new best block would be outside of the finalized chain.
    BestNotInFinalizedChain,
}

/// Error while calling [`SqliteFullDatabase::set_finalized`].
#[derive(Debug, derive_more::Display, derive_more::From)]
pub enum SetFinalizedError {
    /// Error accessing the database.
    Access(AccessError),
    /// New finalized block isn't in the database.
    UnknownBlock,
    /// New finalized block must be a child of the previous finalized block.
    RevertForbidden,
}

/// Error while accessing the storage of the finalized block.
#[derive(Debug, derive_more::Display, derive_more::From)]
pub enum StorageAccessError {
    /// Error accessing the database.
    Access(AccessError),
    /// Storage of the block hash passed as parameter is no longer in the database.
    Pruned,
    /// Requested block couldn't be found in the database.
    UnknownBlock,
}

/// Error in the content of the database.
// TODO: document and see if any entry is unused
#[derive(Debug, derive_more::Display)]
pub enum CorruptedError {
    /// Block numbers are expected to be 64 bits.
    // TODO: remove this and use stronger schema
    InvalidNumber,
    /// Finalized block number stored in the database doesn't match any block.
    InvalidFinalizedNum,
    /// A block hash is expected to be 32 bytes. This isn't the case.
    InvalidBlockHashLen,
    /// Values in the database are all well-formatted, but are incoherent.
    #[display(fmt = "Invalid chain information: {_0}")]
    InvalidChainInformation(chain_information::ValidityError),
    /// The parent of a block in the database couldn't be found in that same database.
    BrokenChain,
    /// Missing a key in the `meta` table.
    MissingMetaKey,
    /// Some parts of the database refer to a block by its hash, but the block's constituents
    /// couldn't be found.
    MissingBlockHeader,
    /// The header of a block in the database has failed to decode.
    #[display(fmt = "Corrupted block header: {_0}")]
    BlockHeaderCorrupted(header::Error),
    /// Multiple different consensus algorithms are mixed within the database.
    ConsensusAlgorithmMix,
    /// The information about a Babe epoch found in the database has failed to decode.
    InvalidBabeEpochInformation,
    /// The version information about a storage entry has failed to decode.
    InvalidTrieEntryVersion,
    #[display(fmt = "Internal error: {_0}")]
    Internal(InternalError),
}

/// Low-level database error, such as an error while accessing the file system.
#[derive(Debug, derive_more::Display)]
pub struct InternalError(rusqlite::Error);

fn meta_get_blob(
    database: &rusqlite::Connection,
    key: &str,
) -> Result<Option<Vec<u8>>, AccessError> {
    let value = database
        .prepare_cached(r#"SELECT value_blob FROM meta WHERE key = ?"#)
        .map_err(|err| AccessError::Corrupted(CorruptedError::Internal(InternalError(err))))?
        .query_row((key,), |row| row.get::<_, Vec<u8>>(0))
        .optional()
        .map_err(|err| AccessError::Corrupted(CorruptedError::Internal(InternalError(err))))?;
    Ok(value)
}

fn meta_get_number(database: &rusqlite::Connection, key: &str) -> Result<Option<u64>, AccessError> {
    let value = database
        .prepare_cached(r#"SELECT value_number FROM meta WHERE key = ?"#)
        .map_err(|err| AccessError::Corrupted(CorruptedError::Internal(InternalError(err))))?
        .query_row((key,), |row| row.get::<_, i64>(0))
        .optional()
        .map_err(|err| AccessError::Corrupted(CorruptedError::Internal(InternalError(err))))?;
    Ok(value.map(|value| u64::from_ne_bytes(value.to_ne_bytes())))
}

fn meta_set_blob(
    database: &rusqlite::Connection,
    key: &str,
    value: &[u8],
) -> Result<(), AccessError> {
    database
        .prepare_cached(r#"INSERT OR REPLACE INTO meta(key, value_blob) VALUES (?, ?)"#)
        .map_err(|err| AccessError::Corrupted(CorruptedError::Internal(InternalError(err))))?
        .execute((key, value))
        .map_err(|err| AccessError::Corrupted(CorruptedError::Internal(InternalError(err))))?;
    Ok(())
}

fn meta_set_number(
    database: &rusqlite::Connection,
    key: &str,
    value: u64,
) -> Result<(), AccessError> {
    database
        .prepare_cached(r#"INSERT OR REPLACE INTO meta(key, value_number) VALUES (?, ?)"#)
        .map_err(|err| AccessError::Corrupted(CorruptedError::Internal(InternalError(err))))?
        .execute((key, i64::from_ne_bytes(value.to_ne_bytes())))
        .map_err(|err| AccessError::Corrupted(CorruptedError::Internal(InternalError(err))))?;
    Ok(())
}

fn has_block(database: &rusqlite::Connection, hash: &[u8]) -> Result<bool, AccessError> {
    database
        .prepare_cached(r#"SELECT COUNT(*) FROM blocks WHERE hash = ?"#)
        .map_err(|err| AccessError::Corrupted(CorruptedError::Internal(InternalError(err))))?
        .query_row((hash,), |row| Ok(row.get_unwrap::<_, i64>(0) != 0))
        .map_err(|err| AccessError::Corrupted(CorruptedError::Internal(InternalError(err))))
}

// TODO: the fact that the meta table stores blobs makes it impossible to use joins ; fix that
fn finalized_num(database: &rusqlite::Connection) -> Result<u64, AccessError> {
    meta_get_number(database, "finalized")?
        .ok_or(AccessError::Corrupted(CorruptedError::MissingMetaKey))
}

fn finalized_hash(database: &rusqlite::Connection) -> Result<[u8; 32], AccessError> {
    let value = database
        .prepare_cached(r#"SELECT hash FROM blocks WHERE number = (SELECT value_number FROM meta WHERE key = "finalized")"#)
        .map_err(|err| AccessError::Corrupted(CorruptedError::Internal(InternalError(err))))?
        .query_row((), |row| row.get::<_, Vec<u8>>(0))
        .optional()
        .map_err(|err| AccessError::Corrupted(CorruptedError::Internal(InternalError(err))))?
        .ok_or(AccessError::Corrupted(CorruptedError::InvalidFinalizedNum))?;

    if value.len() == 32 {
        let mut out = [0; 32];
        out.copy_from_slice(&value);
        Ok(out)
    } else {
        Err(AccessError::Corrupted(CorruptedError::InvalidBlockHashLen))
    }
}

fn block_hashes_by_number(
    database: &rusqlite::Connection,
    number: u64,
) -> Result<Vec<[u8; 32]>, AccessError> {
    let number = match i64::try_from(number) {
        Ok(n) => n,
        Err(_) => return Ok(Vec::new()),
    };

    database
        .prepare_cached(r#"SELECT hash FROM blocks WHERE number = ?"#)
        .map_err(|err| AccessError::Corrupted(CorruptedError::Internal(InternalError(err))))?
        .query_map((number,), |row| row.get::<_, Vec<u8>>(0))
        .map_err(|err| AccessError::Corrupted(CorruptedError::Internal(InternalError(err))))?
        .map(|value| {
            let value = value.map_err(|err| {
                AccessError::Corrupted(CorruptedError::Internal(InternalError(err)))
            })?;
            <[u8; 32]>::try_from(&value[..])
                .map_err(|_| AccessError::Corrupted(CorruptedError::InvalidBlockHashLen))
        })
        .collect::<Result<Vec<_>, _>>()
}

fn block_header(
    database: &rusqlite::Connection,
    hash: &[u8; 32],
) -> Result<Option<Vec<u8>>, AccessError> {
    database
        .prepare_cached(r#"SELECT header FROM blocks WHERE hash = ?"#)
        .map_err(|err| AccessError::Corrupted(CorruptedError::Internal(InternalError(err))))?
        .query_row((&hash[..],), |row| row.get::<_, Vec<u8>>(0))
        .optional()
        .map_err(|err| AccessError::Corrupted(CorruptedError::Internal(InternalError(err))))
}

fn set_best_chain(
    database: &rusqlite::Connection,
    new_best_block_hash: &[u8],
) -> Result<(), AccessError> {
    // TODO: can this not be embedded in the SQL statement below?
    let current_best = meta_get_blob(&database, "best")?
        .ok_or(AccessError::Corrupted(CorruptedError::MissingMetaKey))?;

<<<<<<< HEAD
    // Two recursive tables are used. The first contains the list of all blocks that are not
    // common between the old and the new best chains, plus the one block in common between the
    // two chains. In order to build this, we descend the two chains using `ORDER BY number DESC`
    // and use `UNION` rather than `UNION ALL` in order to stop iterating once we insert the
    // same block a second time. The second recursive table iterates a second time the exact same
    // way, but keeps track of whether each block being iterated is in the new or the old best
    // chain. When building the second table, only blocks found in the first table are kept (which
    // is the entire purpose of the first table). Because the first table also contains the one
    // block in common, we keep blocks whose parent hash (rather than hash) is in the first table.
=======
    // TODO: untested except in the most basic situation
    // In the SQL below, the temporary table `changes` is built by walking down (highest to lowest
    // block number) the new best chain and old best chain. While walking down, the iteration
    // keeps track of the block hashes and their number. If the new best chain has a higher number
    // than the old best chain, then only the new best chain is iterated, and vice versa. If the
    // new and old best chain have the same number, they are both iterated, and it is possible to
    // compare the block hashes in order to know when to stop iterating. In the context of this
    // algorithm, a `NULL` block hash represents "one past the new/old best block", which allows
    // to not include the new/old best block in the temporary table until it needs to be included.
>>>>>>> 5504c856
    database
        .prepare_cached(
            r#"
        WITH RECURSIVE
<<<<<<< HEAD
            blocks_not_in_common(hash, parent_hash, number) AS (
                SELECT hash, parent_hash, number FROM blocks WHERE hash = :current_best AND hash != :new_best
                UNION
                SELECT hash, parent_hash, number FROM blocks WHERE hash = :new_best AND hash != :current_best
                UNION
                SELECT blocks.hash, blocks.parent_hash, blocks.number
                    FROM blocks_not_in_common
                    INNER JOIN blocks ON blocks.hash = blocks_not_in_common.parent_hash
                ORDER BY number DESC
            ),
            changes(hash, parent_hash, in_new_best_chain) AS (
                SELECT hash, parent_hash, FALSE FROM blocks WHERE parent_hash IN (SELECT hash FROM blocks_not_in_common)
                UNION ALL
                SELECT hash, parent_hash, TRUE FROM blocks WHERE parent_hash IN (SELECT hash FROM blocks_not_in_common)
                UNION ALL
                SELECT blocks.hash, blocks.parent_hash, changes.in_new_best_chain
                    FROM changes
                    INNER JOIN blocks ON blocks.hash = changes.parent_hash
                    INNER JOIN blocks_not_in_common ON blocks_not_in_common.hash = blocks.parent_hash
=======
            changes(block_to_include, block_to_retract, block_to_include_number, block_to_retract_number) AS (
                SELECT NULL, NULL, blocks_inc.number + 1, blocks_ret.number + 1
                FROM blocks AS blocks_inc, blocks as blocks_ret
                WHERE blocks_inc.hash = :new_best AND blocks_ret.hash = :current_best
            UNION ALL
                SELECT
                    CASE WHEN changes.block_to_include_number >= changes.block_to_retract_number THEN
                        COALESCE(blocks_inc.parent_hash, :new_best)
                    ELSE
                        changes.block_to_include
                    END,
                    CASE WHEN changes.block_to_retract_number >= changes.block_to_include_number THEN
                        COALESCE(blocks_ret.parent_hash, :current_best)
                    ELSE
                        changes.block_to_retract
                    END,
                    CASE WHEN changes.block_to_include_number >= block_to_retract_number THEN changes.block_to_include_number - 1
                    ELSE changes.block_to_include_number END,
                    CASE WHEN changes.block_to_retract_number >= changes.block_to_include_number THEN changes.block_to_retract_number - 1
                    ELSE changes.block_to_retract_number END
                FROM changes
                LEFT JOIN blocks AS blocks_inc ON blocks_inc.hash = changes.block_to_include
                LEFT JOIN blocks AS blocks_ret ON blocks_ret.hash = changes.block_to_retract
                WHERE changes.block_to_include_number != changes.block_to_retract_number
                    OR COALESCE(blocks_inc.parent_hash, :new_best) != COALESCE(blocks_ret.parent_hash, :current_best)
>>>>>>> 5504c856
            )
        UPDATE blocks SET is_best_chain = (blocks.hash = changes.block_to_include)
        FROM changes
        WHERE blocks.hash = changes.block_to_include OR blocks.hash = changes.block_to_retract;
            "#,
        )
        .map_err(|err| AccessError::Corrupted(CorruptedError::Internal(InternalError(err))))?
        .execute(rusqlite::named_params! {
            ":current_best": current_best,
            ":new_best": new_best_block_hash
        })
        .map_err(|err| AccessError::Corrupted(CorruptedError::Internal(InternalError(err))))?;

    meta_set_blob(&database, "best", new_best_block_hash)?;
    Ok(())
}

// TODO: foreign keys checks should temporarily be disabled because we insert entries in the wrong order; either clearly document this or solve this programmatically
fn insert_storage<'a>(
    database: &rusqlite::Connection,
    parent_block_hash: Option<&[u8]>,
    new_trie_nodes: impl Iterator<Item = InsertTrieNode<'a>>,
    entries_version: u8,
) -> Result<(), AccessError> {
    // Create a temporary table where we store the newly-created trie nodes that must inherit the
    // storage value of the parent block. These trie nodes are processed later.
    database
        .execute(
            r#"
        CREATE TEMPORARY TABLE temp_pending_parent_copies(
            node_hash BLOB NOT NULL PRIMARY KEY
        );
    "#,
            (),
        )
        .map_err(|err| AccessError::Corrupted(CorruptedError::Internal(InternalError(err))))?;

    // TODO: should check whether the existing merkle values that are referenced from inserted nodes exist in the parent's storage
    // TODO: is it correct to have OR IGNORE everywhere?
    let mut insert_node_statement = database
        .prepare_cached("INSERT OR IGNORE INTO trie_node(hash, partial_key) VALUES(?, ?)")
        .map_err(|err| AccessError::Corrupted(CorruptedError::Internal(InternalError(err))))?;
    let mut insert_node_storage_statement = database
        .prepare_cached("INSERT OR IGNORE INTO trie_node_storage(node_hash, value, trie_root_ref, trie_entry_version) VALUES(?, ?, ?, ?)")
        .map_err(|err| AccessError::Corrupted(CorruptedError::Internal(InternalError(err))))?;
    let mut insert_node_storage_copy_statement = database
        .prepare_cached(r#"INSERT OR IGNORE INTO temp_pending_parent_copies(node_hash) VALUES (?)"#)
        .map_err(|err: rusqlite::Error| {
            AccessError::Corrupted(CorruptedError::Internal(InternalError(err)))
        })?;
    let mut insert_child_statement = database
        .prepare_cached(
            "INSERT OR IGNORE INTO trie_node_child(hash, child_num, child_hash) VALUES(?, ?, ?)",
        )
        .map_err(|err| AccessError::Corrupted(CorruptedError::Internal(InternalError(err))))?;
    for trie_node in new_trie_nodes {
        assert!(trie_node.partial_key_nibbles.iter().all(|n| *n < 16)); // TODO: document
        insert_node_statement
            .execute((&trie_node.merkle_value, trie_node.partial_key_nibbles))
            .map_err(|err| AccessError::Corrupted(CorruptedError::Internal(InternalError(err))))?;
        match trie_node.storage_value {
            InsertTrieNodeStorageValue::Value {
                value,
                references_merkle_value,
            } => {
                insert_node_storage_statement
                    .execute((
                        &trie_node.merkle_value,
                        if !references_merkle_value {
                            Some(&value)
                        } else {
                            None
                        },
                        if references_merkle_value {
                            Some(&value)
                        } else {
                            None
                        },
                        entries_version,
                    ))
                    .map_err(|err| {
                        AccessError::Corrupted(CorruptedError::Internal(InternalError(err)))
                    })?;
            }
            InsertTrieNodeStorageValue::SameAsParent => {
                // TODO: error if parent_block_hash is None

                insert_node_storage_copy_statement
                    .execute((&trie_node.merkle_value,))
                    .map_err(|err| {
                        AccessError::Corrupted(CorruptedError::Internal(InternalError(err)))
                    })?;
            }
            InsertTrieNodeStorageValue::NoValue => {}
        }
        for (child_num, child) in trie_node.children_merkle_values.iter().enumerate() {
            if let Some(child) = child {
                let child_num = vec![u8::try_from(child_num).unwrap_or_else(|_| unreachable!())];
                insert_child_statement
                    .execute((&trie_node.merkle_value, child_num, child))
                    .map_err(|err| {
                        AccessError::Corrupted(CorruptedError::Internal(InternalError(err)))
                    })?;
            }
        }
    }

    // For each node in `temp_pending_parent_copies`, determine its full key by walking up the
    // trie, find the corresponding node in the parent block, and copy the value from there.
    // Note that the algorithm below ignores orphan nodes (i.e. trie nodes that aren't connected
    // to the graph), as it is detected above.
    // TODO: not detected above yet ^
    // TODO: consider reference counting the storage values?
    // TODO: DRY with getting a value?
    // TODO: doesn't properly work with feature `trie_root_ref`
    // TODO: will be an infinite loop if trie is recursive, can this happen?
    database
        .prepare_cached(
            r#"
        WITH RECURSIVE
            insertions(node_hash, copy_from_base, copy_from_relative_key) AS (
                SELECT node_hash, node_hash, X'' FROM temp_pending_parent_copies
                UNION ALL
                SELECT insertions.node_hash, COALESCE(trie_node_child.hash, trie_node_storage.node_hash), CAST(COALESCE(trie_node_child.child_num, X'') || trie_node.partial_key || insertions.copy_from_relative_key AS BLOB)
                    FROM insertions
                    JOIN trie_node ON trie_node.hash = insertions.copy_from_base
                    LEFT JOIN trie_node_child ON trie_node_child.child_hash = insertions.copy_from_base
                    LEFT JOIN trie_node_storage ON trie_node_storage.trie_root_ref = insertions.copy_from_base
                    WHERE insertions.copy_from_base IS NOT NULL
            ),
            node_with_key(node_hash, search_node_hash, search_remain) AS (
                SELECT insertions.node_hash, trie_node.hash, COALESCE(SUBSTR(insertions.copy_from_relative_key, 1 + LENGTH(trie_node.partial_key)), X'')
                    FROM insertions
                    JOIN trie_node ON COALESCE(SUBSTR(insertions.copy_from_relative_key, 1, LENGTH(trie_node.partial_key)), X'') = trie_node.partial_key
                    JOIN blocks ON blocks.hash = :parent_block_hash AND blocks.state_trie_root_hash = trie_node.hash
                    WHERE insertions.copy_from_base IS NULL
                UNION ALL
                SELECT node_with_key.node_hash, trie_node.hash, SUBSTR(node_with_key.search_remain, 2 + LENGTH(trie_node.partial_key))
                    FROM node_with_key
                    JOIN trie_node_child ON node_with_key.search_node_hash = trie_node_child.hash AND SUBSTR(node_with_key.search_remain, 1, 1) = trie_node_child.child_num
                    JOIN trie_node ON trie_node.hash = trie_node_child.child_hash AND SUBSTR(node_with_key.search_remain, 2, LENGTH(trie_node.partial_key)) = trie_node.partial_key
                    WHERE LENGTH(node_with_key.search_remain) >= 1
            )
        INSERT OR IGNORE INTO trie_node_storage(node_hash, value, trie_root_ref, trie_entry_version)
        SELECT node_with_key.node_hash, trie_node_storage.value, trie_node_storage.trie_root_ref, trie_node_storage.trie_entry_version
        FROM node_with_key
        JOIN trie_node_storage ON node_with_key.search_node_hash = trie_node_storage.node_hash
        WHERE LENGTH(node_with_key.search_remain) = 0;
            "#,
        )
        .map_err(|err| AccessError::Corrupted(CorruptedError::Internal(InternalError(err))))?
        .execute(rusqlite::named_params! {
            ":parent_block_hash": parent_block_hash,
        })
        .map_err(|err| AccessError::Corrupted(CorruptedError::Internal(InternalError(err))))?;

    database
        .execute(
            r#"
        DROP TABLE temp_pending_parent_copies;
    "#,
            (),
        )
        .map_err(|err| AccessError::Corrupted(CorruptedError::Internal(InternalError(err))))?;

    Ok(())
}

fn purge_block(database: &rusqlite::Connection, hash: &[u8]) -> Result<(), AccessError> {
    purge_block_storage(database, hash)?;
    database
        .prepare_cached("DELETE FROM blocks_body WHERE hash = ?")
        .map_err(|err| AccessError::Corrupted(CorruptedError::Internal(InternalError(err))))?
        .execute((&hash[..],))
        .map_err(|err| AccessError::Corrupted(CorruptedError::Internal(InternalError(err))))?;
    database
        .prepare_cached("DELETE FROM blocks WHERE hash = ?")
        .map_err(|err| AccessError::Corrupted(CorruptedError::Internal(InternalError(err))))?
        .execute((&hash[..],))
        .map_err(|err| AccessError::Corrupted(CorruptedError::Internal(InternalError(err))))?;
    Ok(())
}

fn purge_block_storage(database: &rusqlite::Connection, hash: &[u8]) -> Result<(), AccessError> {
    // TODO: untested

    let state_trie_root_hash = database
        .prepare_cached(r#"SELECT state_trie_root_hash FROM blocks WHERE hash = ?"#)
        .map_err(|err| AccessError::Corrupted(CorruptedError::Internal(InternalError(err))))?
        .query_row((hash,), |row| row.get::<_, Vec<u8>>(0))
        .map_err(|err| AccessError::Corrupted(CorruptedError::Internal(InternalError(err))))?;

    database
        .prepare_cached(
            r#"
            UPDATE blocks SET state_trie_root_hash = NULL
            WHERE hash = :block_hash
        "#,
        )
        .map_err(|err| AccessError::Corrupted(CorruptedError::Internal(InternalError(err))))?
        .execute(rusqlite::named_params! {
            ":block_hash": &hash[..],
        })
        .map_err(|err| AccessError::Corrupted(CorruptedError::Internal(InternalError(err))))?;

    // TODO: doesn't delete everything in the situation where a single node with a merkle value is referenced multiple times from the same trie
    // TODO: currently doesn't follow `trie_root_ref`
    database
        .prepare_cached(r#"
            WITH RECURSIVE
                to_delete(node_hash) AS (
                    SELECT trie_node.hash
                        FROM trie_node
                        LEFT JOIN blocks ON blocks.hash != :block_hash AND blocks.state_trie_root_hash = trie_node.hash
                        LEFT JOIN trie_node_storage ON trie_node_storage.trie_root_ref = trie_node.hash
                        WHERE trie_node.hash = :state_trie_root_hash AND blocks.hash IS NULL AND trie_node_storage.node_hash IS NULL
                    UNION ALL
                    SELECT trie_node_child.child_hash
                        FROM to_delete
                        JOIN trie_node_child ON trie_node_child.hash = to_delete.node_hash
                        LEFT JOIN blocks ON blocks.state_trie_root_hash = trie_node_child.child_hash
                        LEFT JOIN trie_node_storage ON trie_node_storage.trie_root_ref = to_delete.node_hash
                        WHERE blocks.hash IS NULL AND trie_node_storage.node_hash IS NULL
                )
            DELETE FROM trie_node
            WHERE hash IN (SELECT node_hash FROM to_delete)
        "#)
        .map_err(|err| AccessError::Corrupted(CorruptedError::Internal(InternalError(err))))?
        .execute(rusqlite::named_params! {
            ":state_trie_root_hash": &state_trie_root_hash,
            ":block_hash": hash,
        })
        .map_err(|err| AccessError::Corrupted(CorruptedError::Internal(InternalError(err))))?;
    Ok(())
}

fn grandpa_authorities_set_id(database: &rusqlite::Connection) -> Result<Option<u64>, AccessError> {
    meta_get_number(database, "grandpa_authorities_set_id")
}

fn grandpa_finalized_triggered_authorities(
    database: &rusqlite::Connection,
) -> Result<Vec<header::GrandpaAuthority>, AccessError> {
    database
        .prepare_cached(
            r#"SELECT public_key, weight FROM grandpa_triggered_authorities ORDER BY idx ASC"#,
        )
        .map_err(|err| AccessError::Corrupted(CorruptedError::Internal(InternalError(err))))?
        .query_map((), |row| {
            let pk = row.get::<_, Vec<u8>>(0)?;
            let weight = row.get::<_, i64>(1)?;
            Ok((pk, weight))
        })
        .map_err(|err| AccessError::Corrupted(CorruptedError::Internal(InternalError(err))))?
        .map(|result| {
            let (public_key, weight) = result.map_err(|err| {
                AccessError::Corrupted(CorruptedError::Internal(InternalError(err)))
            })?;
            let public_key = <[u8; 32]>::try_from(&public_key[..])
                .map_err(|_| CorruptedError::InvalidBlockHashLen)
                .map_err(AccessError::Corrupted)?;
            let weight = NonZeroU64::new(u64::from_ne_bytes(weight.to_ne_bytes()))
                .ok_or(CorruptedError::InvalidNumber)
                .map_err(AccessError::Corrupted)?;
            Ok(header::GrandpaAuthority { public_key, weight })
        })
        .collect::<Result<Vec<_>, _>>()
}

fn grandpa_finalized_scheduled_change(
    database: &rusqlite::Connection,
) -> Result<Option<(u64, Vec<header::GrandpaAuthority>)>, AccessError> {
    if let Some(height) = meta_get_number(database, "grandpa_scheduled_target")? {
        // TODO: duplicated from above except different table name
        let out = database
            .prepare_cached(
                r#"SELECT public_key, weight FROM grandpa_scheduled_authorities ORDER BY idx ASC"#,
            )
            .map_err(|err| AccessError::Corrupted(CorruptedError::Internal(InternalError(err))))?
            .query_map((), |row| {
                let pk = row.get::<_, Vec<u8>>(0)?;
                let weight = row.get::<_, i64>(1)?;
                Ok((pk, weight))
            })
            .map_err(|err| AccessError::Corrupted(CorruptedError::Internal(InternalError(err))))?
            .map(|result| {
                let (public_key, weight) = result.map_err(|err| {
                    AccessError::Corrupted(CorruptedError::Internal(InternalError(err)))
                })?;
                let public_key = <[u8; 32]>::try_from(&public_key[..])
                    .map_err(|_| CorruptedError::InvalidBlockHashLen)
                    .map_err(AccessError::Corrupted)?;
                let weight = NonZeroU64::new(u64::from_ne_bytes(weight.to_ne_bytes()))
                    .ok_or(CorruptedError::InvalidNumber)
                    .map_err(AccessError::Corrupted)?;
                Ok(header::GrandpaAuthority { public_key, weight })
            })
            .collect::<Result<Vec<_>, AccessError>>()?;

        Ok(Some((height, out)))
    } else {
        Ok(None)
    }
}

fn expect_nz_u64(value: u64) -> Result<NonZeroU64, AccessError> {
    NonZeroU64::new(value)
        .ok_or(CorruptedError::InvalidNumber)
        .map_err(AccessError::Corrupted)
}

fn aura_finalized_authorities(
    database: &rusqlite::Connection,
) -> Result<Vec<header::AuraAuthority>, AccessError> {
    database
        .prepare_cached(r#"SELECT public_key FROM aura_finalized_authorities ORDER BY idx ASC"#)
        .map_err(|err| AccessError::Corrupted(CorruptedError::Internal(InternalError(err))))?
        .query_map((), |row| row.get::<_, Vec<u8>>(0))
        .map_err(|err| AccessError::Corrupted(CorruptedError::Internal(InternalError(err))))?
        .map(|result| {
            let public_key = result.map_err(|err| {
                AccessError::Corrupted(CorruptedError::Internal(InternalError(err)))
            })?;
            let public_key = <[u8; 32]>::try_from(&public_key[..])
                .map_err(|_| CorruptedError::InvalidBlockHashLen)
                .map_err(AccessError::Corrupted)?;
            Ok(header::AuraAuthority { public_key })
        })
        .collect::<Result<Vec<_>, AccessError>>()
}

fn encode_babe_epoch_information(info: chain_information::BabeEpochInformationRef) -> Vec<u8> {
    let mut out = Vec::with_capacity(69 + info.authorities.len() * 40);
    out.extend_from_slice(&info.epoch_index.to_le_bytes());
    if let Some(start_slot_number) = info.start_slot_number {
        out.extend_from_slice(&[1]);
        out.extend_from_slice(&start_slot_number.to_le_bytes());
    } else {
        out.extend_from_slice(&[0]);
    }
    out.extend_from_slice(util::encode_scale_compact_usize(info.authorities.len()).as_ref());
    for authority in info.authorities {
        out.extend_from_slice(authority.public_key);
        out.extend_from_slice(&authority.weight.to_le_bytes());
    }
    out.extend_from_slice(info.randomness);
    out.extend_from_slice(&info.c.0.to_le_bytes());
    out.extend_from_slice(&info.c.1.to_le_bytes());
    out.extend_from_slice(match info.allowed_slots {
        header::BabeAllowedSlots::PrimarySlots => &[0],
        header::BabeAllowedSlots::PrimaryAndSecondaryPlainSlots => &[1],
        header::BabeAllowedSlots::PrimaryAndSecondaryVrfSlots => &[2],
    });
    out
}

fn decode_babe_epoch_information(
    value: &[u8],
) -> Result<chain_information::BabeEpochInformation, AccessError> {
    let result = nom::combinator::all_consuming(nom::combinator::map(
        nom::sequence::tuple((
            nom::number::streaming::le_u64,
            util::nom_option_decode(nom::number::streaming::le_u64),
            nom::combinator::flat_map(crate::util::nom_scale_compact_usize, |num_elems| {
                nom::multi::many_m_n(
                    num_elems,
                    num_elems,
                    nom::combinator::map(
                        nom::sequence::tuple((
                            nom::bytes::streaming::take(32u32),
                            nom::number::streaming::le_u64,
                        )),
                        move |(public_key, weight)| header::BabeAuthority {
                            public_key: TryFrom::try_from(public_key).unwrap(),
                            weight,
                        },
                    ),
                )
            }),
            nom::bytes::streaming::take(32u32),
            nom::sequence::tuple((
                nom::number::streaming::le_u64,
                nom::number::streaming::le_u64,
            )),
            nom::branch::alt((
                nom::combinator::map(nom::bytes::streaming::tag(&[0]), |_| {
                    header::BabeAllowedSlots::PrimarySlots
                }),
                nom::combinator::map(nom::bytes::streaming::tag(&[1]), |_| {
                    header::BabeAllowedSlots::PrimaryAndSecondaryPlainSlots
                }),
                nom::combinator::map(nom::bytes::streaming::tag(&[2]), |_| {
                    header::BabeAllowedSlots::PrimaryAndSecondaryVrfSlots
                }),
            )),
        )),
        |(epoch_index, start_slot_number, authorities, randomness, c, allowed_slots)| {
            chain_information::BabeEpochInformation {
                epoch_index,
                start_slot_number,
                authorities,
                randomness: TryFrom::try_from(randomness).unwrap(),
                c,
                allowed_slots,
            }
        },
    ))(value)
    .map(|(_, v)| v)
    .map_err(|_: nom::Err<nom::error::Error<&[u8]>>| ());

    let result = match result {
        Ok(r) if r.validate().is_ok() => Ok(r),
        Ok(_) | Err(()) => Err(()),
    };

    result
        .map_err(|()| CorruptedError::InvalidBabeEpochInformation)
        .map_err(AccessError::Corrupted)
}<|MERGE_RESOLUTION|>--- conflicted
+++ resolved
@@ -1267,17 +1267,6 @@
     let current_best = meta_get_blob(&database, "best")?
         .ok_or(AccessError::Corrupted(CorruptedError::MissingMetaKey))?;
 
-<<<<<<< HEAD
-    // Two recursive tables are used. The first contains the list of all blocks that are not
-    // common between the old and the new best chains, plus the one block in common between the
-    // two chains. In order to build this, we descend the two chains using `ORDER BY number DESC`
-    // and use `UNION` rather than `UNION ALL` in order to stop iterating once we insert the
-    // same block a second time. The second recursive table iterates a second time the exact same
-    // way, but keeps track of whether each block being iterated is in the new or the old best
-    // chain. When building the second table, only blocks found in the first table are kept (which
-    // is the entire purpose of the first table). Because the first table also contains the one
-    // block in common, we keep blocks whose parent hash (rather than hash) is in the first table.
-=======
     // TODO: untested except in the most basic situation
     // In the SQL below, the temporary table `changes` is built by walking down (highest to lowest
     // block number) the new best chain and old best chain. While walking down, the iteration
@@ -1287,32 +1276,10 @@
     // compare the block hashes in order to know when to stop iterating. In the context of this
     // algorithm, a `NULL` block hash represents "one past the new/old best block", which allows
     // to not include the new/old best block in the temporary table until it needs to be included.
->>>>>>> 5504c856
     database
         .prepare_cached(
             r#"
         WITH RECURSIVE
-<<<<<<< HEAD
-            blocks_not_in_common(hash, parent_hash, number) AS (
-                SELECT hash, parent_hash, number FROM blocks WHERE hash = :current_best AND hash != :new_best
-                UNION
-                SELECT hash, parent_hash, number FROM blocks WHERE hash = :new_best AND hash != :current_best
-                UNION
-                SELECT blocks.hash, blocks.parent_hash, blocks.number
-                    FROM blocks_not_in_common
-                    INNER JOIN blocks ON blocks.hash = blocks_not_in_common.parent_hash
-                ORDER BY number DESC
-            ),
-            changes(hash, parent_hash, in_new_best_chain) AS (
-                SELECT hash, parent_hash, FALSE FROM blocks WHERE parent_hash IN (SELECT hash FROM blocks_not_in_common)
-                UNION ALL
-                SELECT hash, parent_hash, TRUE FROM blocks WHERE parent_hash IN (SELECT hash FROM blocks_not_in_common)
-                UNION ALL
-                SELECT blocks.hash, blocks.parent_hash, changes.in_new_best_chain
-                    FROM changes
-                    INNER JOIN blocks ON blocks.hash = changes.parent_hash
-                    INNER JOIN blocks_not_in_common ON blocks_not_in_common.hash = blocks.parent_hash
-=======
             changes(block_to_include, block_to_retract, block_to_include_number, block_to_retract_number) AS (
                 SELECT NULL, NULL, blocks_inc.number + 1, blocks_ret.number + 1
                 FROM blocks AS blocks_inc, blocks as blocks_ret
@@ -1338,7 +1305,6 @@
                 LEFT JOIN blocks AS blocks_ret ON blocks_ret.hash = changes.block_to_retract
                 WHERE changes.block_to_include_number != changes.block_to_retract_number
                     OR COALESCE(blocks_inc.parent_hash, :new_best) != COALESCE(blocks_ret.parent_hash, :current_best)
->>>>>>> 5504c856
             )
         UPDATE blocks SET is_best_chain = (blocks.hash = changes.block_to_include)
         FROM changes
