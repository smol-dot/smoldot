--- conflicted
+++ resolved
@@ -630,11 +630,7 @@
                 }
 
                 let trie_node_hash = <[u8; 32]>::try_from(trie_node_hash)
-<<<<<<< HEAD
-                    .map_err(|_| CorruptedError::InvalidBlockHashLen)?; // TODO: wrong error
-=======
                     .map_err(|_| CorruptedError::InvalidTrieHashLen)?;
->>>>>>> 093b572e
 
                 debug_assert!(!blocks.is_empty());
 
