--- conflicted
+++ resolved
@@ -782,10 +782,7 @@
         }
     }
 
-<<<<<<< HEAD
     assert_eq!(trie.all_node_lexicographic_ordered().count(), trie.nodes.len());
-=======
-    assert_eq!(trie.all_nodes_ordered().count(), trie.nodes.len());
 }
 
 #[test]
@@ -933,5 +930,4 @@
             );
         }
     }
->>>>>>> c9c65c4b
 }