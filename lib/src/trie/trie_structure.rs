--- conflicted
+++ resolved
@@ -22,14 +22,10 @@
 
 // TODO: the API of `TrieStructure` is rather wonky and could be simplified
 
-use super::{bytes_to_nibbles, nibble::Nibble};
+use super::nibble::Nibble;
 
 use alloc::{borrow::ToOwned as _, vec, vec::Vec};
-<<<<<<< HEAD
-use core::{fmt, iter, mem, ops};
-=======
 use core::{cmp, fmt, iter, mem, ops};
->>>>>>> c9c65c4b
 use either::Either;
 use slab::Slab;
 
@@ -606,16 +602,6 @@
         }
     }
 
-<<<<<<< HEAD
-    /// Iterates over all nodes of the trie in a lexicographic order.
-    ///
-    /// If `start_node` is `Some`, the iteration always starts with the given node. If `None`, the
-    /// iteration always starts with the root node.
-    fn all_node_lexicographic_ordered(
-        &'_ self,
-        start_node: Option<usize>,
-    ) -> impl Iterator<Item = usize> + '_ {
-=======
     /// Returns all nodes whose full key is within the given range, in lexicographic order.
     // TODO: change API to accept the range trait
     pub fn range<'a>(
@@ -926,9 +912,14 @@
         }))
     }
 
-    /// Iterates over all nodes of the trie, in a specific but unspecified order.
-    fn all_nodes_ordered(&'_ self) -> impl Iterator<Item = usize> + '_ {
->>>>>>> c9c65c4b
+    /// Iterates over all nodes of the trie in a lexicographic order.
+    ///
+    /// If `start_node` is `Some`, the iteration always starts with the given node. If `None`, the
+    /// iteration always starts with the root node.
+    fn all_node_lexicographic_ordered(
+        &'_ self,
+        start_node: Option<usize>,
+    ) -> impl Iterator<Item = usize> + '_ {
         fn ancestry_order_next<TUd>(tree: &TrieStructure<TUd>, node_index: usize) -> Option<usize> {
             if let Some(first_child) = tree
                 .nodes
