--- conflicted
+++ resolved
@@ -187,11 +187,7 @@
             }
             .scale_encoding(config.block_number_bytes)
         },
-<<<<<<< HEAD
-=======
         virtual_machine: config.parent_runtime,
-        main_trie_root_calculation_cache: config.main_trie_root_calculation_cache,
->>>>>>> b34b7973
         storage_main_trie_changes: Default::default(),
         offchain_storage_changes: Default::default(),
         max_log_level: config.max_log_level,
