--- conflicted
+++ resolved
@@ -46,12 +46,8 @@
     time::Duration,
 };
 
-<<<<<<< HEAD
+pub use crate::executor::vm::ExecHint;
 pub use optimistic::{Nibble, TrieEntryVersion};
-=======
-pub use crate::executor::vm::ExecHint;
-pub use optimistic::TrieEntryVersion;
->>>>>>> 68f28bcf
 pub use warp_sync::{FragmentError as WarpSyncFragmentError, WarpSyncFragment};
 
 /// Configuration for the [`AllSync`].
