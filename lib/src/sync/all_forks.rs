--- conflicted
+++ resolved
@@ -2130,46 +2130,17 @@
         AllForksSync<TBl, TRq, TSrc>,
         FinalityProofVerifyOutcome<TBl>,
     ) {
+        let block_number_bytes = self.parent.chain.block_number_bytes();
+
         let finality_apply = match self.finality_proof_to_verify {
             FinalityProof::GrandpaCommit(scale_encoded_commit) => {
-                let block_number_bytes = self.parent.chain.block_number_bytes();
                 match self
                     .parent
                     .chain
                     .verify_grandpa_commit_message(&scale_encoded_commit, randomness_seed)
                 {
-<<<<<<< HEAD
                     Ok(finality_apply) => finality_apply,
 
-=======
-                    Ok(success) => {
-                        // TODO: DRY
-                        let finalized_blocks_iter = success.apply();
-                        let updates_best_block = finalized_blocks_iter.updates_best_block();
-                        let mut finalized_blocks = Vec::new();
-                        let mut pruned_blocks = Vec::new();
-                        for block in finalized_blocks_iter {
-                            let header = header::Header::from(
-                                header::decode(&block.scale_encoded_header, block_number_bytes)
-                                    .unwrap(),
-                            );
-                            if matches!(block.ty, blocks_tree::RemovedBlockType::Finalized) {
-                                finalized_blocks.push((header, block.user_data));
-                            } else {
-                                pruned_blocks.push((header, block.user_data));
-                            }
-                        }
-                        let _finalized_blocks =
-                            self.parent.inner.blocks.set_finalized_block_height(
-                                finalized_blocks.last().unwrap().0.number,
-                            );
-                        FinalityProofVerifyOutcome::NewFinalized {
-                            finalized_blocks_newest_to_oldest: finalized_blocks,
-                            pruned_blocks,
-                            updates_best_block,
-                        }
-                    }
->>>>>>> 80d55ab5
                     // In case where the commit message concerns a block older or equal to the
                     // finalized block, the operation is silently considered successful.
                     Err(blocks_tree::CommitVerifyError::FinalityVerify(
@@ -2224,37 +2195,8 @@
                     &scale_encoded_justification,
                     randomness_seed,
                 ) {
-<<<<<<< HEAD
                     Ok(finality_apply) => finality_apply,
 
-=======
-                    Ok(success) => {
-                        let finalized_blocks_iter = success.apply();
-                        let updates_best_block = finalized_blocks_iter.updates_best_block();
-                        let mut finalized_blocks = Vec::new();
-                        let mut pruned_blocks = Vec::new();
-                        for block in finalized_blocks_iter {
-                            let header = header::Header::from(
-                                header::decode(&block.scale_encoded_header, block_number_bytes)
-                                    .unwrap(),
-                            );
-                            if matches!(block.ty, blocks_tree::RemovedBlockType::Finalized) {
-                                finalized_blocks.push((header, block.user_data));
-                            } else {
-                                pruned_blocks.push((header, block.user_data));
-                            }
-                        }
-                        let _finalized_blocks =
-                            self.parent.inner.blocks.set_finalized_block_height(
-                                finalized_blocks.last().unwrap().0.number,
-                            );
-                        FinalityProofVerifyOutcome::NewFinalized {
-                            finalized_blocks_newest_to_oldest: finalized_blocks,
-                            pruned_blocks,
-                            updates_best_block,
-                        }
-                    }
->>>>>>> 80d55ab5
                     // In case where the commit message concerns a block older or equal to the
                     // finalized block, the operation is silently considered successful.
                     Err(blocks_tree::JustificationVerifyError::FinalityVerify(
@@ -2282,10 +2224,13 @@
         let mut finalized_blocks = Vec::new();
         let mut pruned_blocks = Vec::new();
         for block in finalized_blocks_iter {
+            let header = header::Header::from(
+                header::decode(&block.scale_encoded_header, block_number_bytes).unwrap(),
+            );
             if matches!(block.ty, blocks_tree::RemovedBlockType::Finalized) {
-                finalized_blocks.push((block.user_data.header, block.user_data.user_data));
+                finalized_blocks.push((header, block.user_data));
             } else {
-                pruned_blocks.push((block.user_data.header, block.user_data.user_data));
+                pruned_blocks.push((header, block.user_data));
             }
         }
         let _finalized_blocks = self
