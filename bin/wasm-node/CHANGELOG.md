# Changelog

## Unreleased

<<<<<<< HEAD
### Changed

- Update the network protocol names used on the wire to use the `forkId` field used in the chain specification (if present) and no longer the `protocolId` (which is deprecated). Blockchains based off of Substrate versions later than October 2022 fully support either version.
=======
### Fixed

- The alternative spellings `relayChain` and `paraId` for the `relay_chain` and `para_id` fields in chain specifications are now properly accepted as intended. ([#160](https://github.com/smol-dot/smoldot/pull/160))
>>>>>>> 716a3373

## 0.7.10 - 2022-02-10

### Fixed

- Fix randomness not being implemented properly, leading to the same random numbers always being generated. This issue lead to all instances of smoldot (even on different machines) always using the same networking key, which would lead to connectivity issues when multiple instances of smoldot connect to the same full node. Note that because perfect forward secrecy is used (and the randomness on the full node side was still functionning properly), it is not possible to retroactively decipher networking communications. Additionally, the fact that the same random numbers are always generated made smoldot vulnerable to HashDoS attacks. ([#142](https://github.com/smol-dot/smoldot/pull/142))
- JSON-RPC requests without a `params` field are no longer invalid. ([#13](https://github.com/smol-dot/smoldot/pull/13))
- Fix Merkle proofs whose trie root node has a size inferior to 32 bytes being considered as invalid. ([#3046](https://github.com/paritytech/smoldot/pull/3046))

## 0.7.9 - 2022-11-28

### Fixed

- Fix wrong block being reported in the logs when printing the status of the Grandpa warp syncing, giving the impression that the warp syncing wasn't advancing. ([#3044](https://github.com/paritytech/smoldot/pull/3044))
- Fix panic introduced in v0.7.8 when verifying a Merkle proof of a trie related to a chain whose `state_version` is equal to `1`. ([#3043](https://github.com/paritytech/smoldot/pull/3043))

## 0.7.8 - 2022-11-23

### Changed

- In earlier versions of smoldot, `setTimeout(callback, 0)` was frequently used in order split execution of CPU-intensive tasks in multiple smaller ones while still giving back control to the execution environment (such as NodeJS or the browser). Unfortunately, when a web page is in the background, browsers set a minimum delay of one second for `setTimeout`. For this reason, the usage of ̀`setTimeout` has now been reduced to the strict minimum, except when the environment is browser and `document.visibilityState` is equal to `visible`. ([#2999](https://github.com/paritytech/smoldot/pull/2999))
- Optimize the Merkle proof verification. The complexity has been reduced from `O(n^2)` to `O(n * log n)`. ([#3013](https://github.com/paritytech/smoldot/pull/3013))

### Fixed

- Fix `ProtobufDecode` errors appearing while the Grandpa warp syncing is still in progress. ([#3018](https://github.com/paritytech/smoldot/pull/3018))

## 0.7.7 - 2022-11-11

### Added

- Add support for version 2 of the `TransactionPaymentApi` runtime API. This fixes the `payment_queryInfo` JSON-RPC call with newer runtime versions. ([#2995](https://github.com/paritytech/smoldot/pull/2995))

### Changed

- The `enableExperimentalWebRTC` field has been removed from `ClientConfig`, and replaced with a `forbidWebRtc` option. WebRTC is now considered stable enough to be enabled by default. ([#2977](https://github.com/paritytech/smoldot/pull/2977))
- The version of the runtime API is now verified to match the excepted value when the `payment_queryInfo`, `state_getMetadata`, and `system_accountNextIndex` JSON-RPC functions are called. This means that without an update to the smoldot source code these JSON-RPC functions will stop working if the runtime API is out of range. However, this eliminates the likelihood that smoldot returns accidentally parses a value in a different way than intended and an incorrect result. ([#2995](https://github.com/paritytech/smoldot/pull/2995))
- Reduced the number of networking round-trips after a connection has been opened by assuming that the remote supports the desired networking protocols instead of waiting for its confirmation. ([#2984](https://github.com/paritytech/smoldot/pull/2984))

## 0.7.6 - 2022-11-04

### Fixed

- On NodeJS, the usage of `hrtime` has been replaced with `performance.now()`. While this doesn't change anything for NodeJS users, Deno users that were importing smoldot through the <https://esm.sh> website will no longer get an error due to Deno's compatibility layer not supporting `hrtime`. As a reminder, smoldot is also published on the Deno/x registry and using <https://esm.sh> is unnecessary. ([#2964](https://github.com/paritytech/smoldot/pull/2964))
- Fix the `ext_crypto_ecdsa_verify_version_1` and `ext_crypto_ecdsa_verify_prehashed_version_1` host functions mixing their parameters and thus always failing. ([#2955](https://github.com/paritytech/smoldot/pull/2955))
- Fix an occasional panic in `runtime_service.rs` when adding a parachain. ([#2965](https://github.com/paritytech/smoldot/pull/2965))

## 0.7.5 - 2022-10-31

### Fixed

- Fix the `state_getKeysPaged` JSON-RPC function returning incorrect results in some situations. ([#2947](https://github.com/paritytech/smoldot/pull/2947))
- When opening a WebRTC connection, the ufrag and password of SDP requests are now properly set according to the WebRTC libp2p specification. ([#2924](https://github.com/paritytech/smoldot/pull/2924))

## 0.7.4 - 2022-10-27

### Changed

- The `payment_queryInfo` JSON-RPC function now works with runtimes that have defined the type of `Balance` to be less than 16 bytes. ([#2914](https://github.com/paritytech/smoldot/pull/2914))
- The parameter of `chainHead_unstable_finalizedDatabase` has been renamed from `max_size_bytes` to `maxSizeBytes`. ([#2923](https://github.com/paritytech/smoldot/pull/2923))
- The database now contains the hash of the genesis block header. This hash is verified when the database is loaded, and the database is ignored if there is a mismatch. This prevents accidents where the wrong database is provided, which would lead to the chain not working and would be hard to debug. ([#2928](https://github.com/paritytech/smoldot/pull/2928))

### Fixed

- Fix panic on Deno when a WebSocket connection abruptly closes. ([#2939](https://github.com/paritytech/smoldot/pull/2939))
- Fix errors showing in the browser's console about WebSockets being already in the CLOSING or CLOSED state. ([#2925](https://github.com/paritytech/smoldot/pull/2925))
- No longer panic when a WebRTC connection fails to open due to the browser calling callbacks in an unexpected order. ([#2936](https://github.com/paritytech/smoldot/pull/2936))

## 0.7.3 - 2022-10-19

### Changed

- The WebRTC protocol implementation is now up to date with the specification. While the specification hasn't been finalized yet and could still evolve, the current version is believed to be likely to be final. ([#2896](https://github.com/paritytech/smoldot/pull/2896))

### Fixed

- Fix timeout not being checked when opening a notifications substream. ([#2323](https://github.com/paritytech/smoldot/pull/2323))
- Fix inbound notifications substreams close requests being ignored. ([#2323](https://github.com/paritytech/smoldot/pull/2323))
- Fix closed inbound notifications substreams still being considered as open when closed gracefully by the remote. ([#2323](https://github.com/paritytech/smoldot/pull/2323))

## 0.7.2 - 2022-10-12

### Changed

- The warp syncing algorithm no longer downloads the runtime code and the runtime call proofs at the same time. Instead, it now first downloads the runtime, then checks the list of available functions, then downloads runtime call proofs. While this slightly degrades the warp syncing time by adding a round-trip time, it is more correct to first analyze the runtime instead of blindly assuming that it supports a certain set of functions. ([#2845](https://github.com/paritytech/smoldot/pull/2845))

### Fixed

- Fix smoldot trying to send requests to peers whose connection is shutting down, leading to a panic. ([#2847](https://github.com/paritytech/smoldot/pull/2847))
- Fix the responses to libp2p identify requests being wrongly empty. ([#2840](https://github.com/paritytech/smoldot/pull/2840))
- Fix some Merkle proofs and SCALE-encoded structures being accepted as correct when they are actually invalid. This is a very minor fix that can presumably not be used as an attack vector. ([#2819](https://github.com/paritytech/smoldot/pull/2819))

## 0.7.1 - 2022-10-04

### Fixed

- Syncing no longer stalls if the gap between the finalized and latest block is more than 100 blocks. ([#2801](https://github.com/paritytech/smoldot/pull/2801))
- No longer silently discard justifications when receive a block from the network that was already known locally. ([#2800](https://github.com/paritytech/smoldot/pull/2800))
- CPU-heavy operations such as verifying finality proofs or compiling the runtime will now better respect the CPU rate limit. ([#2803](https://github.com/paritytech/smoldot/pull/2803))
- Fix the `finalizedBlockHashes` and `prunedBlockHashes` fields having wrong names in `chainHead_unstable_followEvent` events. ([#2812](https://github.com/paritytech/smoldot/pull/2812))
- Remove "type" parameter from `chainHead_unstable_storage` JSON-RPC method, in accordance with the update in the JSON-RPC specification. ([#2818](https://github.com/paritytech/smoldot/pull/2818))
- The `chainHead_unstable_storage` JSON-RPC method now returns an `error` notification if the block's header couldn't be decoded instead of a `disjoint` notification. ([#2818](https://github.com/paritytech/smoldot/pull/2818))

## 0.7.0 - 2022-09-28

### Removed

- Removed `Chain.databaseContent` function. Use the `chainHead_unstable_finalizedDatabase` JSON-RPC function to obtain the database content instead. ([#2791](https://github.com/paritytech/smoldot/pull/2791))

### Changed

- `Chain.sendJsonRpc` now throws a `MalformedJsonRpcError` exception if the JSON-RPC request is too large or malformed, or a `QueueFullError` if the queue of JSON-RPC requests of the chain is full. ([#2778](https://github.com/paritytech/smoldot/pull/2778))
- Removed `AddChainOptions.jsonRpcCallback`. Use the new `Chain.nextJsonRpcResponse` asynchronous function to pull JSON-RPC responses instead of registering a callback. A `AddChainOptions.disableJsonRpc` flag is now supported in order to bring the same effects as not passing any `jsonRpcCallback`. ([#2778](https://github.com/paritytech/smoldot/pull/2778))
- Removed the `version` field of the struct returned by the `rpc_methods` function. ([#2756](https://github.com/paritytech/smoldot/pull/2756))

### Fixed

- Fix several panics related to cancelling the opening of incoming substreams. ([#2785](https://github.com/paritytech/smoldot/pull/2785))
- Fix old runtimes not being cleaned up properly and runtimes being downloaded multiple times after an on-chain runtime upgrade. ([#2781](https://github.com/paritytech/smoldot/pull/2781))

## 0.6.34 - 2022-09-20

### Added

- Add experimental support for WebRTC according to the in-progress specification for libp2p-webrtc. For now this feature must explicitly be enabled by passing `enableExperimentalWebRTC: true` as part of the ̀`ClientConfig`. The multiaddress format for WebRTC is `/ip4/.../udp/.../webrtc/certhash/...` (or `/ip6/...`), where the payload behind `/certhash` is a multibase-encoded multihash-encoded SHA256 of the DTLS certificate used by the remote. ([#2579](https://github.com/paritytech/smoldot/pull/2579))
- Add support for the `chainHead_unstable_finalizedDatabase` JSON-RPC method. This JSON-RPC method aims to be a replacement for the `databaseContent` method of the `Chain` and is expected to remain a permanently unstable smoldot-specific function. ([#2749](https://github.com/paritytech/smoldot/pull/2749))

### Changed

- No longer try to connect to a peer for 20 seconds after failing to connect to it. This prevents loops where we keep trying to connect to the same address(es) over and over again. ([#2747](https://github.com/paritytech/smoldot/pull/2747))

### Fixed

- Fix potential infinite loop in networking connection task. ([#2751](https://github.com/paritytech/smoldot/pull/2751))
- Fix panic when trying to perform a runtime call on an old block while having no networking connection. ([#2764](https://github.com/paritytech/smoldot/pull/2764))

## 0.6.33 - 2022-09-13

### Added

- Add support for the `system_nodeRoles` JSON-RPC method. ([#2725](https://github.com/paritytech/smoldot/pull/2725))

### Changed

- A limit to the number of substreams a remote can maintain open over a connection is now enforced. ([#2724](https://github.com/paritytech/smoldot/pull/2724))

### Fixed

- No longer panic when calling `state_getRuntimeVersion` is unable to download the runtime code of an old block from the network. ([#2736](https://github.com/paritytech/smoldot/pull/2736))

## 0.6.32 - 2022-09-07

### Fixed

- Fix occasional panic when connecting to a parachain with forks and/or missed slots. ([#2703](https://github.com/paritytech/smoldot/pull/2703))
- Fix parachain initialization unnecessarily waiting for its corresponding relay chain initialization to be finished. ([#2705](https://github.com/paritytech/smoldot/pull/2705))
- Fix panic when broadcasting a transaction to a peer while its connection is shutting down. ([#2717](https://github.com/paritytech/smoldot/pull/2717))
- Fix crash when receiving a Yamux GoAway frame. ([#2708](https://github.com/paritytech/smoldot/pull/2708))

## 0.6.31 - 2022-08-30

### Changed

- In case of protocol error, or if a peer refuses a block announces substream, no new substream with the same peer will be attempted for 20 seconds. This avoids loops where the same peer is tried over and over again. ([#2633](https://github.com/paritytech/smoldot/pull/2633))

### Fixed

- Fix inability to decode addresses with prefixes longer than 1 byte when calling `system_accountNextIndex`. ([#2686](https://github.com/paritytech/smoldot/pull/2686))

## 0.6.30 - 2022-08-12

### Fixed

- Fix panic that occured when connecting to a peer, then discovering it through the background discovery process, then disconnecting from it. ([#2616](https://github.com/paritytech/smoldot/pull/2616))
- Fix circular dependency between JavaScript modules. ([#2614](https://github.com/paritytech/smoldot/pull/2614))
- Fix panic when a handshake timeout or protocol error happens on a connection at the same time as the local node tries to shut it down. ([#2620](https://github.com/paritytech/smoldot/pull/2620))
- Fix panic when a runtime call is made at the same time as a warp sync succeeds or that the limit to the number of blocks in memory is exceeded. ([#2621](https://github.com/paritytech/smoldot/pull/2621))

## 0.6.29 - 2022-08-09

### Fixed

- Fix sometimes erroneously reporting a very old `parent_hash` (usually the genesis block hash) in `chainHead_unstable_follow` when following a parachain. ([#2602](https://github.com/paritytech/smoldot/pull/2602))
- After smoldot has downloaded the runtime of an old parachain block, it would sometimes erroneously consider that this runtime hasn't changed since then. This would lead to issues such as `state_getRuntimeVersion` and `state_subscribeRuntimeVersion` returning information about an old runtime, or `state_getMetadata` or `state_call` using an old runtime. ([#2602](https://github.com/paritytech/smoldot/pull/2602))
- Fix WebSocket errors leading to the program stopping while running in NodeJS. ([#2604](https://github.com/paritytech/smoldot/pull/2604))

## 0.6.28 - 2022-08-08

### Changed

- The GRANDPA warp sync algorithm now downloads Merkle proofs of all the necessary storage items at once, rather than one by one sequentially. This removes approximately 11 networking round-trips and thus significantly reduces the time the warp syncing takes. ([#2578](https://github.com/paritytech/smoldot/pull/2578))
- The GRANDPA warp sync algorithm now works on AURA-based chains. It previously only worked for chains that are using BABE. Note that GRANDPA warp sync is irrelevant for parachains. ([#2581](https://github.com/paritytech/smoldot/pull/2581))
- The GRANDPA warp sync implementation has been considerably refactored. It is possible that unintended changes in behaviour have accidentally been introduced. ([#2578](https://github.com/paritytech/smoldot/pull/2578))
- A warning is now printed if the `badBlocks` field in a chain specification is not empty. Bad blocks are not supported by the smoldot light client. ([#2585](https://github.com/paritytech/smoldot/pull/2585))

### Fixed

- Fix WebSockets not working in the CommonJS bindings for NodeJS due to a problematic import. ([#2589](https://github.com/paritytech/smoldot/pull/2589)).

## 0.6.27 - 2022-07-29

### Changed

- The JavaScript code now targets ES6. This should ensure compatibility on a wider range of platforms. ([#2565](https://github.com/paritytech/smoldot/pull/2565))

## 0.6.26 - 2022-07-20

### Added

- Add support for Deno. Smoldot is now available on the deno.land/x package registry. This doesn't modify anything to the behaviour of the smoldot NPM package. ([#2522](https://github.com/paritytech/smoldot/pull/2522))

### Fixed

- Exceptions thrown in the JSON-RPC callback no longer crash smoldot. ([#2527](https://github.com/paritytech/smoldot/pull/2527))

## 0.6.25 - 2022-07-18

### Added

- Add an optional `blockNumberBytes` field to chain specifications indicating the number of bytes used to encode the block number of the chain. If the field is missing, the value defaults to 4. Prior to this change, the value was always hardcoded to 4. This field is at the moment specific to smoldot, and Substrate will fail to parse chain specifications containing it. ([#2512](https://github.com/paritytech/smoldot/pull/2512))

### Changed

- Refactored the `package.json` file. The `browser` field has been removed. The library now exports by default code reliant on web platform APIs. An `exports` -> `node` field has been added (supported since NodeJS v13.2.0 and NodeJS v12.16.0) in order to export code reliant on NodeJS APIs when NodeJS is importing the library. ([#2519](https://github.com/paritytech/smoldot/pull/2519))

## 0.6.24 - 2022-07-14

### Added

- Add support for CommonJS projects. ([#2487](https://github.com/paritytech/smoldot/pull/2487))

### Changed

- No WebWorker/worker thread is spawned anymore by the JavaScript code. The WebAssembly virtual machine that runs smoldot is now directly instantiated by the `start` function. This should fix compatibility issues with various JavaScript bundlers. ([#2498](https://github.com/paritytech/smoldot/pull/2498))

## 0.6.23 - 2022-07-11

### Fixed

- Fix `state_getKeys` and `state_getKeysPaged` almost always erroneously returning an empty result. ([#2491](https://github.com/paritytech/smoldot/pull/2491))

## 0.6.22 - 2022-07-11

### Changed

- Block headers with an unknown consensus engine now parse successfully. This adds support for parachains using consensus engines that smoldot doesn't recognize. As smoldot cannot verify the validity of their blocks, standalone/relay chains using an unrecognized consensus engine remain unsupported. ([#2481](https://github.com/paritytech/smoldot/pull/2481))
- Standalone/relay chains that use neither Aura nor Babe are no longer supported as they are vulnerable to DoS attacks. Parachains that don't use Aura/Babe continue to work. ([#2481](https://github.com/paritytech/smoldot/pull/2481))
- No warning is generated anymore if the discovery process doesn't work due to having 0 peers, or failed due to a benign networking issue. ([#2476](https://github.com/paritytech/smoldot/pull/2476))

### Fixed

- Changes in the current best block of a parachain are now taken into account if the new best block had already been reported in the past. ([#2457](https://github.com/paritytech/smoldot/pull/2457))
- Fix active `chain_subscribeAllHeads` subscriptions silently freezing when the number of non-finalized blocks gets above a certain threshold, which typically happens if Internet connectivity is lost for a long time. ([#2465](https://github.com/paritytech/smoldot/pull/2465))

## 0.6.21 - 2022-06-30

### Added

- Block headers with a digest item of type `Other` no longer fail to parse. ([#2425](https://github.com/paritytech/smoldot/pull/2425))
- Add support for the `state_getKeys` JSON-RPC method. ([#2438](https://github.com/paritytech/smoldot/pull/2438))

### Fixed

- The `chain_subscribeAllHeads`, `chain_subscribeNewHeads`, and `chain_subscribeFinalizedHeads` JSON-RPC functions no longer panic if connected to a chain whose headers are in a format that can't be decoded. Instead, no notification is sent and a warning is printed. ([#2442](https://github.com/paritytech/smoldot/pull/2442))

### Changed

- The format of the database returned by `Client.databaseContent` has been changed to include the list of nodes that are known to be present on the peer-to-peer network. When the database is restored, these nodes are immediately discovered. This change aims at reducing the importance of bootnodes. This change is a breaking change, meaning that providing a database that has been obtained from a previous version of smoldot will have no effect. ([#2439](https://github.com/paritytech/smoldot/pull/2439))

## 0.6.20 - 2022-06-23

### Changed

- `new Worker` is now called with the `{ type: "module" }` option. Despite not being supported by NodeJS or Firefox, indicating this option is technically more correct and is necessary in order for smoldot to run with Deno. ([#2426](https://github.com/paritytech/smoldot/pull/2426))
- When a database and a chain specification checkpoint are both provided to `addChain`, the block in the database is used only if it has a higher block number than the block in the chain specification checkpoint. This makes it possible to bypass issues where smoldot is incapable of syncing over a certain block by updating the chain specification, without having to manually clear existing databases. ([#2401](https://github.com/paritytech/smoldot/pull/2401))

### Fixed

- Fix errors about verifying justifications. Justifications and Grandpa commits that can't be verified yet are now properly stored in memory in order to be verified later, instead of producing errors. ([#2400](https://github.com/paritytech/smoldot/pull/2400))
- Fix issue where unverified justifications would overwrite one another, meaning that an invalid justification could potentially prevent a valid justification from being taken into account. ([#2400](https://github.com/paritytech/smoldot/pull/2400))

## 0.6.19 - 2022-06-14

### Fixed

- Fix panic introduced in v0.6.18 in case of a fork in the chain related to tracking the number of blocks kept alive in the node's memory. ([#2386](https://github.com/paritytech/smoldot/pull/2386))

## 0.6.18 - 2022-06-14

### Added

- Add support for the `state_call` JSON-RPC function. ([#2374](https://github.com/paritytech/smoldot/pull/2374))
- The `relay_chain` and `para_id` fields in chain specifications can now alternatively be named respectively `relayChain` and `paraId`. This increases consistency with the other fields of chain specifications, which are all camelCase. ([#2366](https://github.com/paritytech/smoldot/pull/2366))

### Fixed

- Fix another panic in case of a carefully-crafted LEB128 length. ([#2337](https://github.com/paritytech/smoldot/pull/2337))
- Fix a panic when decoding a block header containing a large number of Aura authorities. ([#2338](https://github.com/paritytech/smoldot/pull/2338))
- Fix multiple panics when decoding network messages in case where these messages were truncated. ([#2340](https://github.com/paritytech/smoldot/pull/2340), [#2355](https://github.com/paritytech/smoldot/pull/2355))
- Fix panic when the Kademlia random discovery process initiates a request on a connection that has just started shutting down. ([#2369](https://github.com/paritytech/smoldot/pull/2369))
- Fix subscriptions to `chainHead_unstable_follow` being immediately shut down if the gap between the finalized block and the best block is above a certain threshold. This could lead to loops where the JSON-RPC client tries to re-open a subscription, only for it to be immediately shut down again.

## 0.6.17 - 2022-05-31

### Changed

- The networking code has been considerably refactored. Due to the large size of the change it is possible that unintended changes in behaviour have been introduced. ([#2264](https://github.com/paritytech/smoldot/pull/2264))

### Fixed

- Fix a panic in case of a Noise message with an invalid length. ([#2321](https://github.com/paritytech/smoldot/pull/2321))
- Fix a panic in case of a carefully-crafted LEB128 length. ([#2326](https://github.com/paritytech/smoldot/pull/2326))

## 0.6.16 - 2022-05-16

### Added

- Added support for version 1 of the trie. Previously, it wasn't possible to connect to chains that were using version 1. ([#2277](https://github.com/paritytech/smoldot/pull/2277))

### Changed

- The runtime of the genesis block is now only compiled once when a chain is added, decreasing the time this operation takes. ([#2270](https://github.com/paritytech/smoldot/pull/2270))
- Block announces are now propagated to other peers that are also light clients. Light clients should try to connect to as few full nodes as possible (to save resources), but doing so can leave them vulnerable to eclipse attacks. By having light clients connect to other light clients and making them gossip block announces to each other, we increase the likelihood that they detect situations where a given validator generates two blocks during the same slot and is trying to show one of the block only to some peers and the other block to the rest. ([#2226](https://github.com/paritytech/smoldot/pull/2226))

## 0.6.15 - 2022-04-07

### Fixed

- Backport change to checkpoints format (generated by the `sync_state_genSyncSpec` JSON-RPC function of Substrate nodes). Smoldot maintains compatibility with checkpoints generated earlier. ([#2219](https://github.com/paritytech/smoldot/pull/2219))

## 0.6.14 - 2022-04-07

### Fixed

- No longer panic if passed a chain specification containing an invalid bootnode address. Because the specification of the format of a multiaddress is flexible, invalid bootnode addresses do not trigger a hard error but instead are ignored and a warning is printed. ([#2207](https://github.com/paritytech/smoldot/pull/2207))
- Make sure that the tasks of the nodes that have a lot of CPU-heavy operations to perform periodically yield to other tasks, ensuring that the less busy tasks still make progress. This fixes a variety of issues such as chains taking a long time to initialize, or simple JSON-RPC requests taking a long time to be answered. ([#2213](https://github.com/paritytech/smoldot/pull/2213))
- Fix several potential infinite loops when finality lags behind too much ([#2215](https://github.com/paritytech/smoldot/pull/2215)).

## 0.6.13 - 2022-04-05

### Fixed

- Properly fix the regression that version 0.6.12 was supposed to fix. ([#2210](https://github.com/paritytech/smoldot/pull/2210))

## 0.6.12 - 2022-04-04

### Fixed

- Fix regression introduced in version 0.6.11 causing some JSON-RPC functions to never produce a result if they were sent before the runtime of the chain has been downloaded. ([#2201](https://github.com/paritytech/smoldot/pull/2201))

## 0.6.11 - 2022-03-31

### Fixed

- Fix the `ClientOptions.cpuRateLimit` feature being misimplemented and treating any value other than 1.0 as extremely low. ([#2189](https://github.com/paritytech/smoldot/pull/2189))
- Fixed a `TimeoutOverflowWarning` caused by calling `setTimeout` with a value that is too large. ([#2188](https://github.com/paritytech/smoldot/pull/2188))

## 0.6.10 - 2022-03-29

### Fixed

- Fix parachain blocks being reported multiple times in case they have been finalized in-between ([#2182](https://github.com/paritytech/smoldot/pull/2182)).

## 0.6.9 - 2022-03-25

### Fixed

- Properly display error messages when smoldot crashes when in a browser, instead of showing `[object ErrorEvent]`. ([#2171](https://github.com/paritytech/smoldot/pull/2171))

## 0.6.8 - 2022-03-23

### Fixed

- Fix regression introduced in version 0.6.5 where we erroneously removed entries in the mapping of which peer knows which blocks, leading to failures to request data. ([#2168](https://github.com/paritytech/smoldot/pull/2168))

## 0.6.7 - 2022-03-22

### Changed

- Add more details to the debug and trace logs that happen in case of errors such as networking errors or block verification failures ([#2161](https://github.com/paritytech/smoldot/pull/2161)).

### Fixed

- Increase the threshold after which smoldot considers that a protocol name sent through multistream-select is an attempt at a DoS attack, to accomodate for the change in the GrandPa protocol name in Substrate. ([#2162](https://github.com/paritytech/smoldot/pull/2162))

## 0.6.6 - 2022-03-18

### Added

- Add `ClientOptions.cpuRateLimit`, which lets the user put an upper bound on the amount of CPU that the client uses on average ([#2151](https://github.com/paritytech/smoldot/pull/2151)).
- Add support for parsing the "fron" (Frontier) consensus log items in headers. The content of these log items is ignored by the client. ([#2150](https://github.com/paritytech/smoldot/pull/2150))

## 0.6.5 - 2022-03-17

### Changed

- Chain specifications with a `codeSubstitutes` field containing a block hash are no longer supported ([#2127](https://github.com/paritytech/smoldot/pull/2127)).
- Prune list of unverified blocks if it grows too much in order to resist spam attacks ([#2114](https://github.com/paritytech/smoldot/pull/2114)).
- Log block's parent hash in case of block announce ([#2105](https://github.com/paritytech/smoldot/pull/2105)).
- Only call `console.error` once in case of a Rust panic ([#2093](https://github.com/paritytech/smoldot/pull/2093)).

### Fixed

- Fix parachain blocks being reported multiple times in case of a relay chain fork ([#2106](https://github.com/paritytech/smoldot/pull/2106)).
- Implement the `ext_crypto_ecdsa_sign_version_1` host function ([#2120](https://github.com/paritytech/smoldot/pull/2120)).
- Implement the `ext_crypto_ecdsa_verify_version_1` host function ([#2120](https://github.com/paritytech/smoldot/pull/2120)).
- Implement the `ext_crypto_ecdsa_sign_prehashed_version_1` host function ([#2120](https://github.com/paritytech/smoldot/pull/2120)).
- Implement the `ext_crypto_ecdsa_verify_prehashed_version_1` host function ([#2120](https://github.com/paritytech/smoldot/pull/2120)).
- Properly mark all descendants as bad when a block is determined to be bad ([#2121](https://github.com/paritytech/smoldot/pull/2121)).<|MERGE_RESOLUTION|>--- conflicted
+++ resolved
@@ -2,15 +2,13 @@
 
 ## Unreleased
 
-<<<<<<< HEAD
 ### Changed
 
 - Update the network protocol names used on the wire to use the `forkId` field used in the chain specification (if present) and no longer the `protocolId` (which is deprecated). Blockchains based off of Substrate versions later than October 2022 fully support either version.
-=======
+
 ### Fixed
 
 - The alternative spellings `relayChain` and `paraId` for the `relay_chain` and `para_id` fields in chain specifications are now properly accepted as intended. ([#160](https://github.com/smol-dot/smoldot/pull/160))
->>>>>>> 716a3373
 
 ## 0.7.10 - 2022-02-10
 
