// Smoldot
// Copyright (C) 2019-2022  Parity Technologies (UK) Ltd.
// SPDX-License-Identifier: GPL-3.0-or-later WITH Classpath-exception-2.0

// This program is free software: you can redistribute it and/or modify
// it under the terms of the GNU General Public License as published by
// the Free Software Foundation, either version 3 of the License, or
// (at your option) any later version.

// This program is distributed in the hope that it will be useful,
// but WITHOUT ANY WARRANTY; without even the implied warranty of
// MERCHANTABILITY or FITNESS FOR A PARTICULAR PURPOSE.  See the
// GNU General Public License for more details.

// You should have received a copy of the GNU General Public License
// along with this program.  If not, see <http://www.gnu.org/licenses/>.

//! Background synchronization service.
//!
//! The [`ConsensusService`] manages a background task dedicated to synchronizing the chain with
//! the network and authoring blocks.
//! Importantly, its design is oriented towards the particular use case of the full node.

// TODO: doc
// TODO: re-review this once finished

use crate::run::{database_thread, jaeger_service, network_service};

use core::num::NonZeroU32;
use futures_channel::{mpsc, oneshot};
use futures_util::{future, stream, FutureExt as _, SinkExt as _, StreamExt as _};
use hashbrown::HashSet;
use smol::lock::Mutex;
use smoldot::{
    author,
    chain::chain_information,
    database::full_sqlite,
    executor, header,
    identity::keystore,
    informant::HashDisplay,
    libp2p,
    network::{self, protocol::BlockData},
    sync::all::{self, TrieEntryVersion},
};
use std::{
    iter, mem,
    num::NonZeroU64,
    sync::Arc,
    time::{Duration, Instant, SystemTime, UNIX_EPOCH},
};

/// Configuration for a [`ConsensusService`].
pub struct Config {
    /// Closure that spawns background tasks.
    pub tasks_executor: Box<dyn FnMut(future::BoxFuture<'static, ()>) + Send>,

    /// Database to use to read and write information about the chain.
    pub database: Arc<database_thread::DatabaseThread>,

    /// Number of bytes of the block number in the networking protocol.
    pub block_number_bytes: usize,

    /// Hash of the genesis block.
    ///
    /// > **Note**: At the time of writing of this comment, the value in this field is used only
    /// >           to compare against a known genesis hash and print a warning.
    pub genesis_block_hash: [u8; 32],

    /// Stores of key to use for all block-production-related purposes.
    pub keystore: Arc<keystore::Keystore>,

    /// Access to the network, and index of the chain to sync from the point of view of the
    /// network service.
    pub network_service: (Arc<network_service::NetworkService>, usize),

    /// Receiver for events coming from the network, as returned by
    /// [`network_service::NetworkService::new`].
    pub network_events_receiver: stream::BoxStream<'static, network_service::Event>,

    /// Service to use to report traces.
    pub jaeger_service: Arc<jaeger_service::JaegerService>,

    /// A node has the authorization to author a block during a slot.
    ///
    /// In order for the network to perform well, a block should be authored and propagated
    /// throughout the peer-to-peer network before the end of the slot. In order for this to
    /// happen, the block creation process itself should end a few seconds before the end of the
    /// slot. This threshold after which the block creation should end is determined by this value.
    ///
    /// The moment in the slot when the authoring ends is determined by
    /// `slot_duration * slot_duration_author_ratio / u16::max_value()`.
    /// For example, passing `u16::max_value()` means that the entire slot is used. Passing
    /// `u16::max_value() / 2` means that half of the slot is used.
    ///
    /// A typical value is `43691_u16`, representing 2/3 of a slot.
    ///
    /// Note that this value doesn't determine the moment when creating the block has ended, but
    /// the moment when creating the block should start its final phase.
    pub slot_duration_author_ratio: u16,
}

/// Identifier for a blocks request to be performed.
#[derive(Debug, Copy, Clone, Ord, PartialOrd, Eq, PartialEq, Hash)]
pub struct BlocksRequestId(usize);

/// Summary of the state of the [`ConsensusService`].
#[derive(Debug, Clone)]
pub struct SyncState {
    pub best_block_number: u64,
    pub best_block_hash: [u8; 32],
    pub finalized_block_number: u64,
    pub finalized_block_hash: [u8; 32],
}

/// Background task that verifies blocks and emits requests.
pub struct ConsensusService {
    /// Used to communicate with the background task. Also used for the background task to detect
    /// a shutdown.
    to_background_tx: Mutex<mpsc::Sender<ToBackground>>,
}

enum ToBackground {
    GetSyncState {
        result_tx: oneshot::Sender<SyncState>,
    },
}

impl ConsensusService {
    /// Initializes the [`ConsensusService`] with the given configuration.
    pub async fn new(config: Config) -> Arc<Self> {
        // Perform the initial access to the database to load a bunch of information.
        let (
            finalized_block_number,
            finalized_heap_pages,
            finalized_code,
            best_block_hash,
            best_block_number,
            finalized_chain_information,
        ) = config
            .database
            .with_database({
                let block_number_bytes = config.block_number_bytes;
                move |database| {
                    let finalized_block_hash = database.finalized_block_hash().unwrap();
                    let finalized_block_number = header::decode(
                        &database
                            .block_scale_encoded_header(&finalized_block_hash)
                            .unwrap()
                            .unwrap(),
                        block_number_bytes,
                    )
                    .unwrap()
                    .number;
                    let best_block_hash = database.best_block_hash().unwrap();
                    let best_block_number = header::decode(
                        &database
                            .block_scale_encoded_header(&best_block_hash)
                            .unwrap()
                            .unwrap(),
                        block_number_bytes,
                    )
                    .unwrap()
                    .number;
                    let finalized_chain_information = database
                        .to_chain_information(&finalized_block_hash)
                        .unwrap();
                    let finalized_code = database
                        .block_storage_main_trie_get(&finalized_block_hash, b":code")
                        .unwrap()
                        .unwrap() // TODO: better error?
                        .0;
                    let finalized_heap_pages = database
                        .block_storage_main_trie_get(&finalized_block_hash, b":heappages")
                        .unwrap() // TODO: better error?
                        .map(|(hp, _)| hp);
                    (
                        finalized_block_number,
                        finalized_heap_pages,
                        finalized_code,
                        best_block_hash,
                        best_block_number,
                        finalized_chain_information,
                    )
                }
            })
            .await;

        // The Kusama chain contains a fork hardcoded in the official Polkadot client.
        // See <https://github.com/paritytech/polkadot/blob/93f45f996a3d5592a57eba02f91f2fc2bc5a07cf/node/service/src/grandpa_support.rs#L111-L216>
        // Because we don't want to support this in smoldot, a warning is printed instead if we
        // recognize Kusama.
        // See also <https://github.com/paritytech/smoldot/issues/1866>.
        if config.genesis_block_hash
            == [
                176, 168, 212, 147, 40, 92, 45, 247, 50, 144, 223, 183, 230, 31, 135, 15, 23, 180,
                24, 1, 25, 122, 20, 156, 169, 54, 84, 73, 158, 163, 218, 254,
            ]
            && finalized_block_number <= 1500988
        {
            log::warn!(
                "The Kusama chain is known to be borked at block #1491596. The official Polkadot \
                client works around this issue by hardcoding a fork in its source code. Smoldot \
                does not support this hardcoded fork and will thus fail to sync past this block."
            );
        }

        let mut sync = all::AllSync::new(all::Config {
            chain_information: finalized_chain_information,
            block_number_bytes: config.block_number_bytes,
            allow_unknown_consensus_engines: false,
            sources_capacity: 32,
            blocks_capacity: {
                // This is the maximum number of blocks between two consecutive justifications.
                1024
            },
            max_disjoint_headers: 1024,
            max_requests_per_block: NonZeroU32::new(3).unwrap(),
            download_ahead_blocks: {
                // Assuming a verification speed of 1k blocks/sec and a 99th download time
                // percentile of two second, the number of blocks to download ahead of time
                // in order to not block is 2000.
                // In practice, however, the verification speed and download speed depend on
                // the chain and the machine of the user.
                NonZeroU32::new(2000).unwrap()
            },
            full_mode: true,
        });

        let finalized_runtime = {
            // Builds the runtime of the finalized block.
            // Assumed to always be valid, otherwise the block wouldn't have been
            // saved in the database, hence the large number of unwraps here.
            let heap_pages =
                executor::storage_heap_pages_to_value(finalized_heap_pages.as_deref()).unwrap(); // TODO: better error message?
            executor::host::HostVmPrototype::new(executor::host::Config {
                module: finalized_code,
                heap_pages,
                exec_hint: executor::vm::ExecHint::CompileAheadOfTime, // TODO: probably should be decided by the optimisticsync
                allow_unresolved_imports: false,
            })
            .unwrap() // TODO: better error message?
        };

        let block_author_sync_source = sync.add_source(None, best_block_number, best_block_hash);

        let (block_requests_finished_tx, block_requests_finished_rx) = mpsc::channel(0);
        let (to_background_tx, to_background_rx) = mpsc::channel(4);

        let background_sync = SyncBackground {
            sync,
            block_author_sync_source,
            block_authoring: None,
            authored_block: None,
            slot_duration_author_ratio: config.slot_duration_author_ratio,
            keystore: config.keystore,
            finalized_runtime: Arc::new(Mutex::new(Some(finalized_runtime))),
            network_service: config.network_service.0,
            network_chain_index: config.network_service.1,
            to_background_rx,
            from_network_service: config.network_events_receiver,
            database: config.database,
            peers_source_id_map: Default::default(),
            tasks_executor: config.tasks_executor,
            block_requests_finished_tx,
            block_requests_finished_rx,
            jaeger_service: config.jaeger_service,
        };

        background_sync.start();

        Arc::new(ConsensusService {
            to_background_tx: Mutex::new(to_background_tx),
        })
    }

    /// Returns a summary of the state of the service.
    ///
    /// > **Important**: This doesn't represent the content of the database.
    // TODO: maybe remove this in favour of the database; seems like a better idea
    pub async fn sync_state(&self) -> SyncState {
        let (result_tx, result_rx) = oneshot::channel();
        let _ = self
            .to_background_tx
            .lock()
            .await
            .send(ToBackground::GetSyncState { result_tx })
            .await;
        result_rx.await.unwrap()
    }
}

struct SyncBackground {
    /// State machine containing the list of all the peers, all the non-finalized blocks, and all
    /// the network requests in progress.
    ///
    /// Each peer holds a struct containing either information about a networking peer, or `None`
    /// if this is the "special source" representing the local block authoring. Only one source
    /// must contain `None` and its id must be [`SyncBackground::block_author_sync_source`].
    ///
    /// Each block holds its runtime if it has been verified.
    ///
    /// Some of the sources can represent networking peers that have already been disconnected. If
    /// that is the case, no new request is started against these sources but existing requests
    /// are allowed to finish.
    /// This "trick" is necessary in order to not cancel requests that have already been started
    /// against a peer when it disconnects and that might already have a response.
    ///
    /// Each on-going request has a corresponding background task that sends its result to
    /// [`SyncBackground::block_requests_finished_rx`].
    sync: all::AllSync<(), Option<NetworkSourceInfo>, NonFinalizedBlock>,

    /// Source within the [`SyncBackground::sync`] to use to import locally-authored blocks.
    block_author_sync_source: all::SourceId,

    /// State of the authoring. If `None`, the builder should be (re)created. If `Some`, also
    /// contains the list of public keys that were loaded from the keystore when creating the
    /// builder.
    ///
    /// The difference between a value of `None` and a value of `Some(Builder::Idle)` is that
    /// `None` indicates that we should try to author a block as soon as possible, while `Idle`
    /// means that we shouldn't try again until some event occurs (at which point this field is
    /// set to `None`). For instance, if the operation of building a block fails, the state is set
    /// to `Idle` so as to avoid trying to create a block over and over again.
    // TODO: this list of public keys is a bit hacky
    block_authoring: Option<(author::build::Builder, Vec<[u8; 32]>)>,

    /// See [`Config::slot_duration_author_ratio`].
    slot_duration_author_ratio: u16,

    /// After a block has been authored, it is inserted here while waiting for the `sync` to
    /// import it. Contains the block height, the block hash, the SCALE-encoded block header, and
    /// the list of SCALE-encoded extrinsics of the block.
    authored_block: Option<(u64, [u8; 32], Vec<u8>, Vec<Vec<u8>>)>,

    /// See [`Config::keystore`].
    keystore: Arc<keystore::Keystore>,

    /// Runtime of the latest finalized block.
    ///
    /// The runtime is extracted when necessary then put back it place.
    ///
    /// The `Arc` is shared with [`NonFinalizedBlock::Verified::runtime`].
    finalized_runtime: Arc<Mutex<Option<executor::host::HostVmPrototype>>>,

    /// Used to receive messages from the frontend service, and to detect when it shuts down.
    to_background_rx: mpsc::Receiver<ToBackground>,

    /// Service managing the connections to the networking peers.
    network_service: Arc<network_service::NetworkService>,

    /// Index, within the [`SyncBackground::network_service`], of the chain that this sync service
    /// is syncing from. This value must be passed as parameter when starting requests on the
    /// network service.
    network_chain_index: usize,

    /// Stream of events coming from the [`SyncBackground::network_service`]. Used to know what
    /// happens on the peer-to-peer network.
    from_network_service: stream::BoxStream<'static, network_service::Event>,

    /// For each networking peer, the identifier of the source in [`SyncBackground::sync`].
    /// This map is kept up-to-date with the "chain connections" of the network service. Whenever
    /// a connection is established with a peer, an entry is inserted in this map and a source is
    /// added to [`SyncBackground::sync`], and whenever a connection is closed, the map entry and
    /// source are removed.
    peers_source_id_map: hashbrown::HashMap<libp2p::PeerId, all::SourceId, fnv::FnvBuildHasher>,

    /// See [`Config::tasks_executor`].
    tasks_executor: Box<dyn FnMut(future::BoxFuture<'static, ()>) + Send>,

    /// Block requests that have been emitted on the networking service and that are still in
    /// progress. Each entry in this field also has an entry in [`SyncBackground::sync`].
    block_requests_finished_rx: mpsc::Receiver<(
        all::RequestId,
        all::SourceId,
        Result<Vec<BlockData>, network_service::BlocksRequestError>,
    )>,

    /// Sending side of [`SyncBackground::block_requests_finished_rx`].
    block_requests_finished_tx: mpsc::Sender<(
        all::RequestId,
        all::SourceId,
        Result<Vec<BlockData>, network_service::BlocksRequestError>,
    )>,

    /// See [`Config::database`].
    database: Arc<database_thread::DatabaseThread>,

    /// How to report events about blocks.
    jaeger_service: Arc<jaeger_service::JaegerService>,
}

#[derive(Clone)]
enum NonFinalizedBlock {
    NotVerified,
    Verified {
        /// Runtime of the block. Generally either identical to its parent's runtime, or a
        /// different one.
        ///
        /// The `Arc` is shared with [`SyncBackground::finalized_runtime`].
        runtime: Arc<Mutex<Option<executor::host::HostVmPrototype>>>,
    },
}

/// Information about a source in the sync state machine.
#[derive(Debug, Clone)]
struct NetworkSourceInfo {
    /// Identity of the peer according to the networking.
    peer_id: libp2p::PeerId,
    /// If `true`, this peer is considered disconnected by the network, and no new request should
    /// be started against it.
    is_disconnected: bool,
}

impl SyncBackground {
    fn start(mut self) {
        // This function is a small hack because I didn't find a better way to store the executor
        // within `Background` while at the same time spawning the `Background` using said
        // executor.
        let mut actual_executor =
            mem::replace(&mut self.tasks_executor, Box::new(|_| unreachable!()));
        let (tx, rx) = oneshot::channel();
        actual_executor(Box::pin(async move {
            let actual_executor = rx.await.unwrap();
            self.tasks_executor = actual_executor;
            self.run().await;
        }));
        tx.send(actual_executor).unwrap_or_else(|_| panic!());
    }

    async fn run(mut self) {
        loop {
            self.start_network_requests().await;
            let (new_self, must_loop_again_asap) = self.process_blocks().await;
            self = new_self;

            // Creating the block authoring state and prepare a future that is ready when something
            // related to the block authoring is ready.
            // TODO: refactor as a separate task?
            let mut authoring_ready_future = {
                // TODO: overhead to call best_block_consensus() multiple times
                let local_authorities = {
                    let namespace_filter = match self.sync.best_block_consensus() {
                        chain_information::ChainInformationConsensusRef::Aura { .. } => {
                            Some(keystore::KeyNamespace::Aura)
                        }
                        chain_information::ChainInformationConsensusRef::Babe { .. } => {
                            Some(keystore::KeyNamespace::Babe)
                        }
                        chain_information::ChainInformationConsensusRef::Unknown => {
                            // In `Unknown` mode, all keys are accepted and there is no
                            // filter on the namespace, as we can't author blocks anyway.
                            // TODO: is that correct?
                            None
                        }
                    };

                    // Calling `keys()` on the keystore is racy, but that's considered
                    // acceptable and part of the design of the node.
                    self.keystore
                        .keys()
                        .await
                        .filter(|(namespace, _)| namespace_filter.map_or(true, |n| *namespace == n))
                        .map(|(_, key)| key)
                        .collect::<Vec<_>>() // TODO: collect overhead :-/
                };

                let block_authoring =
                    match (&mut self.block_authoring, self.sync.best_block_consensus()) {
                        (Some(ba), _) => Some(ba),
                        (
                            block_authoring @ None,
                            chain_information::ChainInformationConsensusRef::Aura {
                                finalized_authorities_list, // TODO: field name not appropriate; should probably change the chain_information module
                                slot_duration,
                            },
                        ) => Some(
                            block_authoring.insert((
                                author::build::Builder::new(author::build::Config {
                                    consensus: author::build::ConfigConsensus::Aura {
                                        current_authorities: finalized_authorities_list,
                                        local_authorities: local_authorities.iter(),
                                        now_from_unix_epoch: SystemTime::now()
                                            .duration_since(SystemTime::UNIX_EPOCH)
                                            .unwrap(),
                                        slot_duration,
                                    },
                                }),
                                local_authorities,
                            )),
                        ),
                        (None, chain_information::ChainInformationConsensusRef::Babe { .. }) => {
                            None // TODO: the block authoring doesn't support Babe at the moment
                        }
                        (None, _) => todo!(),
                    };

                match &block_authoring {
                    Some((author::build::Builder::Ready(_), _)) => {
                        future::Either::Left(future::Either::Left(future::ready(Instant::now())))
                    }
                    Some((author::build::Builder::WaitSlot(when), _)) => {
                        let delay = (UNIX_EPOCH + when.when())
                            .duration_since(SystemTime::now())
                            .unwrap_or_else(|_| Duration::new(0, 0));
                        future::Either::Right(future::FutureExt::fuse(smol::Timer::after(delay)))
                    }
                    None => future::Either::Left(future::Either::Right(future::pending())),
                    Some((author::build::Builder::Idle, _)) => {
                        // If the block authoring is idle, which happens in case of error,
                        // sleep for an arbitrary duration before resetting it.
                        // This prevents the authoring from trying over and over again to generate
                        // a bad block.
                        let delay = Duration::from_secs(2);
                        future::Either::Right(future::FutureExt::fuse(smol::Timer::after(delay)))
                    }
                }
            };

            futures_util::select! {
                _ = authoring_ready_future => {
                    // Ready to author a block. Call `author_block()`.
                    // While a block is being authored, the whole syncing state machine is
                    // deliberately frozen.
                    match self.block_authoring {
                        Some((author::build::Builder::Ready(_), _)) => {
                            self.author_block().await;
                            continue;
                        }
                        Some((author::build::Builder::WaitSlot(when), local_authorities)) => {
                            self.block_authoring = Some((author::build::Builder::Ready(when.start()), local_authorities));
                            self.author_block().await;
                            continue;
                        }
                        Some((author::build::Builder::Idle, _)) => {
                            self.block_authoring = None;
                            continue;
                        }
                        None => {
                            unreachable!()
                        }
                    }
                },

                frontend_event = self.to_background_rx.next().fuse() => {
                    // TODO: this isn't processed quickly enough when under load
                    match frontend_event {
                        Some(ToBackground::GetSyncState { result_tx }) => {
                            let _ = result_tx.send(SyncState {
                                best_block_hash: self.sync.best_block_hash(),
                                best_block_number: self.sync.best_block_number(),
                                finalized_block_hash: self.sync.finalized_block_header().hash(self.sync.block_number_bytes()),
                                finalized_block_number: self.sync.finalized_block_header().number,
                            });
                        },
                        None => {
                            // Shutdown.
                            return
                        },
                    }
                },

                network_event = self.from_network_service.next().fuse() => {
                    // We expect the network events channel to never shut down.
                    let network_event = network_event.unwrap();

                    match network_event {
                        network_service::Event::Connected { peer_id, chain_index, best_block_number, best_block_hash }
                            if chain_index == self.network_chain_index =>
                        {
                            // Most of the time, we insert a new source in the state machine.
                            // However, a source of that `PeerId` might already exist but be
                            // considered as disconnected. If that is the case, we simply mark it
                            // as no longer disconnected.
                            match self.peers_source_id_map.entry(peer_id) {
                                hashbrown::hash_map::Entry::Occupied(entry) => {
                                    let id = *entry.get();
                                    let is_disconnected = &mut self.sync[id].as_mut().unwrap().is_disconnected;
                                    debug_assert!(*is_disconnected);
                                    *is_disconnected = false;
                                }
                                hashbrown::hash_map::Entry::Vacant(entry) => {
                                    let id = self.sync.add_source(Some(NetworkSourceInfo {
                                        peer_id: entry.key().clone(),
                                        is_disconnected: false,
                                    }), best_block_number, best_block_hash);
                                    entry.insert(id);
                                }
                            }
                        },
                        network_service::Event::Disconnected { peer_id, chain_index }
                            if chain_index == self.network_chain_index =>
                        {
                            // Sources that disconnect are only immediately removed from the sync
                            // state machine if they have no request in progress. If that is not
                            // the case, they are instead only marked as disconnected.
                            let id = *self.peers_source_id_map.get(&peer_id).unwrap();
                            if self.sync.source_num_ongoing_requests(id) == 0 {
                                self.peers_source_id_map.remove(&peer_id).unwrap();
                                let (_, mut _requests) = self.sync.remove_source(id);
                                debug_assert!(_requests.next().is_none());
                            } else {
                                let is_disconnected = &mut self.sync[id].as_mut().unwrap().is_disconnected;
                                debug_assert!(!*is_disconnected);
                                *is_disconnected = true;
                            }
                        },
                        network_service::Event::BlockAnnounce { chain_index, peer_id, scale_encoded_header, is_best }
                            if chain_index == self.network_chain_index =>
                        {
                            let _jaeger_span = self
                                .jaeger_service
                                .block_announce_process_span(&header::hash_from_scale_encoded_header(&scale_encoded_header));

                            let id = *self.peers_source_id_map.get(&peer_id).unwrap();
                            // TODO: log the outcome
                            match self.sync.block_announce(id, scale_encoded_header, is_best) {
                                all::BlockAnnounceOutcome::HeaderVerify => {},
                                all::BlockAnnounceOutcome::TooOld { .. } => {},
                                all::BlockAnnounceOutcome::AlreadyInChain => {},
                                all::BlockAnnounceOutcome::NotFinalizedChain => {},
                                all::BlockAnnounceOutcome::Discarded => {},
                                all::BlockAnnounceOutcome::StoredForLater {} => {},
                                all::BlockAnnounceOutcome::InvalidHeader(_) => unreachable!(),
                            }
                        },
                        _ => {
                            // Different chain index.
                        }
                    }
                },

                (request_id, source_id, result) = self.block_requests_finished_rx.select_next_some() => {
                    // TODO: clarify this piece of code
                    let result = result.map_err(|_| ());
                    let (_, response_outcome) = self.sync.blocks_request_response(request_id, result.map(|v| v.into_iter().map(|block| all::BlockRequestSuccessBlock {
                        scale_encoded_header: block.header.unwrap(), // TODO: don't unwrap
                        scale_encoded_extrinsics: block.body.unwrap(), // TODO: don't unwrap
                        scale_encoded_justifications: block.justifications
                            .unwrap_or_default()
                            .into_iter()
                            .map(|j| all::Justification { engine_id: j.engine_id, justification: j.justification })
                            .collect(),
                        user_data: NonFinalizedBlock::NotVerified,
                    })));

                    match response_outcome {
                        all::ResponseOutcome::Outdated
                        | all::ResponseOutcome::Queued
                        | all::ResponseOutcome::NotFinalizedChain { .. }
                        | all::ResponseOutcome::AllAlreadyInChain { .. } => {
                        }
                    }

                    // If the source was actually disconnected and has no other request in
                    // progress, we clean it up.
                    if self.sync[source_id].as_ref().map_or(false, |info| info.is_disconnected)
                        && self.sync.source_num_ongoing_requests(source_id) == 0
                    {
                        let (info, mut _requests) = self.sync.remove_source(source_id);
                        debug_assert!(_requests.next().is_none());
                        self.peers_source_id_map.remove(&info.unwrap().peer_id).unwrap();
                    }
                },

                () = if must_loop_again_asap { either::Left(future::ready(())) } else { either::Right(future::pending()) }.fuse() => {
                    // This block exists just so that we continue looping if `must_loop_again_asap`
                    // is `true`.
                }
            }
        }
    }

    /// Authors a block, then imports it and gossips it out.
    ///
    /// # Panic
    ///
    /// The [`SyncBackground::block_authoring`] must be [`author::build::Builder::Ready`].
    ///
    async fn author_block(&mut self) {
        let (authoring_start, local_authorities) = match self.block_authoring.take() {
            Some((author::build::Builder::Ready(authoring), local_authorities)) => {
                (authoring, local_authorities)
            }
            _ => panic!(),
        };

        // TODO: it is possible that the current best block is already the same authoring slot as the slot we want to claim ; unclear how to solve this

        let parent_number = self.sync.best_block_number();
        log::debug!(
            "block-author-start; parent_hash={}; parent_number={}",
            HashDisplay(&self.sync.best_block_hash()),
            parent_number,
        );

        // We would like to create a span for authoring the new block, but the trace id depends on
        // the block hash, which is only known at the end.
        let block_author_jaeger_start_time = mick_jaeger::StartTime::now();

        // Determine when the block should stop being authored.
        //
        // In order for the network to perform well, a block should be authored and propagated
        // throughout the peer-to-peer network before the end of the slot. In order for this
        // to happen, the block creation process itself should end a few seconds before the
        // end of the slot.
        //
        // Most parts of the block authorship can't be accelerated, in particular the
        // initialization and the signing at the end. This end of authoring threshold is only
        // checked when deciding whether to continue including more transactions in the block.
        // TODO: use this
        // TODO: Substrate nodes increase the time available for authoring if it detects that slots have been skipped, in order to account for the possibility that the initialization of a block or the inclusion of an extrinsic takes too long
        let authoring_end = {
            let start = authoring_start.slot_start_from_unix_epoch();
            let end = authoring_start.slot_end_from_unix_epoch();
            debug_assert!(start < end);
            debug_assert!(SystemTime::now() >= SystemTime::UNIX_EPOCH + start);
            SystemTime::UNIX_EPOCH
                + start
                + (end - start) * u32::from(self.slot_duration_author_ratio)
                    / u32::from(u16::max_value())
        };

        // Actual block production now happening.
        let (new_block_header, new_block_body, authoring_logs) = {
            let parent_hash = self.sync.best_block_hash();
            let parent_runtime_arc = if self.sync.best_block_number()
                != self.sync.finalized_block_header().number
            {
                let NonFinalizedBlock::Verified {
                    runtime: parent_runtime_arc,
                } = &self.sync[(self.sync.best_block_number(), &self.sync.best_block_hash())] else { unreachable!() };
                parent_runtime_arc.clone()
            } else {
                self.finalized_runtime.clone()
            };
            let parent_runtime = parent_runtime_arc.try_lock().unwrap().take().unwrap();

            // Start the block authoring process.
            let mut block_authoring = {
                authoring_start.start(author::build::AuthoringStartConfig {
                    block_number_bytes: self.sync.block_number_bytes(),
                    parent_hash: &self.sync.best_block_hash(),
                    parent_number: self.sync.best_block_number(),
                    now_from_unix_epoch: SystemTime::now()
                        .duration_since(SystemTime::UNIX_EPOCH)
                        .unwrap(),
                    parent_runtime,
                    block_body_capacity: 0, // TODO: could be set to the size of the tx pool
                    max_log_level: 0,
                })
            };

            // The block authoring process jumps through various states, interrupted when it needs
            // access to the storage of the best block.
            loop {
                match block_authoring {
                    author::build::BuilderAuthoring::Seal(seal) => {
                        // This is the last step of the authoring. The block creation is
                        // successful, and the only thing remaining to do is sign the block
                        // header. Signing is done through `self.keystore`.

                        // TODO: correct key namespace
                        let data_to_sign = seal.to_sign();
                        let sign_future = self.keystore.sign(
                            keystore::KeyNamespace::Aura,
                            &local_authorities[seal.authority_index()],
                            &data_to_sign,
                        );

                        let success = match sign_future.await {
                            Ok(signature) => seal.inject_sr25519_signature(signature),
                            Err(error) => {
                                // Because the keystore is subject to race conditions, it is
                                // possible for this situation to happen if the key has been
                                // removed from the keystore in parallel of the block authoring
                                // process, or the key is maybe no longer accessible because of
                                // another issue.
                                log::warn!("block-author-signing-error; error={}", error);
                                self.block_authoring = None;
                                return;
                            }
                        };

                        // Put back the parent runtime that we extracted.
                        *parent_runtime_arc.try_lock().unwrap() = Some(success.parent_runtime);

                        break (success.scale_encoded_header, success.body, success.logs);
                    }

                    author::build::BuilderAuthoring::Error {
                        error,
                        parent_runtime,
                    } => {
                        // Block authoring process stopped because of an error.

                        // Put back the parent runtime that we extracted.
                        *parent_runtime_arc.try_lock().unwrap() = Some(parent_runtime);

                        // In order to prevent the block authoring from restarting immediately
                        // after and failing again repeatedly, we switch the block authoring to
                        // the same state as if it had successfully generated a block.
                        self.block_authoring = Some((author::build::Builder::Idle, Vec::new()));
                        // TODO: log the runtime logs
                        log::warn!("block-author-error; error={}", error);
                        return;
                    }

                    // Part of the block production consists in adding transactions to the block.
                    // These transactions are extracted from the transactions pool.
                    author::build::BuilderAuthoring::ApplyExtrinsic(apply) => {
                        // TODO: actually implement including transactions in the blocks
                        block_authoring = apply.finish();
                        continue;
                    }
                    author::build::BuilderAuthoring::ApplyExtrinsicResult { result, resume } => {
                        if let Err(error) = result {
                            // TODO: include transaction bytes or something?
                            log::warn!("block-author-transaction-inclusion-error; error={}", error);
                        }

                        // TODO: actually implement including transactions in the blocks
                        block_authoring = resume.finish();
                        continue;
                    }

                    // Access to the best block storage.
                    author::build::BuilderAuthoring::StorageGet(req) => {
                        let key = req.key().as_ref().to_vec();
                        let value = self
                            .database
                            .with_database(move |db| {
                                db.block_storage_main_trie_get(&parent_hash, &key)
                            })
                            .await
                            .expect("database access error");

                        block_authoring = req.inject_value(value.as_ref().map(|(val, vers)| {
                            (
                                iter::once(&val[..]),
                                TrieEntryVersion::try_from(*vers).expect("corrupted database"),
                            )
                        }));
                        continue;
                    }
                    author::build::BuilderAuthoring::NextKey(req) => {
                        let key = req.key().as_ref().to_vec();
                        let or_equal = req.or_equal();
                        let next_key = self
                            .database
                            .with_database(move |db| {
                                db.block_storage_main_trie_next_key(&parent_hash, &key, or_equal)
                            })
                            .await
                            .expect("database access error")
                            .filter(|k| k.starts_with(req.prefix().as_ref()));

                        debug_assert!(next_key
                            .as_ref()
                            .map_or(true, |k| &**k > req.key().as_ref()));
                        block_authoring = req.inject_key(next_key);
                        continue;
                    }
                    author::build::BuilderAuthoring::PrefixKeys(req) => {
                        let prefix = req.prefix().as_ref().to_vec();
                        let keys = self
                            .database
                            .with_database(move |db| {
                                db.block_storage_main_trie_keys_ordered(&parent_hash, &prefix)
                            })
                            .await
                            .expect("database access error");
                        block_authoring = req.inject_keys_ordered(keys.into_iter());
                        continue;
                    }
                }
            }
        };

        // Block has now finished being generated.
        let new_block_hash = header::hash_from_scale_encoded_header(&new_block_header);
        log::info!(
            "block-generated; hash={}; body_len={}; runtime_logs={:?}",
            HashDisplay(&new_block_hash),
            new_block_body.len(),
            authoring_logs
        );
        let _jaeger_span = self
            .jaeger_service
            .block_authorship_span(&new_block_hash, block_author_jaeger_start_time);

        // Print a warning if generating the block has taken more time than expected.
        // This can happen because the node is completely overloaded, is running on a slow machine,
        // or if the runtime code being executed contains a very heavy operation.
        // In any case, there is not much that a node operator can do except try increase the
        // performance of their machine.
        match authoring_end.elapsed() {
            Ok(now_minus_end) if now_minus_end < Duration::from_millis(500) => {}
            _ => {
                log::warn!(
                    "block-generation-too-long; hash={}",
                    HashDisplay(&new_block_hash)
                );
            }
        }

        // Switch the block authoring to a state where we won't try to generate a new block again
        // until something new happens.
        // TODO: nothing prevents the node from generating two blocks at the same height at the moment
        self.block_authoring = Some((author::build::Builder::Idle, Vec::new()));

        // The next step is to import the block in `self.sync`. This is done by pretending that
        // the local node is a source of block similar to networking peers.
        match self.sync.block_announce(
            self.block_author_sync_source,
            new_block_header.clone(),
            true, // Since the new block is a child of the current best block, it always becomes the new best.
        ) {
            all::BlockAnnounceOutcome::HeaderVerify
            | all::BlockAnnounceOutcome::StoredForLater
            | all::BlockAnnounceOutcome::Discarded => {}
            all::BlockAnnounceOutcome::TooOld { .. }
            | all::BlockAnnounceOutcome::AlreadyInChain
            | all::BlockAnnounceOutcome::NotFinalizedChain
            | all::BlockAnnounceOutcome::InvalidHeader(_) => unreachable!(),
        }

        debug_assert!(self.authored_block.is_none());
        self.authored_block = Some((
            parent_number + 1,
            new_block_hash,
            new_block_header,
            new_block_body,
        ));
    }

    /// Starts all the new network requests that should be started.
    // TODO: handle obsolete requests
    async fn start_network_requests(&mut self) {
        loop {
            // `desired_requests()` returns, in decreasing order of priority, the requests
            // that should be started in order for the syncing to proceed. We simply pick the
            // first request, but enforce one ongoing request per source.
            let (source_id, _, mut request_info) = match self.sync.desired_requests().find(
                |(source_id, source_info, request_details)| {
                    if source_info
                        .as_ref()
                        .map_or(false, |info| info.is_disconnected)
                    {
                        // Source is a networking source that has already been disconnected.
                        false
                    } else if *source_id != self.block_author_sync_source {
                        // Remote source.
                        self.sync.source_num_ongoing_requests(*source_id) == 0
                    } else {
                        // Locally-authored blocks source.
                        match (request_details, &self.authored_block) {
                            (
                                all::DesiredRequest::BlocksRequest {
                                    first_block_hash: None,
                                    first_block_height,
                                    ..
                                },
                                Some((authored_height, _, _, _)),
                            ) if first_block_height == authored_height => true,
                            (
                                all::DesiredRequest::BlocksRequest {
                                    first_block_hash: Some(first_block_hash),
                                    first_block_height,
                                    ..
                                },
                                Some((authored_height, authored_hash, _, _)),
                            ) if first_block_hash == authored_hash
                                && first_block_height == authored_height =>
                            {
                                true
                            }
                            _ => false,
                        }
                    }
                },
            ) {
                Some(v) => v,
                None => break,
            };

            // Before notifying the syncing of the request, clamp the number of blocks to the
            // number of blocks we expect to receive.
            request_info.num_blocks_clamp(NonZeroU64::new(64).unwrap());

            match request_info {
                all::DesiredRequest::BlocksRequest { .. }
                    if source_id == self.block_author_sync_source =>
                {
                    log::debug!("queue-locally-authored-block-for-import");

                    let (_, block_hash, scale_encoded_header, scale_encoded_extrinsics) =
                        self.authored_block.take().unwrap();

                    let _jaeger_span = self.jaeger_service.block_import_queue_span(&block_hash);

                    // Create a request that is immediately answered right below.
                    let request_id = self.sync.add_request(source_id, request_info.into(), ());

                    // TODO: announce the block on the network, but only after it's been imported
                    self.sync.blocks_request_response(
                        request_id,
                        Ok(iter::once(all::BlockRequestSuccessBlock {
                            scale_encoded_header,
                            scale_encoded_extrinsics,
                            scale_encoded_justifications: Vec::new(),
                            user_data: NonFinalizedBlock::NotVerified,
                        })),
                    );
                }

                all::DesiredRequest::BlocksRequest {
                    first_block_hash,
                    first_block_height,
                    ascending,
                    num_blocks,
                    request_headers,
                    request_bodies,
                    request_justification,
                } => {
                    let peer_id = {
                        let info = self.sync[source_id].clone().unwrap();
                        // Disconnected sources are filtered out above.
                        debug_assert!(!info.is_disconnected);
                        info.peer_id
                    };

                    // TODO: add jaeger span

                    let request = self.network_service.clone().blocks_request(
                        peer_id,
                        self.network_chain_index,
                        network::protocol::BlocksRequestConfig {
                            start: if let Some(first_block_hash) = first_block_hash {
                                network::protocol::BlocksRequestConfigStart::Hash(first_block_hash)
                            } else {
                                network::protocol::BlocksRequestConfigStart::Number(
                                    first_block_height,
                                )
                            },
                            desired_count: NonZeroU32::new(
                                u32::try_from(num_blocks.get()).unwrap_or(u32::max_value()),
                            )
                            .unwrap(),
                            direction: if ascending {
                                network::protocol::BlocksRequestDirection::Ascending
                            } else {
                                network::protocol::BlocksRequestDirection::Descending
                            },
                            fields: network::protocol::BlocksRequestFields {
                                header: request_headers,
                                body: request_bodies,
                                justifications: request_justification,
                            },
                        },
                    );

                    let request_id = self.sync.add_request(source_id, request_info.into(), ());

                    (self.tasks_executor)(Box::pin({
                        let mut block_requests_finished_tx =
                            self.block_requests_finished_tx.clone();
                        async move {
                            let result = request.await;
                            let _ = block_requests_finished_tx
                                .send((request_id, source_id, result))
                                .await;
                        }
                    }));
                }
                all::DesiredRequest::GrandpaWarpSync { .. }
                | all::DesiredRequest::StorageGetMerkleProof { .. }
                | all::DesiredRequest::RuntimeCallMerkleProof { .. } => {
                    // Not used in "full" mode.
                    unreachable!()
                }
            }
        }
    }

    async fn process_blocks(mut self) -> (Self, bool) {
        // The sync state machine can be in a few various states. At the time of writing:
        // idle, verifying header, verifying block, verifying grandpa warp sync proof,
        // verifying storage proof.
        // If the state is one of the "verifying" states, perform the actual verification and
        // loop again until the sync is in an idle state.
        let unix_time = SystemTime::now()
            .duration_since(SystemTime::UNIX_EPOCH)
            .unwrap();

        match self.sync.process_one() {
            all::ProcessOne::AllSync(idle) => {
                self.sync = idle;
                (self, false)
            }
            all::ProcessOne::VerifyWarpSyncFragment(_)
            | all::ProcessOne::WarpSyncError { .. }
            | all::ProcessOne::WarpSyncFinished { .. } => unreachable!(),
            all::ProcessOne::VerifyBodyHeader(verify) => {
                let hash_to_verify = verify.hash();
                let height_to_verify = verify.height();
                let parent_hash = verify.parent_hash();
                let parent_info = verify.parent_user_data().map(|b| {
                    let NonFinalizedBlock::Verified {
                        runtime,
                    } = b else { unreachable!() };
                    runtime.clone()
                });
                let parent_runtime_arc = parent_info
                    .as_ref()
                    .map(|i| i.clone())
                    .unwrap_or_else(|| self.finalized_runtime.clone());
                let parent_runtime = parent_runtime_arc.try_lock().unwrap().take().unwrap();
                let scale_encoded_header_to_verify = verify.scale_encoded_header().to_owned(); // TODO: copy :-/

                let _jaeger_span = self.jaeger_service.block_body_verify_span(&hash_to_verify);

                let mut verify =
                    verify.start(unix_time, parent_runtime, NonFinalizedBlock::NotVerified);

                // TODO: check this block against the chain spec's badBlocks
                loop {
                    match verify {
                        all::BlockVerification::Error {
                            sync: sync_out,
                            parent_runtime,
                            error,
                            ..
                        } => {
                            // Print a separate warning because it is important for the user
                            // to be aware of the verification failure.
                            // `error` is last because it's quite big.
                            log::warn!(
                                "failed-block-verification; hash={}; height={}; error={}",
                                HashDisplay(&hash_to_verify),
                                height_to_verify,
                                error
                            );
                            *parent_runtime_arc.try_lock().unwrap() = Some(parent_runtime);
                            self.sync = sync_out;
                            return (self, true);
                        }
                        all::BlockVerification::Success {
                            is_new_best,
                            sync: mut sync_out,
                            storage_main_trie_changes,
                            state_trie_version,
                            parent_runtime,
                            new_runtime,
                            ..
                        } => {
                            log::debug!(
                                "block-verification-success; hash={}; height={}; is_new_best={:?}",
                                HashDisplay(&hash_to_verify),
                                height_to_verify,
                                is_new_best
                            );

                            // Processing has made a step forward.

                            *parent_runtime_arc.try_lock().unwrap() = Some(parent_runtime);

                            // Store the storage of the children.
                            sync_out[(height_to_verify, &hash_to_verify)] =
                                NonFinalizedBlock::Verified {
                                    runtime: if let Some(new_runtime) = new_runtime {
                                        Arc::new(Mutex::new(Some(new_runtime)))
                                    } else {
                                        parent_runtime_arc
                                    },
                                };

                            if is_new_best {
                                // Update the networking.
                                let fut = self.network_service.set_local_best_block(
                                    self.network_chain_index,
                                    sync_out.best_block_hash(),
                                    sync_out.best_block_number(),
                                );
                                fut.await;

                                // Reset the block authoring, in order to potentially build a
                                // block on top of this new best.
                                self.block_authoring = None;
                            }

                            self.sync = sync_out;

                            // Announce the newly-verified block to all the sources that might
                            // not be aware of it. We can never be guaranteed that a certain
                            // source does *not* know about a block, however it is not a big
                            // problem to send a block announce to a source that already knows
                            // about that block. For this reason, the list of sources we send
                            // the block announce to is `all_sources - sources_that_know_it`.
                            //
                            // Note that not sending block announces to sources that already
                            // know that block means that these sources might also miss the
                            // fact that our local best block has been updated. This is in
                            // practice not a problem either.
                            let sources_to_announce_to = {
                                let mut all_sources =
                                    self.sync
                                        .sources()
                                        .collect::<HashSet<_, fnv::FnvBuildHasher>>();
                                for knows in self
                                    .sync
                                    .knows_non_finalized_block(height_to_verify, &hash_to_verify)
                                {
                                    all_sources.remove(&knows);
                                }
                                all_sources
                            };

                            for source_id in sources_to_announce_to {
                                let peer_id = match &self.sync[source_id] {
                                    Some(info) if !info.is_disconnected => &info.peer_id,
                                    _ => continue,
                                };

                                if self
                                    .network_service
                                    .clone()
                                    .send_block_announce(
                                        peer_id.clone(),
                                        0,
                                        scale_encoded_header_to_verify.clone(),
                                        is_new_best,
                                    )
                                    .await
                                    .is_ok()
                                {
                                    // Note that `try_add_known_block_to_source` might have
                                    // no effect, which is not a problem considering that this
                                    // block tracking is mostly about optimizations and
                                    // politeness.
                                    self.sync.try_add_known_block_to_source(
                                        source_id,
                                        height_to_verify,
                                        hash_to_verify,
                                    );
                                }
                            }

                            self.database
                                .with_database_detached(move |database| {
                                    // TODO: overhead for building the SCALE encoding of the header
                                    let result = database.insert(
                                        &scale_encoded_header_to_verify,
                                        is_new_best,
                                        iter::empty::<Vec<u8>>(), // TODO:,no /!\
                                        storage_main_trie_changes
                                            .diff_iter_unordered()
                                            .map(|(k, v, ())| (k, v)),
                                        u8::from(state_trie_version),
                                    );

                                    match result {
                                        Ok(()) => {}
                                        Err(full_sqlite::InsertError::Duplicate) => {} // TODO: this should be an error ; right now we silence them because non-finalized blocks aren't loaded from the database at startup, resulting in them being downloaded again
                                        Err(err) => panic!("{}", err),
                                    }
                                })
                                .await;

                            return (self, true);
                        }

                        all::BlockVerification::ParentStorageGet(req) => {
                            let key = req.key().as_ref().to_vec();
                            let value = self
                                .database
                                .with_database(move |db| {
                                    db.block_storage_main_trie_get(&parent_hash, &key)
                                })
                                .await
                                .expect("database access error");

                            verify = req.inject_value(value.as_ref().map(|(val, vers)| {
                                (
                                    &val[..],
                                    TrieEntryVersion::try_from(*vers).expect("corrupted database"),
                                )
                            }));
                        }
                        all::BlockVerification::ParentStorageNextKey(req) => {
                            let key = req.key().as_ref().to_vec();
                            let or_equal = req.or_equal();
                            let next_key = self
                                .database
                                .with_database(move |db| {
                                    db.block_storage_main_trie_next_key(
                                        &parent_hash,
                                        &key,
                                        or_equal,
                                    )
<<<<<<< HEAD
                                    .filter(|node_index| {
                                        if req.branch_nodes() {
                                            true
                                        } else {
                                            self.finalized_block_storage.is_storage(*node_index)
                                        }
                                    })
                                    .next()
                                    .map(|node_index| {
                                        // TODO: consider detecting if nibbles are uneven instead of ignoring the problem
                                        nibbles_to_bytes_suffix_extend(
                                            self.finalized_block_storage
                                                .node_full_key_by_index(node_index)
                                                .unwrap(),
                                        )
                                        .collect::<Vec<_>>()
                                    })
                                    .filter(|k| k.starts_with(req.prefix().as_ref()));
                                out
                            };
=======
                                })
                                .await
                                .expect("database access error")
                                .filter(|k| k.starts_with(req.prefix().as_ref()));
>>>>>>> b34b7973

                            debug_assert!(next_key
                                .as_ref()
                                .map_or(true, |k| &**k >= req.key().as_ref()));
                            verify = req.inject_key(next_key);
                        }
                        all::BlockVerification::ParentStoragePrefixKeys(req) => {
                            let prefix = req.prefix().as_ref().to_vec();
                            let keys = self
                                .database
                                .with_database(move |db| {
                                    db.block_storage_main_trie_keys_ordered(&parent_hash, &prefix)
                                })
                                .await
                                .expect("database access error");
                            verify = req.inject_keys_ordered(keys.into_iter());
                        }
                        all::BlockVerification::RuntimeCompilation(rt) => {
                            verify = rt.build();
                        }
                    }
                }
            }

            all::ProcessOne::VerifyFinalityProof(verify) => {
                match verify.perform(rand::random()) {
                    (
                        sync_out,
                        all::FinalityProofVerifyOutcome::NewFinalized {
                            mut finalized_blocks,
                            updates_best_block,
                        },
                    ) => {
                        log::debug!("finality-proof-verification; outcome=success");
                        self.sync = sync_out;

                        if updates_best_block {
                            let fut = self.network_service.set_local_best_block(
                                self.network_chain_index,
                                self.sync.best_block_hash(),
                                self.sync.best_block_number(),
                            );
                            fut.await;

                            // Reset the block authoring, in order to potentially build a
                            // block on top of this new best.
                            self.block_authoring = None;
                        }

                        let finalized_block = finalized_blocks.pop().unwrap();
                        let NonFinalizedBlock::Verified { runtime } = finalized_block.user_data else { unreachable!() };
                        self.finalized_runtime = runtime;
                        let new_finalized_hash =
                            finalized_block.header.hash(self.sync.block_number_bytes());
                        // TODO: what if best block changed?
                        self.database
                            .with_database_detached(move |database| {
                                database.set_finalized(&new_finalized_hash).unwrap();
                            })
                            .await;
                        (self, true)
                    }
                    (sync_out, all::FinalityProofVerifyOutcome::GrandpaCommitPending) => {
                        log::debug!("finality-proof-verification; outcome=pending");
                        self.sync = sync_out;
                        (self, true)
                    }
                    (sync_out, all::FinalityProofVerifyOutcome::AlreadyFinalized) => {
                        log::debug!("finality-proof-verification; outcome=already-finalized");
                        self.sync = sync_out;
                        (self, true)
                    }
                    (sync_out, all::FinalityProofVerifyOutcome::GrandpaCommitError(error)) => {
                        log::warn!("finality-proof-verification-failure; error={}", error);
                        self.sync = sync_out;
                        (self, true)
                    }
                    (sync_out, all::FinalityProofVerifyOutcome::JustificationError(error)) => {
                        log::warn!("finality-proof-verification-failure; error={}", error);
                        self.sync = sync_out;
                        (self, true)
                    }
                }
            }

            all::ProcessOne::VerifyHeader(verify) => {
                let hash_to_verify = verify.hash();
                let height_to_verify = verify.height();

                let _jaeger_span = self
                    .jaeger_service
                    .block_header_verify_span(&hash_to_verify);

                match verify.perform(unix_time, NonFinalizedBlock::NotVerified) {
                    all::HeaderVerifyOutcome::Success { sync: sync_out, .. } => {
                        log::debug!(
                            "header-verification; hash={}; height={}; outcome=success",
                            HashDisplay(&hash_to_verify),
                            height_to_verify
                        );
                        self.sync = sync_out;
                        (self, true)
                    }
                    all::HeaderVerifyOutcome::Error {
                        sync: sync_out,
                        error,
                        ..
                    } => {
                        log::debug!(
                            "header-verification; hash={}; height={}; outcome=failure; error={}",
                            HashDisplay(&hash_to_verify),
                            height_to_verify,
                            error
                        );
                        self.sync = sync_out;
                        (self, true)
                    }
                }
            }
        }
    }
}<|MERGE_RESOLUTION|>--- conflicted
+++ resolved
@@ -1297,33 +1297,10 @@
                                         &key,
                                         or_equal,
                                     )
-<<<<<<< HEAD
-                                    .filter(|node_index| {
-                                        if req.branch_nodes() {
-                                            true
-                                        } else {
-                                            self.finalized_block_storage.is_storage(*node_index)
-                                        }
-                                    })
-                                    .next()
-                                    .map(|node_index| {
-                                        // TODO: consider detecting if nibbles are uneven instead of ignoring the problem
-                                        nibbles_to_bytes_suffix_extend(
-                                            self.finalized_block_storage
-                                                .node_full_key_by_index(node_index)
-                                                .unwrap(),
-                                        )
-                                        .collect::<Vec<_>>()
-                                    })
-                                    .filter(|k| k.starts_with(req.prefix().as_ref()));
-                                out
-                            };
-=======
                                 })
                                 .await
                                 .expect("database access error")
                                 .filter(|k| k.starts_with(req.prefix().as_ref()));
->>>>>>> b34b7973
 
                             debug_assert!(next_key
                                 .as_ref()
