// Smoldot
// Copyright (C) 2019-2022  Parity Technologies (UK) Ltd.
// SPDX-License-Identifier: GPL-3.0-or-later WITH Classpath-exception-2.0

// This program is free software: you can redistribute it and/or modify
// it under the terms of the GNU General Public License as published by
// the Free Software Foundation, either version 3 of the License, or
// (at your option) any later version.

// This program is distributed in the hope that it will be useful,
// but WITHOUT ANY WARRANTY; without even the implied warranty of
// MERCHANTABILITY or FITNESS FOR A PARTICULAR PURPOSE.  See the
// GNU General Public License for more details.

// You should have received a copy of the GNU General Public License
// along with this program.  If not, see <http://www.gnu.org/licenses/>.

#![deny(rustdoc::broken_intra_doc_links)]
// TODO: #![deny(unused_crate_dependencies)] doesn't work because some deps are used only by the binary, figure if this can be fixed?

use futures_util::{future, StreamExt as _};
use rand::RngCore as _;
use smol::lock::Mutex;
use smoldot::{
    chain, chain_spec,
    database::full_sqlite,
    executor, header,
    identity::keystore,
    informant::HashDisplay,
    libp2p::{
        connection, multiaddr,
        peer_id::{self, PeerId},
    },
    trie,
};
use std::{array, borrow::Cow, io, iter, mem, net::SocketAddr, path::PathBuf, sync::Arc};

mod consensus_service;
mod database_thread;
mod jaeger_service;
mod json_rpc_service;
mod network_service;
mod util;

pub use json_rpc_service::RequestParseError as JsonRpcRequestParseError;

pub struct Config<'a> {
    /// Chain to connect to.
    pub chain: ChainConfig<'a>,
    /// If [`Config::chain`] contains a parachain, this field contains the configuration of the
    /// relay chain.
    pub relay_chain: Option<ChainConfig<'a>>,
    /// Ed25519 private key of network identity.
    pub libp2p_key: Box<[u8; 32]>,
    /// List of addresses to listen on.
    pub listen_addresses: Vec<multiaddr::Multiaddr>,
    /// Configuration of the JSON-RPC server. If `None`, no TCP server is started.
    pub json_rpc_listen: Option<JsonRpcListenConfig>,
    /// Function that can be used to spawn background tasks.
    ///
    /// The tasks passed as parameter must be executed until they shut down.
    pub tasks_executor: Arc<dyn Fn(future::BoxFuture<'static, ()>) + Send + Sync>,
    /// Function called whenever a part of the node wants to notify of something.
    pub log_callback: Arc<dyn LogCallback + Send + Sync>,
    /// Address of a Jaeger agent to send traces to. If `None`, do not send Jaeger traces.
    pub jaeger_agent: Option<SocketAddr>,
}

/// See [`Config::json_rpc_listen`].
pub struct JsonRpcListenConfig {
    /// Bind point of the JSON-RPC server.
    pub address: SocketAddr,
    /// Maximum number of JSON-RPC clients that can be connected at the same time.
    pub max_json_rpc_clients: u32,
}

/// Allow generating logs.
///
/// Implemented on closures.
///
/// > **Note**: The `log` crate isn't used because dependencies complete pollute the logs.
pub trait LogCallback {
    /// Add a log entry.
    fn log(&self, log_level: LogLevel, message: String);
}

impl<T: ?Sized + Fn(LogLevel, String)> LogCallback for T {
    fn log(&self, log_level: LogLevel, message: String) {
        (*self)(log_level, message)
    }
}

/// Log level of a log entry.
#[derive(Debug)]
pub enum LogLevel {
    Error = 1,
    Warn = 2,
    Info = 3,
    Debug = 4,
    Trace = 5,
}

#[derive(Debug)]
pub struct ChainConfig<'a> {
    /// Specification of the chain.
    pub chain_spec: Cow<'a, [u8]>,
    /// Identity and address of nodes to try to connect to on startup.
    pub additional_bootnodes: Vec<(peer_id::PeerId, multiaddr::Multiaddr)>,
    /// List of secret phrases to insert in the keystore of the node. Used to author blocks.
    // TODO: also automatically add the same keys through ed25519?
    pub keystore_memory: Vec<Box<[u8; 64]>>,
    /// Path to the SQLite database. If `None`, the database is opened in memory.
    pub sqlite_database_path: Option<PathBuf>,
    /// Maximum size, in bytes, of the cache SQLite uses.
    pub sqlite_cache_size: usize,
    /// Path to the directory where cryptographic keys are stored on disk.
    ///
    /// If `None`, no keys are stored in disk.
    pub keystore_path: Option<PathBuf>,
}

/// Running client. As long as this object is alive, the client reads/writes the database and has
/// a JSON-RPC server open.
pub struct Client {
    json_rpc_service: json_rpc_service::JsonRpcService,
    consensus_service: Arc<consensus_service::ConsensusService>,
    relay_chain_consensus_service: Option<Arc<consensus_service::ConsensusService>>,
    network_service: Arc<network_service::NetworkService>,
    network_known_best: Arc<Mutex<Option<u64>>>,
}

impl Client {
    /// Returns the address the JSON-RPC server is listening on.
    ///
    /// Returns `None` if and only if [`Config::json_rpc_listen`] was `None`.
    pub fn json_rpc_server_addr(&self) -> Option<SocketAddr> {
        self.json_rpc_service.listen_addr()
    }

    /// Returns the best block according to the networking.
    pub async fn network_known_best(&self) -> Option<u64> {
        *self.network_known_best.lock().await
    }

    /// Returns the current number of peers of the client.
    pub async fn num_peers(&self) -> u64 {
        u64::try_from(self.network_service.num_peers(0).await).unwrap_or(u64::max_value())
    }

    /// Returns the current number of network connections of the client.
    pub async fn num_network_connections(&self) -> u64 {
        u64::try_from(self.network_service.num_established_connections().await)
            .unwrap_or(u64::max_value())
    }

    // TODO: not the best API
    pub async fn sync_state(&self) -> consensus_service::SyncState {
        self.consensus_service.sync_state().await
    }

    // TODO: not the best API
    pub async fn relay_chain_sync_state(&self) -> Option<consensus_service::SyncState> {
        if let Some(s) = &self.relay_chain_consensus_service {
            Some(s.sync_state().await)
        } else {
            None
        }
    }

    /// Adds a JSON-RPC request to the queue of requests of the virtual endpoint of the chain.
    ///
    /// The virtual endpoint doesn't have any limit.
    ///
    /// Returns an error if the JSON-RPC request is malformed.
    pub fn send_json_rpc_request(&self, request: String) -> Result<(), JsonRpcRequestParseError> {
        self.json_rpc_service.send_request(request)
    }

    /// Returns the new JSON-RPC response or notification for requests sent using
    /// [`Client::send_json_rpc_request`].
    ///
    /// If this function is called multiple times simultaneously, only one invocation will receive
    /// each response. Which one is unspecified.
    pub async fn next_json_rpc_response(&self) -> String {
        self.json_rpc_service.next_response().await
    }
}

/// Error potentially returned by [`start`].
#[derive(Debug, derive_more::Display)]
pub enum StartError {
    /// Failed to parse the chain specification.
    ChainSpecParse(chain_spec::ParseError),
    /// Error building the chain information of the genesis block.
    InvalidGenesisInformation(chain_spec::FromGenesisStorageError),
    /// Failed to parse the chain specification of the relay chain.
    RelayChainSpecParse(chain_spec::ParseError),
    /// Error building the chain information of the genesis block of the relay chain.
    InvalidRelayGenesisInformation(chain_spec::FromGenesisStorageError),
    /// Error initializing the networking service.
    NetworkInit(network_service::InitError),
    /// Error initializing the JSON-RPC service.
    JsonRpcServiceInit(json_rpc_service::InitError),
    ConsensusServiceInit(consensus_service::InitError),
    RelayChainConsensusServiceInit(consensus_service::InitError),
    /// Error initializing the keystore of the chain.
    KeystoreInit(io::Error),
    /// Error initializing the keystore of the relay chain.
    RelayChainKeystoreInit(io::Error),
    /// Error initializing the Jaeger service.
    JaegerInit(io::Error),
}

/// Runs the node using the given configuration.
// TODO: this function has several code paths that panic instead of returning an error; it is especially unclear what to do in case of database corruption, given that a database corruption would crash the node later on anyway
pub async fn start(mut config: Config<'_>) -> Result<Client, StartError> {
    let chain_spec = {
        chain_spec::ChainSpec::from_json_bytes(&config.chain.chain_spec)
            .map_err(StartError::ChainSpecParse)?
    };

    // TODO: don't just throw away the runtime
    let genesis_chain_information = chain_spec
        .to_chain_information()
        .map_err(StartError::InvalidGenesisInformation)?
        .0;

    let relay_chain_spec = match &config.relay_chain {
        Some(cfg) => Some(
            chain_spec::ChainSpec::from_json_bytes(&cfg.chain_spec)
                .map_err(StartError::RelayChainSpecParse)?,
        ),
        None => None,
    };

    // TODO: don't just throw away the runtime
    let relay_genesis_chain_information = match &relay_chain_spec {
        Some(r) => Some(
            r.to_chain_information()
                .map_err(StartError::InvalidRelayGenesisInformation)?
                .0,
        ),
        None => None,
    };

    // Printing the SQLite version number can be useful for debugging purposes for example in case
    // a query fails.
    config.log_callback.log(
        LogLevel::Debug,
        format!("sqlite-version; version={}", full_sqlite::sqlite_version()),
    );

    let (database, database_existed) = {
        let (db, existed) = open_database(
            &chain_spec,
            genesis_chain_information.as_ref(),
            config.chain.sqlite_database_path,
            config.chain.sqlite_cache_size,
        )
        .await;

        (Arc::new(database_thread::DatabaseThread::from(db)), existed)
    };

    let relay_chain_database = if let Some(relay_chain) = &config.relay_chain {
        Some(Arc::new(database_thread::DatabaseThread::from(
            open_database(
                relay_chain_spec.as_ref().unwrap(),
                relay_genesis_chain_information.as_ref().unwrap().as_ref(),
                relay_chain.sqlite_database_path.clone(),
                relay_chain.sqlite_cache_size,
            )
            .await
            .0,
        )))
    } else {
        None
    };

    let database_finalized_block_hash = database
        .with_database(|db| db.finalized_block_hash().unwrap())
        .await;
    let database_finalized_block_number = header::decode(
        &database
            .with_database(move |db| {
                db.block_scale_encoded_header(&database_finalized_block_hash)
                    .unwrap()
                    .unwrap()
            })
            .await,
        chain_spec.block_number_bytes().into(),
    )
    .unwrap()
    .number;

    let noise_key = {
        let mut noise_static_key = zeroize::Zeroizing::new([0u8; 32]);
        rand::thread_rng().fill_bytes(&mut *noise_static_key);
        connection::NoiseKey::new(&config.libp2p_key, &noise_static_key)
    };
    zeroize::Zeroize::zeroize(&mut *config.libp2p_key);
    let local_peer_id =
        peer_id::PublicKey::Ed25519(*noise_key.libp2p_public_ed25519_key()).into_peer_id();

    let genesis_block_hash = genesis_chain_information
        .as_ref()
        .finalized_block_header
        .hash(chain_spec.block_number_bytes().into());

    let jaeger_service = jaeger_service::JaegerService::new(jaeger_service::Config {
        tasks_executor: &mut |task| (config.tasks_executor)(task),
        service_name: local_peer_id.to_string(),
        jaeger_agent: config.jaeger_agent,
    })
    .await
    .map_err(StartError::JaegerInit)?;

    let (network_service, network_events_receivers) =
        network_service::NetworkService::new(network_service::Config {
            listen_addresses: config.listen_addresses,
            num_events_receivers: 2 + if relay_chain_database.is_some() { 1 } else { 0 },
            chains: iter::once(network_service::ChainConfig {
                fork_id: chain_spec.fork_id().map(|n| n.to_owned()),
                block_number_bytes: usize::from(chain_spec.block_number_bytes()),
                database: database.clone(),
                grandpa_protocol_finalized_block_height: if matches!(
                    genesis_chain_information.as_ref().finality,
                    chain::chain_information::ChainInformationFinalityRef::Grandpa { .. }
                ) {
                    Some({
                        let block_number_bytes = chain_spec.block_number_bytes();
                        database
                            .with_database(move |database| {
                                let hash = database.finalized_block_hash().unwrap();
                                let header = database.block_scale_encoded_header(&hash).unwrap().unwrap();
                                header::decode(&header, block_number_bytes.into(),).unwrap().number
                            })
                            .await
                    })
                } else {
                    None
                },
                genesis_block_hash,
                best_block: {
                    let block_number_bytes = chain_spec.block_number_bytes();
                    database
                        .with_database(move |database| {
                            let hash = database.finalized_block_hash().unwrap();
                            let header = database.block_scale_encoded_header(&hash).unwrap().unwrap();
                            let number = header::decode(&header, block_number_bytes.into(),).unwrap().number;
                            (number, hash)
                        })
                        .await
                },
                bootstrap_nodes: {
                    let mut list = Vec::with_capacity(
                        chain_spec.boot_nodes().len() + config.chain.additional_bootnodes.len(),
                    );

                    for node in chain_spec.boot_nodes() {
                        match node {
                            chain_spec::Bootnode::UnrecognizedFormat(raw) => {
                                config.log_callback.log(
                                    LogLevel::Warn,
                                    format!("bootnode-unrecognized-addr; value={:?}", raw),
                                );
                            }
                            chain_spec::Bootnode::Parsed { multiaddr, peer_id } => {
                                let multiaddr: multiaddr::Multiaddr = match multiaddr.parse() {
                                    Ok(a) => a,
                                    Err(_) => {
                                        config.log_callback.log(
                                            LogLevel::Warn,
                                            format!("bootnode-unrecognized-addr; value={:?}", multiaddr),
                                        );
                                        continue;
                                    },
                                };
                                let peer_id = PeerId::from_bytes(peer_id.to_vec()).unwrap();
                                list.push((peer_id, multiaddr));
                            }
                        }
                    }

                    list.extend(config.chain.additional_bootnodes);
                    list
                },
            })
            .chain(
                if let Some(relay_chains_specs) = &relay_chain_spec {
                    Some(network_service::ChainConfig {
                        fork_id: relay_chains_specs.fork_id().map(|n| n.to_owned()),
                        block_number_bytes: usize::from(relay_chains_specs.block_number_bytes()),
                        database: relay_chain_database.clone().unwrap(),
                        grandpa_protocol_finalized_block_height: if matches!(
                            genesis_chain_information.as_ref().finality,
                            chain::chain_information::ChainInformationFinalityRef::Grandpa { .. }
                        ) {
                            Some(relay_chain_database
                                .as_ref()
                                .unwrap()
                                .with_database({
                                    let block_number_bytes = chain_spec.block_number_bytes();
                                    move |db| {
                                        let hash = db.finalized_block_hash().unwrap();
                                        let header = db.block_scale_encoded_header(&hash).unwrap().unwrap();
                                        header::decode(&header, block_number_bytes.into()).unwrap().number
                                    }
                                })
                                .await)
                        } else {
                            None
                        },
                        genesis_block_hash: relay_genesis_chain_information
                            .as_ref()
                            .unwrap()
                            .as_ref().finalized_block_header
                            .hash(chain_spec.block_number_bytes().into(),),
                        best_block: relay_chain_database
                            .as_ref()
                            .unwrap()
                            .with_database({
                                let block_number_bytes = chain_spec.block_number_bytes();
                                move |db| {
                                    let hash = db.finalized_block_hash().unwrap();
                                    let header = db.block_scale_encoded_header(&hash).unwrap().unwrap();
                                    let number = header::decode(&header, block_number_bytes.into()).unwrap().number;
                                    (number, hash)
                                }
                            })
                            .await,
                        bootstrap_nodes: {
                            let mut list =
                                Vec::with_capacity(relay_chains_specs.boot_nodes().len());
                            for node in relay_chains_specs.boot_nodes() {
                                match node {
                                    chain_spec::Bootnode::UnrecognizedFormat(raw) => {
                                        config.log_callback.log(
                                            LogLevel::Warn,
                                            format!("relay-chain-bootnode-unrecognized-addr; value={:?}", raw),
                                        );
                                    }
                                    chain_spec::Bootnode::Parsed { multiaddr, peer_id } => {
                                        let multiaddr: multiaddr::Multiaddr = match multiaddr.parse() {
                                            Ok(a) => a,
                                            Err(_) => {
                                                config.log_callback.log(
                                                    LogLevel::Warn,
                                                    format!("relay-chain-bootnode-unrecognized-addr; value={:?}", multiaddr),
                                                );
                                                continue;
                                            }
                                        };
                                        let peer_id = PeerId::from_bytes(peer_id.to_vec()).unwrap();
                                        list.push((peer_id, multiaddr));
                                    }
                                }
                            }
                            list
                        },
                    })
                } else {
                    None
                }
                .into_iter(),
            )
            .collect(),
            identify_agent_version: concat!(env!("CARGO_PKG_NAME"), " ", env!("CARGO_PKG_VERSION")).to_owned(),
            noise_key,
            tasks_executor: {
                let executor = config.tasks_executor.clone();
                Box::new(move |task| executor(task))
            },
            log_callback: config.log_callback.clone(),
            jaeger_service: jaeger_service.clone(),
        })
        .await
        .map_err(StartError::NetworkInit)?;

    let mut network_events_receivers = network_events_receivers.into_iter();

    let keystore = Arc::new({
        let mut keystore = keystore::Keystore::new(config.chain.keystore_path, rand::random())
            .await
            .map_err(StartError::KeystoreInit)?;
        for mut private_key in config.chain.keystore_memory {
            keystore.insert_sr25519_memory(keystore::KeyNamespace::all(), &private_key);
            zeroize::Zeroize::zeroize(&mut *private_key);
        }
        keystore
    });

    let consensus_service = consensus_service::ConsensusService::new(consensus_service::Config {
        tasks_executor: {
            let executor = config.tasks_executor.clone();
            Box::new(move |task| executor(task))
        },
        log_callback: config.log_callback.clone(),
        genesis_block_hash,
        network_events_receiver: network_events_receivers.next().unwrap(),
        network_service: (network_service.clone(), 0),
        database: database.clone(),
        block_number_bytes: usize::from(chain_spec.block_number_bytes()),
        keystore,
        jaeger_service: jaeger_service.clone(),
        slot_duration_author_ratio: 43691_u16,
    })
    .await
    .map_err(StartError::ConsensusServiceInit)?;

    let relay_chain_consensus_service = if let Some(relay_chain_database) = relay_chain_database {
        Some(
            consensus_service::ConsensusService::new(consensus_service::Config {
                tasks_executor: {
                    let executor = config.tasks_executor.clone();
                    Box::new(move |task| executor(task))
                },
                log_callback: config.log_callback.clone(),
                genesis_block_hash: relay_genesis_chain_information
                    .as_ref()
                    .unwrap()
                    .as_ref()
                    .finalized_block_header
                    .hash(usize::from(
                        relay_chain_spec.as_ref().unwrap().block_number_bytes(),
                    )),
                network_events_receiver: network_events_receivers.next().unwrap(),
                network_service: (network_service.clone(), 1),
                database: relay_chain_database,
                block_number_bytes: usize::from(
                    relay_chain_spec.as_ref().unwrap().block_number_bytes(),
                ),
                keystore: Arc::new({
                    let mut keystore = keystore::Keystore::new(
                        config.relay_chain.as_ref().unwrap().keystore_path.clone(),
                        rand::random(),
                    )
                    .await
                    .map_err(StartError::RelayChainKeystoreInit)?;
                    for mut private_key in
                        mem::take(&mut config.relay_chain.as_mut().unwrap().keystore_memory)
                    {
                        keystore.insert_sr25519_memory(keystore::KeyNamespace::all(), &private_key);
                        zeroize::Zeroize::zeroize(&mut *private_key);
                    }
                    keystore
                }),
                jaeger_service, // TODO: consider passing a different jaeger service with a different service name
                slot_duration_author_ratio: 43691_u16,
            })
            .await
            .map_err(StartError::RelayChainConsensusServiceInit)?,
        )
    } else {
        None
    };

    // Start the JSON-RPC service.
    // It only needs to be kept alive in order to function.
    //
    // Note that initialization can fail if, for example, the port is already occupied. It is
    // preferable to fail to start the node altogether rather than make the user believe that they
    // are connected to the JSON-RPC endpoint of the node while they are in reality connected to
    // something else.
<<<<<<< HEAD
    let json_rpc_service = json_rpc_service::JsonRpcService::new(json_rpc_service::Config {
        tasks_executor: config.tasks_executor.clone(),
        log_callback: config.log_callback.clone(),
        database,
        bind_address: config
            .json_rpc_listen
            .as_ref()
            .map(|cfg| cfg.address.clone()),
        max_parallel_requests: 32,
        max_json_rpc_clients: config
            .json_rpc_listen
            .map_or(0, |cfg| cfg.max_json_rpc_clients),
        chain_name: chain_spec.name().to_owned(),
        chain_properties_json: chain_spec.properties().to_owned(),
        genesis_block_hash: genesis_chain_information
            .as_ref()
            .finalized_block_header
            .hash(usize::from(chain_spec.block_number_bytes())),
    })
    .await
    .map_err(StartError::JsonRpcServiceInit)?;
=======
    let json_rpc_service = if let Some(json_rpc_config) = config.json_rpc {
        let result = json_rpc_service::JsonRpcService::new(json_rpc_service::Config {
            tasks_executor: config.tasks_executor.clone(),
            log_callback: config.log_callback.clone(),
            database,
            network_service: network_service.clone(),
            bind_address: json_rpc_config.address,
            max_parallel_requests: 32,
            max_json_rpc_clients: json_rpc_config.max_json_rpc_clients,
            chain_name: chain_spec.name().to_owned(),
            chain_properties_json: chain_spec.properties().to_owned(),
            genesis_block_hash: genesis_chain_information
                .as_ref()
                .finalized_block_header
                .hash(usize::from(chain_spec.block_number_bytes())),
        })
        .await;

        Some(match result {
            Ok(service) => service,
            Err(err) => return Err(StartError::JsonRpcServiceInit(err)),
        })
    } else {
        None
    };
>>>>>>> a374276b

    // Spawn the task printing the informant.
    // This is not just a dummy task that just prints on the output, but is actually the main
    // task that holds everything else alive. Without it, all the services that we have created
    // above would be cleanly dropped and nothing would happen.
    // For this reason, it must be spawned even if no informant is started, in which case we simply
    // inhibit the printing.
    let network_known_best = Arc::new(Mutex::new(None));
    (config.tasks_executor)(Box::pin({
        let mut main_network_events_receiver = network_events_receivers.next().unwrap();
        let network_known_best = network_known_best.clone();

        // TODO: shut down this task if the client stops?
        async move {
            loop {
                let network_event = main_network_events_receiver.next().await.unwrap();
                let mut network_known_best = network_known_best.lock().await;

                match network_event {
                    network_service::Event::BlockAnnounce {
                        chain_index: 0,
                        scale_encoded_header,
                        ..
                    } => match (
                        *network_known_best,
                        header::decode(
                            &scale_encoded_header,
                            usize::from(chain_spec.block_number_bytes()),
                        ),
                    ) {
                        (Some(n), Ok(header)) if n >= header.number => {}
                        (_, Ok(header)) => *network_known_best = Some(header.number),
                        (_, Err(_)) => {
                            // Do nothing if the block is invalid. This is just for the
                            // informant and not for consensus-related purposes.
                        }
                    },
                    network_service::Event::Connected {
                        chain_index: 0,
                        best_block_number,
                        ..
                    } => match *network_known_best {
                        Some(n) if n >= best_block_number => {}
                        _ => *network_known_best = Some(best_block_number),
                    },
                    _ => {}
                }
            }
        }
    }));

    config.log_callback.log(
        LogLevel::Info,
        format!(
            "successful-initialization; local_peer_id={}; database_is_new={:?}; \
                finalized_block_hash={}; finalized_block_number={}",
            local_peer_id,
            !database_existed,
            HashDisplay(&database_finalized_block_hash),
            database_finalized_block_number
        ),
    );

    debug_assert!(network_events_receivers.next().is_none());
    Ok(Client {
        consensus_service,
        relay_chain_consensus_service,
        json_rpc_service,
        network_service,
        network_known_best,
    })
}

/// Opens the database from the file system, or create a new database if none is found.
///
/// If `db_path` is `None`, open the database in memory instead.
///
/// The returned boolean is `true` if the database existed before.
///
/// # Panic
///
/// Panics if the database can't be open. This function is expected to be called from the `main`
/// function.
///
async fn open_database(
    chain_spec: &chain_spec::ChainSpec,
    genesis_chain_information: chain::chain_information::ChainInformationRef<'_>,
    db_path: Option<PathBuf>,
    sqlite_cache_size: usize,
) -> (full_sqlite::SqliteFullDatabase, bool) {
    // The `unwrap()` here can panic for example in case of access denied.
    match full_sqlite::open(full_sqlite::Config {
        block_number_bytes: chain_spec.block_number_bytes().into(),
        cache_size: sqlite_cache_size,
        ty: if let Some(path) = &db_path {
            full_sqlite::ConfigTy::Disk {
                path,
                memory_map_size: 1000000000, // TODO: make configurable
            }
        } else {
            full_sqlite::ConfigTy::Memory
        },
    })
    .unwrap()
    {
        // Database already exists and contains data.
        full_sqlite::DatabaseOpen::Open(database) => {
            if database.block_hash_by_number(0).unwrap().next().unwrap()
                != genesis_chain_information
                    .finalized_block_header
                    .hash(chain_spec.block_number_bytes().into())
            {
                panic!("Mismatch between database and chain specification. Shutting down node.");
            }

            (database, true)
        }

        // The database doesn't exist or is empty.
        full_sqlite::DatabaseOpen::Empty(empty) => {
            let genesis_storage = chain_spec.genesis_storage().into_genesis_items().unwrap(); // TODO: return error instead

            // In order to determine the state_version of the genesis block, we need to compile
            // the runtime.
            // TODO: return errors instead of panicking
            // TODO: consider not throwing away the runtime
            let state_version = executor::host::HostVmPrototype::new(executor::host::Config {
                module: genesis_storage.value(b":code").unwrap(),
                heap_pages: executor::storage_heap_pages_to_value(
                    genesis_storage.value(b":heappages"),
                )
                .unwrap(),
                exec_hint: executor::vm::ExecHint::Oneshot,
                allow_unresolved_imports: true,
            })
            .unwrap()
            .runtime_version()
            .decode()
            .state_version
            .map(u8::from)
            .unwrap_or(0);

            // The chain specification only contains trie nodes that have a storage value attached
            // to them, while the database needs to know all trie nodes (including branch nodes).
            // The good news is that we can determine the latter from the former, which we do
            // here.
            // TODO: consider moving this block to the chain spec module
            // TODO: poorly optimized
            let mut trie_structure = {
                let mut trie_structure = trie::trie_structure::TrieStructure::new();
                for (key, value) in genesis_storage.iter() {
                    match trie_structure.node(trie::bytes_to_nibbles(key.iter().copied())) {
                        trie::trie_structure::Entry::Vacant(e) => {
                            e.insert_storage_value().insert(
                                (Some(value), None::<trie::trie_node::MerkleValueOutput>),
                                (None, None),
                            );
                        }
                        trie::trie_structure::Entry::Occupied(
                            trie::trie_structure::NodeAccess::Branch(mut e),
                        ) => {
                            *e.user_data() = (Some(value), None);
                            e.insert_storage_value();
                        }
                        trie::trie_structure::Entry::Occupied(
                            trie::trie_structure::NodeAccess::Storage(_),
                        ) => {
                            // Duplicate entry.
                            panic!() // TODO: don't panic?
                        }
                    }
                }

                // Calculate the Merkle values of the nodes.
                for node_index in trie_structure
                    .iter_ordered()
                    .collect::<Vec<_>>()
                    .into_iter()
                    .rev()
                {
                    let mut node_access = trie_structure.node_by_index(node_index).unwrap();

                    let children = core::array::from_fn::<_, 16, _>(|n| {
                        node_access
                            .child(trie::Nibble::try_from(u8::try_from(n).unwrap()).unwrap())
                            .map(|mut child| child.user_data().1.as_ref().unwrap().clone())
                    });

                    let is_root_node = node_access.is_root_node();
                    let partial_key = node_access.partial_key().collect::<Vec<_>>().into_iter();

                    // We have to hash the storage value ahead of time if necessary due to borrow
                    // checking difficulties.
                    let storage_value_hashed =
                        match (node_access.user_data().0.as_ref(), state_version) {
                            (Some(v), 1) => {
                                if v.len() >= 33 {
                                    Some(blake2_rfc::blake2b::blake2b(32, &[], v))
                                } else {
                                    None
                                }
                            }
                            _ => None,
                        };
                    let storage_value = match (
                        node_access.user_data().0.as_ref(),
                        storage_value_hashed.as_ref(),
                    ) {
                        (_, Some(storage_value_hashed)) => trie::trie_node::StorageValue::Hashed(
                            <&[u8; 32]>::try_from(storage_value_hashed.as_bytes()).unwrap(),
                        ),
                        (Some(v), None) => trie::trie_node::StorageValue::Unhashed(&v[..]),
                        (None, _) => trie::trie_node::StorageValue::None,
                    };

                    let merkle_value = trie::trie_node::calculate_merkle_value(
                        trie::trie_node::Decoded {
                            children,
                            partial_key,
                            storage_value,
                        },
                        trie::HashFunction::Blake2,
                        is_root_node,
                    )
                    .unwrap();

                    node_access.into_user_data().1 = Some(merkle_value);
                }

                trie_structure
            };

            // Build the iterator of trie nodes.
            let genesis_storage_full_trie = trie_structure
                .iter_unordered()
                .collect::<Vec<_>>()
                .into_iter()
                .map(|node_index| {
                    let (storage_value, Some(merkle_value)) = &trie_structure[node_index] else {
                        unreachable!()
                    };
                    // Cloning to solve borrow checker restriction. // TODO: optimize?
                    let storage_value = if let Some(storage_value) = storage_value {
                        // TODO: child tries support?
                        full_sqlite::InsertTrieNodeStorageValue::Value {
                            value: Cow::Owned(storage_value.to_vec()),
                            references_merkle_value: false,
                        }
                    } else {
                        full_sqlite::InsertTrieNodeStorageValue::NoValue
                    };
                    let merkle_value = merkle_value.as_ref().to_owned();
                    let mut node_access = trie_structure.node_by_index(node_index).unwrap();

                    full_sqlite::InsertTrieNode {
                        storage_value,
                        merkle_value: Cow::Owned(merkle_value),
                        children_merkle_values: array::from_fn::<_, 16, _>(|n| {
                            let child_index =
                                trie::Nibble::try_from(u8::try_from(n).unwrap()).unwrap();
                            if let Some(mut child) = node_access.child(child_index) {
                                Some(Cow::Owned(
                                    child.user_data().1.as_ref().unwrap().as_ref().to_vec(),
                                ))
                            } else {
                                None
                            }
                        }),
                        partial_key_nibbles: Cow::Owned(
                            node_access.partial_key().map(u8::from).collect::<Vec<_>>(),
                        ),
                    }
                });

            // The finalized block is the genesis block. As such, it has an empty body and
            // no justification.
            let database = empty
                .initialize(
                    genesis_chain_information,
                    iter::empty(),
                    None,
                    genesis_storage_full_trie,
                    state_version,
                )
                .unwrap();
            (database, false)
        }
    }
}<|MERGE_RESOLUTION|>--- conflicted
+++ resolved
@@ -562,11 +562,11 @@
     // preferable to fail to start the node altogether rather than make the user believe that they
     // are connected to the JSON-RPC endpoint of the node while they are in reality connected to
     // something else.
-<<<<<<< HEAD
     let json_rpc_service = json_rpc_service::JsonRpcService::new(json_rpc_service::Config {
         tasks_executor: config.tasks_executor.clone(),
         log_callback: config.log_callback.clone(),
         database,
+        network_service: network_service.clone(),
         bind_address: config
             .json_rpc_listen
             .as_ref()
@@ -584,33 +584,6 @@
     })
     .await
     .map_err(StartError::JsonRpcServiceInit)?;
-=======
-    let json_rpc_service = if let Some(json_rpc_config) = config.json_rpc {
-        let result = json_rpc_service::JsonRpcService::new(json_rpc_service::Config {
-            tasks_executor: config.tasks_executor.clone(),
-            log_callback: config.log_callback.clone(),
-            database,
-            network_service: network_service.clone(),
-            bind_address: json_rpc_config.address,
-            max_parallel_requests: 32,
-            max_json_rpc_clients: json_rpc_config.max_json_rpc_clients,
-            chain_name: chain_spec.name().to_owned(),
-            chain_properties_json: chain_spec.properties().to_owned(),
-            genesis_block_hash: genesis_chain_information
-                .as_ref()
-                .finalized_block_header
-                .hash(usize::from(chain_spec.block_number_bytes())),
-        })
-        .await;
-
-        Some(match result {
-            Ok(service) => service,
-            Err(err) => return Err(StartError::JsonRpcServiceInit(err)),
-        })
-    } else {
-        None
-    };
->>>>>>> a374276b
 
     // Spawn the task printing the informant.
     // This is not just a dummy task that just prints on the output, but is actually the main
