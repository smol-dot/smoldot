--- conflicted
+++ resolved
@@ -15,11 +15,7 @@
 // You should have received a copy of the GNU General Public License
 // along with this program.  If not, see <http://www.gnu.org/licenses/>.
 
-<<<<<<< HEAD
-use crate::{consensus_service, LogCallback, LogLevel};
-=======
 use crate::{database_thread, network_service, LogCallback, LogLevel};
->>>>>>> 16927be3
 use futures_util::FutureExt;
 use smol::{
     future,
