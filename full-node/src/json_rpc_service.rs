--- conflicted
+++ resolved
@@ -52,16 +52,11 @@
     /// Database to access blocks.
     pub database: Arc<database_thread::DatabaseThread>,
 
-<<<<<<< HEAD
+    /// Access to the peer-to-peer networking.
+    pub network_service: Arc<network_service::NetworkService>,
+
     /// Where to bind the WebSocket server. If `None`, no TCP server is started.
     pub bind_address: Option<SocketAddr>,
-=======
-    /// Access to the peer-to-peer networking.
-    pub network_service: Arc<network_service::NetworkService>,
-
-    /// Where to bind the WebSocket server.
-    pub bind_address: SocketAddr,
->>>>>>> a374276b
 
     /// Maximum number of requests to process in parallel.
     pub max_parallel_requests: u32,
