--- conflicted
+++ resolved
@@ -35,12 +35,7 @@
     time::Duration,
 };
 
-<<<<<<< HEAD
-pub use service::ParseError as RequestParseError;
-
 mod chain_head_subscriptions;
-=======
->>>>>>> f88dd9a0
 mod legacy_api_subscriptions;
 mod requests_handler;
 
