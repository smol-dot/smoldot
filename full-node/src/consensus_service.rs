--- conflicted
+++ resolved
@@ -1054,32 +1054,12 @@
                     // Different chain index.
                 }
 
-<<<<<<< HEAD
-                WakeUpReason::RequestFinished(request_id, source_id, result) => {
-                    if result.is_err() {
-                        // Note that we perform the ban even if the source is now disconnected.
-                        let peer_id = self.sync[source_id].as_ref().unwrap().peer_id.clone();
-                        self.network_service
-                            .ban_and_disconnect(
-                                peer_id,
-                                self.network_chain_id,
-                                network_service::BanSeverity::Low,
-                                "blocks-request-error",
-                            )
-                            .await;
-                    }
-
-                    // TODO: clarify this piece of code
-                    let result = result.map_err(|_| ());
-                    let (_, response_outcome) = self.sync.blocks_request_response(
-=======
                 WakeUpReason::SubtaskFinished(SubtaskFinished::BlocksRequestFinished {
                     request_id,
                     source_id,
                     result: Ok(blocks),
                 }) => {
                     let _ = self.sync.blocks_request_response(
->>>>>>> 43025576
                         request_id,
                         Ok(blocks
                             .into_iter()
@@ -1122,6 +1102,17 @@
                     source_id,
                     result: Err(_),
                 }) => {
+                    // Note that we perform the ban even if the source is now disconnected.
+                    let peer_id = self.sync[source_id].as_ref().unwrap().peer_id.clone();
+                    self.network_service
+                        .ban_and_disconnect(
+                            peer_id,
+                            self.network_chain_id,
+                            network_service::BanSeverity::Low,
+                            "blocks-request-error",
+                        )
+                        .await;
+
                     let _ = self
                         .sync
                         .blocks_request_response(request_id, Err::<iter::Empty<_>, _>(()));
