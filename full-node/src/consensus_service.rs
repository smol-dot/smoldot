--- conflicted
+++ resolved
@@ -2469,136 +2469,6 @@
                         }
                     };
 
-<<<<<<< HEAD
-                let parent_hash = *header_verification_success.parent_hash();
-
-                let core_execute_block_param = {
-                    let header = header_verification_success.scale_encoded_header();
-                    let mut unsealed_header = header::decode(&header, block_number_bytes).unwrap();
-                    let _seal_log = unsealed_header.digest.pop_seal();
-
-                    let encoded_body_len = smoldot::util::encode_scale_compact_usize(
-                        header_verification_success
-                            .scale_encoded_extrinsics()
-                            .unwrap()
-                            .len(),
-                    );
-                    unsealed_header
-                        .scale_encoding(block_number_bytes)
-                        .map(|b| either::Right(either::Left(b)))
-                        .chain(iter::once(either::Right(either::Right(encoded_body_len))))
-                        .chain(
-                            header_verification_success
-                                .scale_encoded_extrinsics()
-                                .unwrap()
-                                .map(either::Left),
-                        )
-                        .fold(Vec::new(), |mut a, b| {
-                            a.extend_from_slice(AsRef::<[u8]>::as_ref(&b));
-                            a
-                        })
-                };
-
-                let calls = [
-                    ("BlockBuilder_check_inherents", {
-                        let inherent_data = smoldot::verify::inherents::InherentData {
-                            timestamp: u64::try_from(unix_time.as_millis())
-                                .unwrap_or(u64::max_value()),
-                        };
-                        let inherent_data = inherent_data.as_raw_list();
-
-                        let mut v = core_execute_block_param.clone();
-                        v.extend_from_slice(
-                            smoldot::util::encode_scale_compact_usize(inherent_data.len()).as_ref(),
-                        );
-                        for (id, item) in inherent_data {
-                            v.extend_from_slice(&id);
-                            v.extend_from_slice(
-                                smoldot::util::encode_scale_compact_usize(item.as_ref().len())
-                                    .as_ref(),
-                            );
-                            v.extend_from_slice(item.as_ref());
-                        }
-                        v
-                    }),
-                    ("Core_execute_block", core_execute_block_param),
-                ];
-
-                for (method, parameter) in calls {
-                    let proof = {
-                        let target = self
-                            .peers_source_id_map
-                            .keys()
-                            .choose(&mut rand::thread_rng())
-                            .unwrap();
-                        self.network_service
-                            .clone()
-                            .call_proof_request(
-                                target.clone(),
-                                self.network_chain_id,
-                                CallProofRequestConfig {
-                                    block_hash: parent_hash,
-                                    method: Cow::Borrowed(method),
-                                    parameter_vectored: iter::once(parameter),
-                                },
-                            )
-                            .await
-                            .unwrap()
-                    };
-
-                    self.database
-                    .with_database(move |database| {
-                        let decoded_proof = trie::proof_decode::decode_and_verify_proof(
-                            trie::proof_decode::Config {
-                                proof: proof.decode(),
-                            },
-                        )
-                        .unwrap();
-
-                        for (_, entry) in decoded_proof.iter_ordered() {
-                            // TODO: check the state root hash
-                            database.insert_trie_nodes(
-                                iter::once(full_sqlite::InsertTrieNode {
-                                    merkle_value: Cow::Borrowed(entry.merkle_value),
-                                    partial_key_nibbles: Cow::Owned(entry.partial_key_nibbles.into_iter().map(|n| u8::from(n)).collect()),
-                                    children_merkle_values: std::array::from_fn(|n| entry.trie_node_info.children.child(trie::Nibble::try_from(u8::try_from(n).unwrap()).unwrap()).merkle_value().map(Cow::Borrowed)),
-                                    storage_value: match entry.trie_node_info.storage_value {
-                                        trie::proof_decode::StorageValue::HashKnownValueMissing(
-                                            _,
-                                        ) => return,
-                                        trie::proof_decode::StorageValue::None => {
-                                            full_sqlite::InsertTrieNodeStorageValue::NoValue
-                                        }
-                                        trie::proof_decode::StorageValue::Known {
-                                            value, ..
-                                        } => full_sqlite::InsertTrieNodeStorageValue::Value {
-                                            value: Cow::Borrowed(value),
-                                            references_merkle_value: false, // TODO:
-                                        },
-                                    },
-                                }),
-                                match entry.trie_node_info.storage_value {
-                                    trie::proof_decode::StorageValue::None => 0, // TODO: ?!
-                                    trie::proof_decode::StorageValue::HashKnownValueMissing(
-                                        hash,
-                                    ) => return,
-                                    trie::proof_decode::StorageValue::Known {
-                                        inline: true,
-                                        ..
-                                    } => 0,
-                                    trie::proof_decode::StorageValue::Known {
-                                        inline: false,
-                                        ..
-                                    } => 1,
-                                },
-                            ).unwrap();
-                        }
-                    })
-                    .await;
-                }
-
-=======
->>>>>>> 34c36863
                 let parent_info = header_verification_success.parent_user_data().map(|b| {
                     let NonFinalizedBlock::Verified { runtime } = b else {
                         unreachable!()
