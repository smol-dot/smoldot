// Smoldot
// Copyright (C) 2019-2022  Parity Technologies (UK) Ltd.
// SPDX-License-Identifier: GPL-3.0-or-later WITH Classpath-exception-2.0

// This program is free software: you can redistribute it and/or modify
// it under the terms of the GNU General Public License as published by
// the Free Software Foundation, either version 3 of the License, or
// (at your option) any later version.

// This program is distributed in the hope that it will be useful,
// but WITHOUT ANY WARRANTY; without even the implied warranty of
// MERCHANTABILITY or FITNESS FOR A PARTICULAR PURPOSE.  See the
// GNU General Public License for more details.

// You should have received a copy of the GNU General Public License
// along with this program.  If not, see <http://www.gnu.org/licenses/>.

//! Background synchronization service.
//!
//! The [`ConsensusService`] manages a background task dedicated to synchronizing the chain with
//! the network and authoring blocks.
//! Importantly, its design is oriented towards the particular use case of the full node.

// TODO: doc
// TODO: re-review this once finished

use crate::{database_thread, jaeger_service, network_service, LogCallback, LogLevel};

use core::num::NonZeroU32;
use futures_channel::{mpsc, oneshot};
use futures_lite::FutureExt as _;
use futures_util::{
    future,
    stream::{self, FuturesUnordered},
    SinkExt as _, StreamExt as _,
};
use hashbrown::HashSet;
use rand::seq::IteratorRandom;
use smol::lock::Mutex;
use smoldot::{
    author,
    chain::chain_information,
    database::full_sqlite,
    executor::{self, host, runtime_call},
    header,
    identity::keystore,
    informant::HashDisplay,
    libp2p,
    network::{self, codec::BlockData},
    sync::all,
    trie,
    verify::body_only,
};
use std::{
    array,
    borrow::Cow,
    cmp,
    future::Future,
    iter,
    num::{NonZeroU64, NonZeroUsize},
    pin::Pin,
    sync::Arc,
    time::{Duration, Instant, SystemTime},
};

/// Configuration for a [`ConsensusService`].
pub struct Config {
    /// Closure that spawns background tasks.
    pub tasks_executor: Box<dyn FnMut(future::BoxFuture<'static, ()>) + Send>,

    /// Function called in order to notify of something.
    pub log_callback: Arc<dyn LogCallback + Send + Sync>,

    /// Database to use to read and write information about the chain.
    pub database: Arc<database_thread::DatabaseThread>,

    /// Number of bytes of the block number in the networking protocol.
    pub block_number_bytes: usize,

    /// Hash of the genesis block.
    ///
    /// > **Note**: At the time of writing of this comment, the value in this field is used only
    /// >           to compare against a known genesis hash and print a warning.
    pub genesis_block_hash: [u8; 32],

    /// Stores of key to use for all block-production-related purposes.
    pub keystore: Arc<keystore::Keystore>,

    /// Access to the network, and identifier of the chain to sync from the point of view of the
    /// network service.
    pub network_service: (
        Arc<network_service::NetworkService>,
        network_service::ChainId,
    ),

    /// Receiver for events coming from the network, as returned by
    /// [`network_service::NetworkService::new`].
    pub network_events_receiver: stream::BoxStream<'static, network_service::Event>,

    /// Service to use to report traces.
    pub jaeger_service: Arc<jaeger_service::JaegerService>,

    /// A node has the authorization to author a block during a slot.
    ///
    /// In order for the network to perform well, a block should be authored and propagated
    /// throughout the peer-to-peer network before the end of the slot. In order for this to
    /// happen, the block creation process itself should end a few seconds before the end of the
    /// slot. This threshold after which the block creation should end is determined by this value.
    ///
    /// The moment in the slot when the authoring ends is determined by
    /// `slot_duration * slot_duration_author_ratio / u16::max_value()`.
    /// For example, passing `u16::max_value()` means that the entire slot is used. Passing
    /// `u16::max_value() / 2` means that half of the slot is used.
    ///
    /// A typical value is `43691_u16`, representing 2/3 of a slot.
    ///
    /// Note that this value doesn't determine the moment when creating the block has ended, but
    /// the moment when creating the block should start its final phase.
    pub slot_duration_author_ratio: u16,
}

/// Identifier for a blocks request to be performed.
#[derive(Debug, Copy, Clone, Ord, PartialOrd, Eq, PartialEq, Hash)]
pub struct BlocksRequestId(usize);

/// Summary of the state of the [`ConsensusService`].
#[derive(Debug, Clone)]
pub struct SyncState {
    pub best_block_number: u64,
    pub best_block_hash: [u8; 32],
    pub finalized_block_number: u64,
    pub finalized_block_hash: [u8; 32],
}

/// Background task that verifies blocks and emits requests.
pub struct ConsensusService {
    /// Used to communicate with the background task. Also used for the background task to detect
    /// a shutdown.
    to_background_tx: Mutex<mpsc::Sender<ToBackground>>,

    /// See [`Config::block_number_bytes`].
    block_number_bytes: usize,
}

enum ToBackground {
    SubscribeAll {
        buffer_size: usize,
        // TODO: unused field
        _max_finalized_pinned_blocks: NonZeroUsize,
        result_tx: oneshot::Sender<SubscribeAll>,
    },
    GetSyncState {
        result_tx: oneshot::Sender<SyncState>,
    },
    Unpin {
        // TODO: unused field
        _subscription_id: SubscriptionId,
        // TODO: unused field
        _block_hash: [u8; 32],
        /// Sends back `()` if the unpinning was successful or the subscription no longer exists.
        /// The sender is silently destroyed if the block hash was invalid.
        result_tx: oneshot::Sender<()>,
    },
    IsMajorSyncingHint {
        result_tx: oneshot::Sender<bool>,
    },
}

/// Potential error when calling [`ConsensusService::new`].
#[derive(Debug, derive_more::Display)]
pub enum InitError {
    /// Database is corrupted.
    DatabaseCorruption(full_sqlite::CorruptedError),
    /// Error parsing the header of a block in the database.
    InvalidHeader(header::Error),
    /// `:code` key is missing from the finalized block storage.
    FinalizedCodeMissing,
    /// Error parsing the `:heappages` of the finalized block.
    FinalizedHeapPagesInvalid(executor::InvalidHeapPagesError),
    /// Error initializing the runtime of the finalized block.
    FinalizedRuntimeInit(executor::host::NewErr),
}

impl ConsensusService {
    /// Initializes the [`ConsensusService`] with the given configuration.
    pub async fn new(mut config: Config) -> Result<Arc<Self>, InitError> {
        // Perform the initial access to the database to load a bunch of information.
        let (
            finalized_block_number,
            finalized_heap_pages,
            finalized_code,
            best_block_hash,
            best_block_number,
            finalized_chain_information,
        ) = config
            .database
            .with_database({
                let block_number_bytes = config.block_number_bytes;
                move |database| {
                    // If the previous run of the full node crashed, the database will contain
                    // blocks that are no longer useful in any way. We purge them all here.
                    database
                        .purge_finality_orphans()
                        .map_err(InitError::DatabaseCorruption)?;

                    let finalized_block_hash = database
                        .finalized_block_hash()
                        .map_err(InitError::DatabaseCorruption)?;
                    let finalized_block_number = header::decode(
                        &database
                            .block_scale_encoded_header(&finalized_block_hash)
                            .map_err(InitError::DatabaseCorruption)?
                            .unwrap(), // A panic here would indicate a bug in the database code.
                        block_number_bytes,
                    )
                    .map_err(InitError::InvalidHeader)?
                    .number;
                    let best_block_hash = database.best_block_hash().unwrap();
                    let best_block_number = header::decode(
                        &database
                            .block_scale_encoded_header(&best_block_hash)
                            .map_err(InitError::DatabaseCorruption)?
                            .unwrap(), // A panic here would indicate a bug in the database code.
                        block_number_bytes,
                    )
                    .map_err(InitError::InvalidHeader)?
                    .number;
                    let finalized_chain_information =
                        match database.to_chain_information(&finalized_block_hash) {
                            Ok(info) => info,
                            Err(full_sqlite::StorageAccessError::Corrupted(err)) => {
                                return Err(InitError::DatabaseCorruption(err))
                            }
                            Err(full_sqlite::StorageAccessError::IncompleteStorage)
                            | Err(full_sqlite::StorageAccessError::UnknownBlock) => unreachable!(),
                        };
                    let finalized_code = match database.block_storage_get(
                        &finalized_block_hash,
                        iter::empty::<iter::Empty<_>>(),
                        trie::bytes_to_nibbles(b":code".iter().copied()).map(u8::from),
                    ) {
                        Ok(Some((code, _))) => code,
                        Ok(None) => return Err(InitError::FinalizedCodeMissing),
                        Err(full_sqlite::StorageAccessError::Corrupted(err)) => {
                            return Err(InitError::DatabaseCorruption(err))
                        }
                        Err(full_sqlite::StorageAccessError::IncompleteStorage)
                        | Err(full_sqlite::StorageAccessError::UnknownBlock) => unreachable!(),
                    };
                    let finalized_heap_pages = match database.block_storage_get(
                        &finalized_block_hash,
                        iter::empty::<iter::Empty<_>>(),
                        trie::bytes_to_nibbles(b":heappages".iter().copied()).map(u8::from),
                    ) {
                        Ok(Some((hp, _))) => Some(hp),
                        Ok(None) => None,
                        Err(full_sqlite::StorageAccessError::Corrupted(err)) => {
                            return Err(InitError::DatabaseCorruption(err))
                        }
                        Err(full_sqlite::StorageAccessError::IncompleteStorage)
                        | Err(full_sqlite::StorageAccessError::UnknownBlock) => unreachable!(),
                    };
                    Ok((
                        finalized_block_number,
                        finalized_heap_pages,
                        finalized_code,
                        best_block_hash,
                        best_block_number,
                        finalized_chain_information,
                    ))
                }
            })
            .await?;

        // The Kusama chain contains a fork hardcoded in the official Polkadot client.
        // See <https://github.com/paritytech/polkadot/blob/93f45f996a3d5592a57eba02f91f2fc2bc5a07cf/node/service/src/grandpa_support.rs#L111-L216>
        // Because we don't want to support this in smoldot, a warning is printed instead if we
        // recognize Kusama.
        // See also <https://github.com/paritytech/smoldot/issues/1866>.
        if config.genesis_block_hash
            == [
                176, 168, 212, 147, 40, 92, 45, 247, 50, 144, 223, 183, 230, 31, 135, 15, 23, 180,
                24, 1, 25, 122, 20, 156, 169, 54, 84, 73, 158, 163, 218, 254,
            ]
            && finalized_block_number <= 1500988
        {
            config.log_callback.log(
                LogLevel::Warn,
                "The Kusama chain is known to be borked at block #1491596. The official Polkadot \
                client works around this issue by hardcoding a fork in its source code. Smoldot \
                does not support this hardcoded fork and will thus fail to sync past this block."
                    .to_string(),
            );
        }

        let mut sync = all::AllSync::new(all::Config {
            chain_information: finalized_chain_information,
            block_number_bytes: config.block_number_bytes,
            allow_unknown_consensus_engines: false,
            sources_capacity: 32,
            blocks_capacity: {
                // This is the maximum number of blocks between two consecutive justifications.
                1024
            },
            max_disjoint_headers: 1024,
            max_requests_per_block: NonZeroU32::new(3).unwrap(),
            download_ahead_blocks: {
                // Assuming a verification speed of 1k blocks/sec and a 99th download time
                // percentile of two second, the number of blocks to download ahead of time
                // in order to not block is 2000.
                // In practice, however, the verification speed and download speed depend on
                // the chain and the machine of the user.
                NonZeroU32::new(2000).unwrap()
            },
            download_bodies: true,
            code_trie_node_hint: None,
        });

        let finalized_runtime = {
            // Builds the runtime of the finalized block.
            // Assumed to always be valid, otherwise the block wouldn't have been
            // saved in the database, hence the large number of unwraps here.
            let heap_pages = executor::storage_heap_pages_to_value(finalized_heap_pages.as_deref())
                .map_err(InitError::FinalizedHeapPagesInvalid)?;
            executor::host::HostVmPrototype::new(executor::host::Config {
                module: finalized_code,
                heap_pages,
                exec_hint: executor::vm::ExecHint::CompileAheadOfTime, // TODO: probably should be decided by the optimisticsync
                allow_unresolved_imports: false,
            })
            .map_err(InitError::FinalizedRuntimeInit)?
        };

        let block_author_sync_source = sync.add_source(None, best_block_number, best_block_hash);

        let (to_background_tx, to_background_rx) = mpsc::channel(4);

        let background_sync = SyncBackground {
            sync,
            block_author_sync_source,
            block_authoring: None,
            authored_block: None,
            slot_duration_author_ratio: config.slot_duration_author_ratio,
            keystore: config.keystore,
            finalized_runtime: Arc::new(finalized_runtime),
            network_service: config.network_service.0,
            network_chain_id: config.network_service.1,
            network_local_chain_update_needed: true,
            pending_block_announce: None,
            to_background_rx,
            blocks_notifications: Vec::with_capacity(8),
            pending_notification: None,
            from_network_service: config.network_events_receiver,
            database: config.database,
            database_catch_up_download: DatabaseCatchUpDownload::NoDownloadInProgress,
            database_catch_up_download_block_verification:
                DatabaseCatchUpDownloadBlockVerification::None,
            peers_source_id_map: Default::default(),
            sub_tasks: FuturesUnordered::new(),
            log_callback: config.log_callback,
            jaeger_service: config.jaeger_service,
        };

        (config.tasks_executor)(Box::pin(background_sync.run()));

        Ok(Arc::new(ConsensusService {
            block_number_bytes: config.block_number_bytes,
            to_background_tx: Mutex::new(to_background_tx),
        }))
    }

    /// Returns the value that was provided through [`Config::block_number_bytes`].
    pub fn block_number_bytes(&self) -> usize {
        self.block_number_bytes
    }

    /// Returns a summary of the state of the service.
    ///
    /// > **Important**: This doesn't represent the content of the database.
    // TODO: maybe remove this in favour of the database; seems like a better idea
    pub async fn sync_state(&self) -> SyncState {
        let (result_tx, result_rx) = oneshot::channel();
        let _ = self
            .to_background_tx
            .lock()
            .await
            .send(ToBackground::GetSyncState { result_tx })
            .await;
        result_rx.await.unwrap()
    }

    /// Subscribes to the state of the chain: the current state and the new blocks.
    ///
    /// Only up to `buffer_size` notifications are buffered in the channel. If the channel is full
    /// when a new notification is attempted to be pushed, the channel gets closed.
    ///
    /// A maximum number of finalized or non-canonical (i.e. not part of the finalized chain)
    /// pinned blocks must be passed, indicating the maximum number of blocks that are finalized
    /// or non-canonical that the consensus service will pin at the same time for this
    /// subscription. If this maximum is reached, the channel will get closed. In situations
    /// where the subscriber is guaranteed to always properly unpin blocks, a value of
    /// `usize::max_value()` can be passed in order to ignore this maximum.
    ///
    /// All the blocks being reported are guaranteed to be present in the database associated to
    /// this [`ConsensusService`].
    ///
    /// See [`SubscribeAll`] for information about the return value.
    ///
    /// While this function is asynchronous, it is guaranteed to finish relatively quickly. Only
    /// CPU operations are performed.
    pub async fn subscribe_all(
        &self,
        buffer_size: usize,
        max_finalized_pinned_blocks: NonZeroUsize,
    ) -> SubscribeAll {
        let (result_tx, result_rx) = oneshot::channel();
        let _ = self
            .to_background_tx
            .lock()
            .await
            .send(ToBackground::SubscribeAll {
                buffer_size,
                _max_finalized_pinned_blocks: max_finalized_pinned_blocks,
                result_tx,
            })
            .await;
        result_rx.await.unwrap()
    }

    /// Unpins a block that was reported as part of a subscription.
    ///
    /// Has no effect if the [`SubscriptionId`] is not or no longer valid (as the consensus service
    /// can kill any subscription at any moment).
    ///
    /// # Panic
    ///
    /// Panics if the block hash has not been reported or has already been unpinned.
    ///
    pub async fn unpin_block(&self, subscription_id: SubscriptionId, block_hash: [u8; 32]) {
        let (result_tx, result_rx) = oneshot::channel();
        let _ = self
            .to_background_tx
            .lock()
            .await
            .send(ToBackground::Unpin {
                _subscription_id: subscription_id,
                _block_hash: block_hash,
                result_tx,
            })
            .await;
        result_rx.await.unwrap()
    }

    /// Returns `true` if the syncing is currently downloading blocks at a high rate in order to
    /// catch up with the head of the chain.
    ///
    /// > **Note**: This function is used to implement the `system_health` JSON-RPC function and
    /// >           is basically a hack that shouldn't be relied upon.
    pub async fn is_major_syncing_hint(&self) -> bool {
        let (result_tx, result_rx) = oneshot::channel();
        let _ = self
            .to_background_tx
            .lock()
            .await
            .send(ToBackground::IsMajorSyncingHint { result_tx })
            .await;
        result_rx.await.unwrap()
    }
}

/// Return value of [`ConsensusService::subscribe_all`].
pub struct SubscribeAll {
    /// Identifier of this subscription.
    pub id: SubscriptionId,

    /// SCALE-encoded header of the finalized block at the time of the subscription.
    pub finalized_block_scale_encoded_header: Vec<u8>,

    /// Hash of the finalized block, to provide to [`ConsensusService::unpin_block`].
    pub finalized_block_hash: [u8; 32],

    /// Runtime of the finalized block.
    pub finalized_block_runtime: Arc<executor::host::HostVmPrototype>,

    /// List of all known non-finalized blocks at the time of subscription.
    ///
    /// Only one element in this list has [`BlockNotification::is_new_best`] equal to true.
    ///
    /// The blocks are guaranteed to be ordered so that parents are always found before their
    /// children.
    pub non_finalized_blocks_ancestry_order: Vec<BlockNotification>,

    /// Channel onto which new blocks are sent. The channel gets closed if it is full when a new
    /// block needs to be reported.
    pub new_blocks: async_channel::Receiver<Notification>,
}

/// Identifier of a subscription returned by [`ConsensusService::subscribe_all`].
#[derive(Debug, Copy, Clone, PartialEq, Eq, PartialOrd, Ord, Hash)]
pub struct SubscriptionId(u64);

/// Notification about a new block or a new finalized block.
///
/// See [`ConsensusService::subscribe_all`].
#[derive(Debug, Clone)]
pub enum Notification {
    /// A non-finalized block has been finalized.
    Finalized {
        /// BLAKE2 hash of the blocks that have been finalized, in deceasing block number. In
        /// other words, each block in this list is the parent of the previous one. The first block
        /// in this list is the new finalized block.
        ///
        /// A block with this hash is guaranteed to have earlier been reported in a
        /// [`BlockNotification`], either in [`SubscribeAll::non_finalized_blocks_ancestry_order`]
        /// or in a [`Notification::Block`].
        finalized_blocks_newest_to_oldest: Vec<[u8; 32]>,

        /// Hash of the best block after the finalization.
        ///
        /// If the newly-finalized block is an ancestor of the current best block, then this field
        /// contains the hash of this current best block. Otherwise, the best block is now
        /// the non-finalized block with the given hash.
        ///
        /// A block with this hash is guaranteed to have earlier been reported in a
        /// [`BlockNotification`], either in [`SubscribeAll::non_finalized_blocks_ancestry_order`]
        /// or in a [`Notification::Block`].
        best_block_hash: [u8; 32],

        /// List of BLAKE2 hashes of blocks that are no longer part of the canonical chain. In
        /// unspecified order.
        pruned_blocks_hashes: Vec<[u8; 32]>,
    },

    /// A new block has been added to the list of unfinalized blocks.
    Block {
        /// Information about the block.
        block: BlockNotification,

        /// Changes to the storage that the block has performed.
        ///
        /// Note that this field is only available when a new block is available.
        storage_changes: Arc<runtime_call::StorageChanges>,
    },
}

/// Notification about a new block.
///
/// See [`ConsensusService::subscribe_all`].
#[derive(Debug, Clone)]
pub struct BlockNotification {
    /// True if this block is considered as the best block of the chain.
    pub is_new_best: bool,

    /// SCALE-encoded header of the block.
    pub scale_encoded_header: Vec<u8>,

    /// Hash of the block, to provide to [`ConsensusService::unpin_block`].
    pub block_hash: [u8; 32],

    /// If the block has a different runtime compared to its parent, contains the new runtime.
    /// Contains `None` if the runtime of the block is the same as its parent's.
    pub runtime_update: Option<Arc<executor::host::HostVmPrototype>>,

    /// BLAKE2 hash of the header of the parent of this block.
    ///
    ///
    /// A block with this hash is guaranteed to have earlier been reported in a
    /// [`BlockNotification`], either in [`SubscribeAll::non_finalized_blocks_ancestry_order`] or
    /// in a [`Notification::Block`].
    ///
    /// > **Note**: The header of a block contains the hash of its parent. When it comes to
    /// >           consensus algorithms such as Babe or Aura, the syncing code verifies that this
    /// >           hash, stored in the header, actually corresponds to a valid block. However,
    /// >           when it comes to parachain consensus, no such verification is performed.
    /// >           Contrary to the hash stored in the header, the value of this field is
    /// >           guaranteed to refer to a block that is known by the syncing service. This
    /// >           allows a subscriber of the state of the chain to precisely track the hierarchy
    /// >           of blocks, without risking to run into a problem in case of a block with an
    /// >           invalid header.
    pub parent_hash: [u8; 32],
}

struct SyncBackground {
    /// State machine containing the list of all the peers, all the non-finalized blocks, and all
    /// the network requests in progress.
    ///
    /// Each peer holds a struct containing either information about a networking peer, or `None`
    /// if this is the "special source" representing the local block authoring. Only one source
    /// must contain `None` and its id must be [`SyncBackground::block_author_sync_source`].
    ///
    /// Each block holds its runtime if it has been verified.
    ///
    /// Some of the sources can represent networking peers that have already been disconnected. If
    /// that is the case, no new request is started against these sources but existing requests
    /// are allowed to finish.
    /// This "trick" is necessary in order to not cancel requests that have already been started
    /// against a peer when it disconnects and that might already have a response.
    ///
    /// Each on-going request has a corresponding background task in [`SyncBackground::sub_tasks`].
    sync: all::AllSync<(), Option<NetworkSourceInfo>, NonFinalizedBlock>,

    /// Source within the [`SyncBackground::sync`] to use to import locally-authored blocks.
    block_author_sync_source: all::SourceId,

    /// State of the authoring. If `None`, the builder should be (re)created. If `Some`, also
    /// contains the list of public keys that were loaded from the keystore when creating the
    /// builder.
    ///
    /// The difference between a value of `None` and a value of `Some(Builder::Idle)` is that
    /// `None` indicates that we should try to author a block as soon as possible, while `Idle`
    /// means that we shouldn't try again until some event occurs (at which point this field is
    /// set to `None`). For instance, if the operation of building a block fails, the state is set
    /// to `Idle` so as to avoid trying to create a block over and over again.
    // TODO: this list of public keys is a bit hacky
    block_authoring: Option<(author::build::Builder, Vec<[u8; 32]>)>,

    /// See [`Config::slot_duration_author_ratio`].
    slot_duration_author_ratio: u16,

    /// After a block has been authored, it is inserted here while waiting for the `sync` to
    /// import it. Contains the block height, the block hash, the SCALE-encoded block header, and
    /// the list of SCALE-encoded extrinsics of the block.
    authored_block: Option<(u64, [u8; 32], Vec<u8>, Vec<Vec<u8>>)>,

    /// See [`Config::keystore`].
    keystore: Arc<keystore::Keystore>,

    /// Runtime of the latest finalized block.
    ///
    /// The runtime is extracted when necessary then put back it place.
    ///
    /// The `Arc` is shared with [`NonFinalizedBlock::Verified::runtime`].
    finalized_runtime: Arc<executor::host::HostVmPrototype>,

    /// Used to receive messages from the frontend service, and to detect when it shuts down.
    to_background_rx: mpsc::Receiver<ToBackground>,

    /// List of senders to report events to when they happen.
    blocks_notifications: Vec<async_channel::Sender<Notification>>,

    /// Notification ready to be sent to [`SyncBackground::blocks_notifications`].
    pending_notification: Option<Notification>,

    /// Service managing the connections to the networking peers.
    network_service: Arc<network_service::NetworkService>,

    /// Index, within the [`SyncBackground::network_service`], of the chain that this sync service
    /// is syncing from. This value must be passed as parameter when starting requests on the
    /// network service.
    network_chain_id: network_service::ChainId,

    /// If `true`, [`network_service::NetworkService::set_local_best_block`] should be called in
    /// the near future.
    network_local_chain_update_needed: bool,

    /// SCALE-encoded header, hash, and height of a block waiting to be announced to other peers.
    pending_block_announce: Option<(Vec<u8>, [u8; 32], u64)>,

    /// Stream of events coming from the [`SyncBackground::network_service`]. Used to know what
    /// happens on the peer-to-peer network.
    from_network_service: stream::BoxStream<'static, network_service::Event>,

    /// For each networking peer, the identifier of the source in [`SyncBackground::sync`].
    /// This map is kept up-to-date with the "chain connections" of the network service. Whenever
    /// a connection is established with a peer, an entry is inserted in this map and a source is
    /// added to [`SyncBackground::sync`], and whenever a connection is closed, the map entry and
    /// source are removed.
    peers_source_id_map: hashbrown::HashMap<libp2p::PeerId, all::SourceId, fnv::FnvBuildHasher>,

    /// Futures that get executed by the background task.
    sub_tasks: FuturesUnordered<Pin<Box<dyn Future<Output = SubtaskFinished> + Send>>>,

    /// See [`Config::log_callback`].
    log_callback: Arc<dyn LogCallback + Send + Sync>,

    /// See [`Config::database`].
    database: Arc<database_thread::DatabaseThread>,

    /// Whether an old block or storage item from an old block is currently being downloaded or
    /// must be downloaded.
    database_catch_up_download: DatabaseCatchUpDownload,

    /// Whether an old block or storage item from an old block is currently being downloaded or
    /// must be downloaded.
    database_catch_up_download_block_verification: DatabaseCatchUpDownloadBlockVerification,

    /// How to report events about blocks.
    jaeger_service: Arc<jaeger_service::JaegerService>,
}

#[derive(Clone)]
enum NonFinalizedBlock {
    NotVerified,
    Verified {
        /// Runtime of the block. Generally either identical to its parent's runtime, or a
        /// different one.
        ///
        /// The `Arc` is shared with [`SyncBackground::finalized_runtime`].
        runtime: Arc<executor::host::HostVmPrototype>,
    },
}

/// Information about a source in the sync state machine.
#[derive(Debug, Clone)]
struct NetworkSourceInfo {
    /// Identity of the peer according to the networking.
    peer_id: libp2p::PeerId,
    /// If `true`, this peer is considered disconnected by the network, and no new request should
    /// be started against it.
    is_disconnected: bool,
}

enum SubtaskFinished {
    BlocksRequestFinished {
        request_id: all::RequestId,
        source_id: all::SourceId,
        result: Result<Vec<BlockData>, network_service::BlocksRequestError>,
    },
    WarpSyncRequestFinished {
        request_id: all::RequestId,
        source_id: all::SourceId,
        result: Result<
            network::service::EncodedGrandpaWarpSyncResponse,
            network_service::WarpSyncRequestError,
        >,
    },
    StorageRequestFinished {
        request_id: all::RequestId,
        source_id: all::SourceId,
        result: Result<network::service::EncodedMerkleProof, ()>,
    },
    CallProofRequestFinished {
        request_id: all::RequestId,
        source_id: all::SourceId,
        result: Result<network::service::EncodedMerkleProof, ()>,
    },
}

#[derive(Debug, Clone)]
enum DatabaseCatchUpDownload {
    /// No download currently in progress.
    NoDownloadInProgress,
    /// No download currently in progress, and we know that nothing is missing from the database.
    NothingToDownloadCache,
    /// Currently downloading.
    InProgress(all::RequestId),
}

#[derive(Debug, Clone)]
enum DatabaseCatchUpDownloadBlockVerification {
    /// No download is required.
    None,
    /// A call proof download should be started next.
    CallProofDesired {
        block_hash: [u8; 32],
        block_number: u64,
        function_name: String,
        parameter: Vec<u8>,
    },
    /// A storage proof download should be started next.
    CodeStorageProofDesired {
        block_hash: [u8; 32],
        block_number: u64,
    },
    /// Currently downloading.
    InProgress(all::RequestId),
}

impl SyncBackground {
    async fn run(mut self) {
        let mut process_sync = true;

        loop {
            enum WakeUpReason {
                ReadyToAuthor,
                FrontendEvent(ToBackground),
                FrontendClosed,
                SendPendingNotification(Notification),
                StartNetworkRequest {
                    source_id: all::SourceId,
                    request: all::DesiredRequest,
                    database_catch_up_type: DbCatchUpType,
                },
                NetworkEvent(network_service::Event),
                NetworkLocalChainUpdate,
                AnnounceBlock(Vec<u8>, [u8; 32], u64),
                SubtaskFinished(SubtaskFinished),
                SyncProcess,
            }

            enum DbCatchUpType {
                No,
                BlockVerification,
                Database,
            }

            let wake_up_reason: WakeUpReason = {
                // Creating the block authoring state and prepare a future that is ready when something
                // related to the block authoring is ready.
                // TODO: refactor as a separate task?
                // TODO: restore block authoring after https://github.com/smol-dot/smoldot/issues/1109
                let authoring_ready_future = {
                    future::pending::<WakeUpReason>()
                    /*// TODO: overhead to call best_block_consensus() multiple times
                    let local_authorities = {
                        let namespace_filter = match self.sync.best_block_consensus() {
                            chain_information::ChainInformationConsensusRef::Aura { .. } => {
                                Some(keystore::KeyNamespace::Aura)
                            }
                            chain_information::ChainInformationConsensusRef::Babe { .. } => {
                                Some(keystore::KeyNamespace::Babe)
                            }
                            chain_information::ChainInformationConsensusRef::Unknown => {
                                // In `Unknown` mode, all keys are accepted and there is no
                                // filter on the namespace, as we can't author blocks anyway.
                                // TODO: is that correct?
                                None
                            }
                        };

                        // Calling `keys()` on the keystore is racy, but that's considered
                        // acceptable and part of the design of the node.
                        self.keystore
                            .keys()
                            .await
                            .filter(|(namespace, _)| {
                                namespace_filter.map_or(true, |n| *namespace == n)
                            })
                            .map(|(_, key)| key)
                            .collect::<Vec<_>>() // TODO: collect overhead :-/
                    };

                    let block_authoring =
                        match (&mut self.block_authoring, self.sync.best_block_consensus()) {
                            (Some(ba), _) => Some(ba),
                            (
                                block_authoring @ None,
                                chain_information::ChainInformationConsensusRef::Aura {
                                    finalized_authorities_list, // TODO: field name not appropriate; should probably change the chain_information module
                                    slot_duration,
                                },
                            ) => Some(
                                block_authoring.insert((
                                    author::build::Builder::new(author::build::Config {
                                        consensus: author::build::ConfigConsensus::Aura {
                                            current_authorities: finalized_authorities_list,
                                            local_authorities: local_authorities.iter(),
                                            now_from_unix_epoch: SystemTime::now()
                                                .duration_since(SystemTime::UNIX_EPOCH)
                                                .unwrap(),
                                            slot_duration,
                                        },
                                    }),
                                    local_authorities,
                                )),
                            ),
                            (
                                None,
                                chain_information::ChainInformationConsensusRef::Babe { .. },
                            ) => {
                                None // TODO: the block authoring doesn't support Babe at the moment
                            }
                            (None, _) => todo!(),
                        };

                    match &block_authoring {
                        Some((author::build::Builder::Ready(_), _)) => future::Either::Left(
                            future::Either::Left(future::ready(Instant::now())),
                        ),
                        Some((author::build::Builder::WaitSlot(when), _)) => {
                            let delay = (UNIX_EPOCH + when.when())
                                .duration_since(SystemTime::now())
                                .unwrap_or_else(|_| Duration::new(0, 0));
                            future::Either::Right(future::FutureExt::fuse(smol::Timer::after(
                                delay,
                            )))
                        }
                        None => future::Either::Left(future::Either::Right(future::pending())),
                        Some((author::build::Builder::Idle, _)) => {
                            // If the block authoring is idle, which happens in case of error,
                            // sleep for an arbitrary duration before resetting it.
                            // This prevents the authoring from trying over and over again to generate
                            // a bad block.
                            let delay = Duration::from_secs(2);
                            future::Either::Right(future::FutureExt::fuse(smol::Timer::after(
                                delay,
                            )))
                        }
                    }*/
                };

                async {
                    if let Some(notification) = self.pending_notification.take() {
                        WakeUpReason::SendPendingNotification(notification)
                    } else {
                        future::pending().await
                    }
                }
                .or(async move {
                    authoring_ready_future.await;
                    WakeUpReason::ReadyToAuthor
                })
                .or(async {
                    self.to_background_rx
                        .next()
                        .await
                        .map_or(WakeUpReason::FrontendClosed, WakeUpReason::FrontendEvent)
                })
                .or(async {
                    WakeUpReason::NetworkEvent(self.from_network_service.next().await.unwrap())
                })
                .or(async {
                    if self.network_local_chain_update_needed {
                        self.network_local_chain_update_needed = false;
                        WakeUpReason::NetworkLocalChainUpdate
                    } else {
                        future::pending().await
                    }
                })
                .or(async {
                    if let Some((header, hash, height)) = self.pending_block_announce.take() {
                        WakeUpReason::AnnounceBlock(header, hash, height)
                    } else {
                        future::pending().await
                    }
                })
                .or(async {
                    let Some(subtask_finished) = self.sub_tasks.next().await else {
                        future::pending().await
                    };
                    WakeUpReason::SubtaskFinished(subtask_finished)
                })
                .or({
                    async {
                        // TODO: handle obsolete requests
                        // Ask the sync state machine whether any new network request should
                        // be started.
                        // `desired_requests()` returns, in decreasing order of priority, the
                        // requests that should be started in order for the syncing to proceed. We
                        // simply pick the first request, but enforce one ongoing request per
                        // source.
                        // TODO: desired_requests() is expensive and done at every iteration
                        let request_to_start = self.sync.desired_requests().find(
                            |(source_id, source_info, request_details)| {
                                if source_info
                                    .as_ref()
                                    .map_or(false, |info| info.is_disconnected)
                                {
                                    // Source is a networking source that has already been disconnected.
                                    false
                                } else if *source_id != self.block_author_sync_source {
                                    // Remote source.
                                    self.sync.source_num_ongoing_requests(*source_id) == 0
                                } else {
                                    // Locally-authored blocks source.
                                    match (request_details, &self.authored_block) {
                                        (
                                            all::DesiredRequest::BlocksRequest {
                                                first_block_hash: None,
                                                first_block_height,
                                                ..
                                            },
                                            Some((authored_height, _, _, _)),
                                        ) if first_block_height == authored_height => true,
                                        (
                                            all::DesiredRequest::BlocksRequest {
                                                first_block_hash: Some(first_block_hash),
                                                first_block_height,
                                                ..
                                            },
                                            Some((authored_height, authored_hash, _, _)),
                                        ) if first_block_hash == authored_hash
                                            && first_block_height == authored_height =>
                                        {
                                            true
                                        }
                                        _ => false,
                                    }
                                }
                            },
                        );
                        if let Some((source_id, _, request)) = request_to_start {
                            return WakeUpReason::StartNetworkRequest {
                                source_id,
                                request,
                                database_catch_up_type: DbCatchUpType::No,
                            };
                        }

                        match self.database_catch_up_download_block_verification.clone() {
                            _ if !matches!(
                                self.database_catch_up_download,
                                DatabaseCatchUpDownload::NoDownloadInProgress
                                    | DatabaseCatchUpDownload::NothingToDownloadCache
                            ) => {}
                            DatabaseCatchUpDownloadBlockVerification::None => {}
                            DatabaseCatchUpDownloadBlockVerification::InProgress(_) => {}
                            DatabaseCatchUpDownloadBlockVerification::CallProofDesired {
                                block_hash,
                                block_number,
                                function_name,
                                parameter,
                            } => {
                                // Choose which source to query. We have to use an `if` because
                                // `knows_non_finalized_block` panics if the parameter is inferior
                                // or equal to the finalized block number.
                                let source_id = if block_number
                                    <= self.sync.finalized_block_header().number
                                {
                                    self.sync
                                        .sources()
                                        .filter(|s| *s != self.block_author_sync_source)
                                        .choose(&mut rand::thread_rng())
                                } else {
                                    self.sync
                                        .knows_non_finalized_block(block_number, &block_hash)
                                        .filter(|source_id| {
                                            *source_id != self.block_author_sync_source
                                                && self.sync.source_num_ongoing_requests(*source_id)
                                                    == 0
                                        })
                                        .choose(&mut rand::thread_rng())
                                };

                                if let Some(source_id) = source_id {
                                    return WakeUpReason::StartNetworkRequest {
                                        source_id,
                                        request: all::DesiredRequest::RuntimeCallMerkleProof {
                                            block_hash,
                                            function_name: function_name.into(),
                                            parameter_vectored: parameter.into(),
                                        },
                                        database_catch_up_type: DbCatchUpType::BlockVerification,
                                    };
                                }
                            }
                            DatabaseCatchUpDownloadBlockVerification::CodeStorageProofDesired {
                                block_hash,
                                block_number,
                            } => {
                                // Choose which source to query. We have to use an `if` because
                                // `knows_non_finalized_block` panics if the parameter is inferior
                                // or equal to the finalized block number.
                                let source_id = if block_number
                                    <= self.sync.finalized_block_header().number
                                {
                                    self.sync
                                        .sources()
                                        .filter(|s| *s != self.block_author_sync_source)
                                        .choose(&mut rand::thread_rng())
                                } else {
                                    self.sync
                                        .knows_non_finalized_block(block_number, &block_hash)
                                        .filter(|source_id| {
                                            *source_id != self.block_author_sync_source
                                                && self.sync.source_num_ongoing_requests(*source_id)
                                                    == 0
                                        })
                                        .choose(&mut rand::thread_rng())
                                };

                                if let Some(source_id) = source_id {
                                    return WakeUpReason::StartNetworkRequest {
                                        source_id,
                                        request: all::DesiredRequest::StorageGetMerkleProof {
                                            block_hash,
                                            state_trie_root: [0; 32], // TODO: wrong, but field value unused so it's fine temporarily
                                            keys: vec![":code".into(), ":heappages".into()],
                                        },
                                        database_catch_up_type: DbCatchUpType::BlockVerification,
                                    };
                                }
                            }
                        }

                        // If the sync state machine doesn't require any additional request, ask
                        // the database whether any storage item is missing.
                        if matches!(
                            self.database_catch_up_download,
                            DatabaseCatchUpDownload::NoDownloadInProgress
                        ) {
                            // TODO: this has a O(n^2) complexity; in case all sources are busy, we iterate a lot
                            let missing_items = self
                                .database
                                .with_database(|db| {
                                    db.finalized_and_above_missing_trie_nodes_unordered()
                                })
                                .await
                                .unwrap();
                            if missing_items.is_empty() {
                                self.database_catch_up_download =
                                    DatabaseCatchUpDownload::NothingToDownloadCache;
                            }

                            for missing_item in missing_items
                                .into_iter()
                                .flat_map(|item| item.blocks.into_iter())
                            {
                                // Since the database and sync state machine are supposed to have the
                                // same finalized block, it is guaranteed that the missing item are
                                // in the finalized block or above.
                                debug_assert!(
                                    missing_item.number
                                        >= self.sync.finalized_block_header().number
                                );

                                // Choose which source to query. We have to use an `if` because
                                // `knows_non_finalized_block` panics if the parameter is inferior
                                // or equal to the finalized block number.
                                let source_id = if missing_item.number
                                    <= self.sync.finalized_block_header().number
                                {
                                    let Some(source_id) = self
                                        .sync
                                        .sources()
                                        .filter(|s| *s != self.block_author_sync_source)
                                        .choose(&mut rand::thread_rng())
                                    else {
                                        break;
                                    };
                                    source_id
                                } else {
                                    let Some(source_id) = self
                                        .sync
                                        .knows_non_finalized_block(
                                            missing_item.number,
                                            &missing_item.hash,
                                        )
                                        .filter(|source_id| {
                                            *source_id != self.block_author_sync_source
                                                && self.sync.source_num_ongoing_requests(*source_id)
                                                    == 0
                                        })
                                        .choose(&mut rand::thread_rng())
                                    else {
                                        continue;
                                    };
                                    source_id
                                };

                                return WakeUpReason::StartNetworkRequest {
                                    source_id,
                                    request: all::DesiredRequest::StorageGetMerkleProof {
                                        block_hash: missing_item.hash,
                                        state_trie_root: [0; 32], // TODO: wrong, but field value unused so it's fine temporarily
                                        keys: vec![trie::nibbles_to_bytes_suffix_extend(
                                            missing_item
                                                .trie_node_key_nibbles
                                                .into_iter()
                                                // In order to download more than one item at a time,
                                                // we add some randomly-generated nibbles to the
                                                // requested key. The request will target the missing
                                                // key plus a few other random keys.
                                                .chain((0..32).map(|_| {
                                                    rand::Rng::gen_range(
                                                        &mut rand::thread_rng(),
                                                        0..16,
                                                    )
                                                }))
                                                .map(|n| trie::Nibble::try_from(n).unwrap()),
                                        )
                                        .collect::<Vec<_>>()],
                                    },
                                    database_catch_up_type: DbCatchUpType::Database,
                                };
                            }
                        }

                        // No network request to start.
                        future::pending().await
                    }
                })
                .or({
                    let is_downloading = matches!(
                        self.database_catch_up_download_block_verification,
                        DatabaseCatchUpDownloadBlockVerification::None
                    );
                    async move {
                        if !process_sync || !is_downloading {
                            future::pending().await
                        }
                        WakeUpReason::SyncProcess
                    }
                })
                .await
            };

            match wake_up_reason {
                WakeUpReason::ReadyToAuthor => {
                    // Ready to author a block. Call `author_block()`.
                    // While a block is being authored, the whole syncing state machine is
                    // deliberately frozen.
                    match self.block_authoring {
                        Some((author::build::Builder::Ready(_), _)) => {
                            self.author_block().await;
                        }
                        Some((author::build::Builder::WaitSlot(when), local_authorities)) => {
                            self.block_authoring = Some((
                                author::build::Builder::Ready(when.start()),
                                local_authorities,
                            ));
                            self.author_block().await;
                        }
                        Some((author::build::Builder::Idle, _)) => {
                            self.block_authoring = None;
                        }
                        None => {
                            unreachable!()
                        }
                    }

                    process_sync = true;
                }

                WakeUpReason::FrontendClosed => {
                    // Shutdown.
                    return;
                }

                WakeUpReason::FrontendEvent(ToBackground::SubscribeAll {
                    buffer_size,
                    _max_finalized_pinned_blocks: _,
                    result_tx,
                }) => {
                    let (tx, new_blocks) = async_channel::bounded(buffer_size.saturating_sub(1));

                    // TODO: this code below is a bit hacky due to the API of AllSync not being super convenient
                    let finalized_block_scale_encoded_header = self
                        .sync
                        .finalized_block_header()
                        .scale_encoding_vec(self.sync.block_number_bytes());
                    let finalized_block_hash = header::hash_from_scale_encoded_header(
                        &finalized_block_scale_encoded_header,
                    );

                    let non_finalized_blocks_ancestry_order = {
                        let best_hash = self.sync.best_block_hash();
                        let blocks_in = self
                            .sync
                            .non_finalized_blocks_ancestry_order()
                            .map(|h| {
                                (
                                    h.number,
                                    h.scale_encoding_vec(self.sync.block_number_bytes()),
                                    *h.parent_hash,
                                )
                            })
                            .collect::<Vec<_>>();
                        let mut blocks_out = Vec::new();
                        for (number, scale_encoding, parent_hash) in blocks_in {
                            let hash = header::hash_from_scale_encoded_header(&scale_encoding);
                            let runtime = match &self.sync[(number, &hash)] {
                                NonFinalizedBlock::Verified { runtime } => runtime.clone(),
                                _ => unreachable!(),
                            };
                            let runtime_update = if Arc::ptr_eq(&self.finalized_runtime, &runtime) {
                                None
                            } else {
                                Some(runtime.clone())
                            };
                            blocks_out.push(BlockNotification {
                                is_new_best: header::hash_from_scale_encoded_header(
                                    &scale_encoding,
                                ) == best_hash,
                                block_hash: header::hash_from_scale_encoded_header(&scale_encoding),
                                scale_encoded_header: scale_encoding,
                                runtime_update,
                                parent_hash,
                            });
                        }
                        blocks_out
                    };

                    self.blocks_notifications.push(tx);
                    let _ = result_tx.send(SubscribeAll {
                        id: SubscriptionId(0), // TODO:
                        finalized_block_hash,
                        finalized_block_scale_encoded_header,
                        finalized_block_runtime: self.finalized_runtime.clone(),
                        non_finalized_blocks_ancestry_order,
                        new_blocks,
                    });
                }
                WakeUpReason::SendPendingNotification(notification) => {
                    // Elements in `blocks_notifications` are removed one by one and inserted
                    // back if the channel is still open.
                    for index in (0..self.blocks_notifications.len()).rev() {
                        let subscription = self.blocks_notifications.swap_remove(index);
                        if subscription.try_send(notification.clone()).is_err() {
                            continue;
                        }
                        self.blocks_notifications.push(subscription);
                    }
                }

                WakeUpReason::FrontendEvent(ToBackground::GetSyncState { result_tx }) => {
                    let _ = result_tx.send(SyncState {
                        best_block_hash: self.sync.best_block_hash(),
                        best_block_number: self.sync.best_block_number(),
                        finalized_block_hash: self
                            .sync
                            .finalized_block_header()
                            .hash(self.sync.block_number_bytes()),
                        finalized_block_number: self.sync.finalized_block_header().number,
                    });
                }
                WakeUpReason::FrontendEvent(ToBackground::Unpin { result_tx, .. }) => {
                    // TODO: check whether block was indeed pinned, and prune blocks that aren't pinned anymore from the database
                    let _ = result_tx.send(());
                }
                WakeUpReason::FrontendEvent(ToBackground::IsMajorSyncingHint { result_tx }) => {
                    // As documented, the value returned doesn't need to be precise.
                    let result = match self.sync.status() {
                        all::Status::Sync => false,
                        all::Status::WarpSyncFragments { .. }
                        | all::Status::WarpSyncChainInformation { .. } => true,
                    };

                    let _ = result_tx.send(result);
                }

                WakeUpReason::NetworkLocalChainUpdate => {
                    let best_hash = self.sync.best_block_hash();
                    let best_number = self.sync.best_block_number();
                    self.network_service
                        .set_local_best_block(self.network_chain_id, best_hash, best_number)
                        .await;
                }

                WakeUpReason::AnnounceBlock(header, hash, height) => {
                    // We can never be guaranteed that a certain source does *not* know about a
                    // block, however it is not a big problem to send a block announce to a source
                    // that already knows about that block. For this reason, the list of sources
                    // we send the block announce to is `all_sources - sources_that_know_it`.
                    //
                    // Note that not sending block announces to sources that already
                    // know that block means that these sources might also miss the
                    // fact that our local best block has been updated. This is in
                    // practice not a problem either.
                    let sources_to_announce_to = {
                        let mut all_sources = self
                            .sync
                            .sources()
                            .collect::<HashSet<_, fnv::FnvBuildHasher>>();
                        for knows in self.sync.knows_non_finalized_block(height, &hash) {
                            all_sources.remove(&knows);
                        }
                        all_sources
                    };

                    let is_best = self.sync.best_block_hash() == hash;

                    for source_id in sources_to_announce_to {
                        let peer_id = match &self.sync[source_id] {
                            Some(info) if !info.is_disconnected => &info.peer_id,
                            _ => continue,
                        };

                        if self
                            .network_service
                            .clone()
                            .send_block_announce(
                                peer_id.clone(),
                                self.network_chain_id,
                                header.clone(),
                                is_best,
                            )
                            .await
                            .is_ok()
                        {
                            // Note that `try_add_known_block_to_source` might have
                            // no effect, which is not a problem considering that this
                            // block tracking is mostly about optimizations and
                            // politeness.
                            self.sync
                                .try_add_known_block_to_source(source_id, height, hash);
                        }
                    }
                }

                WakeUpReason::NetworkEvent(network_service::Event::Connected {
                    peer_id,
                    chain_id,
                    best_block_number,
                    best_block_hash,
                }) if chain_id == self.network_chain_id => {
                    // Most of the time, we insert a new source in the state machine.
                    // However, a source of that `PeerId` might already exist but be considered as
                    // disconnected. If that is the case, we simply mark it as no
                    // longer disconnected.
                    match self.peers_source_id_map.entry(peer_id) {
                        hashbrown::hash_map::Entry::Occupied(entry) => {
                            let id = *entry.get();
                            let is_disconnected =
                                &mut self.sync[id].as_mut().unwrap().is_disconnected;
                            debug_assert!(*is_disconnected);
                            *is_disconnected = false;
                        }
                        hashbrown::hash_map::Entry::Vacant(entry) => {
                            let id = self.sync.add_source(
                                Some(NetworkSourceInfo {
                                    peer_id: entry.key().clone(),
                                    is_disconnected: false,
                                }),
                                best_block_number,
                                best_block_hash,
                            );
                            entry.insert(id);
                        }
                    }
                }
                WakeUpReason::NetworkEvent(network_service::Event::Disconnected {
                    peer_id,
                    chain_id,
                }) if chain_id == self.network_chain_id => {
                    // Sources that disconnect are only immediately removed from the sync state
                    // machine if they have no request in progress. If that is not the case, they
                    // are instead only marked as disconnected.
                    let id = *self.peers_source_id_map.get(&peer_id).unwrap();
                    if self.sync.source_num_ongoing_requests(id) == 0 {
                        self.peers_source_id_map.remove(&peer_id).unwrap();
                        let (_, mut _requests) = self.sync.remove_source(id);
                        debug_assert!(_requests.next().is_none());
                    } else {
                        let is_disconnected = &mut self.sync[id].as_mut().unwrap().is_disconnected;
                        debug_assert!(!*is_disconnected);
                        *is_disconnected = true;
                    }
                }
                WakeUpReason::NetworkEvent(network_service::Event::BlockAnnounce {
                    chain_id,
                    peer_id,
                    scale_encoded_header,
                    is_best,
                }) if chain_id == self.network_chain_id => {
                    let _jaeger_span = self.jaeger_service.block_announce_process_span(
                        &header::hash_from_scale_encoded_header(&scale_encoded_header),
                    );

                    let id = *self.peers_source_id_map.get(&peer_id).unwrap();
                    // TODO: log the outcome
                    match self.sync.block_announce(id, scale_encoded_header, is_best) {
                        all::BlockAnnounceOutcome::HeaderVerify => {}
                        all::BlockAnnounceOutcome::TooOld { .. } => {}
                        all::BlockAnnounceOutcome::AlreadyInChain => {}
                        all::BlockAnnounceOutcome::NotFinalizedChain => {}
                        all::BlockAnnounceOutcome::Discarded => {}
                        all::BlockAnnounceOutcome::StoredForLater {} => {}
                        all::BlockAnnounceOutcome::InvalidHeader(_) => unreachable!(), // TODO: ?!?! why unreachable? also, ban the peer
                    }
                }
                WakeUpReason::NetworkEvent(network_service::Event::GrandpaNeighborPacket {
                    chain_id,
                    peer_id,
                    finalized_block_height,
                }) if chain_id == self.network_chain_id => {
                    let source_id = *self.peers_source_id_map.get(&peer_id).unwrap();
                    self.sync
                        .update_source_finality_state(source_id, finalized_block_height);
                }
                WakeUpReason::NetworkEvent(_) => {
                    // Different chain index.
                }

                WakeUpReason::StartNetworkRequest {
                    source_id,
                    request: request_info @ all::DesiredRequest::BlocksRequest { .. },
                    database_catch_up_type,
                } if source_id == self.block_author_sync_source => {
                    debug_assert!(matches!(database_catch_up_type, DbCatchUpType::No));

                    self.log_callback.log(
                        LogLevel::Debug,
                        "queue-locally-authored-block-for-import".to_string(),
                    );

                    let (_, block_hash, scale_encoded_header, scale_encoded_extrinsics) =
                        self.authored_block.take().unwrap();

                    let _jaeger_span = self.jaeger_service.block_import_queue_span(&block_hash);

                    // Create a request that is immediately answered right below.
                    let request_id = self.sync.add_request(source_id, request_info.into(), ());
                    // TODO: announce the block on the network, but only after it's been imported
                    self.sync.blocks_request_response(
                        request_id,
                        Ok(iter::once(all::BlockRequestSuccessBlock {
                            scale_encoded_header,
                            scale_encoded_extrinsics,
                            scale_encoded_justifications: Vec::new(),
                            user_data: NonFinalizedBlock::NotVerified,
                        })),
                    );
                }

                WakeUpReason::StartNetworkRequest {
                    source_id,
                    request:
                        all::DesiredRequest::BlocksRequest {
                            first_block_hash,
                            first_block_height,
                            ascending,
                            num_blocks,
                            request_headers,
                            request_bodies,
                            request_justification,
                        },
                    database_catch_up_type,
                } => {
                    // Before notifying the syncing of the request, clamp the number of blocks to
                    // the number of blocks we expect to receive.
                    let num_blocks = NonZeroU64::new(cmp::min(num_blocks.get(), 64)).unwrap();

                    let peer_id = {
                        let info = self.sync[source_id].clone().unwrap();
                        // Disconnected sources are filtered out above.
                        debug_assert!(!info.is_disconnected);
                        info.peer_id
                    };

                    // TODO: add jaeger span

                    let request = self.network_service.clone().blocks_request(
                        peer_id,
                        self.network_chain_id,
                        network::codec::BlocksRequestConfig {
                            start: if let Some(first_block_hash) = first_block_hash {
                                network::codec::BlocksRequestConfigStart::Hash(first_block_hash)
                            } else {
                                network::codec::BlocksRequestConfigStart::Number(first_block_height)
                            },
                            desired_count: NonZeroU32::new(
                                u32::try_from(num_blocks.get()).unwrap_or(u32::max_value()),
                            )
                            .unwrap(),
                            direction: if ascending {
                                network::codec::BlocksRequestDirection::Ascending
                            } else {
                                network::codec::BlocksRequestDirection::Descending
                            },
                            fields: network::codec::BlocksRequestFields {
                                header: true, // TODO: always set to true due to unwrapping the header when the response comes
                                body: request_bodies,
                                justifications: request_justification,
                            },
                        },
                    );

                    let request_id = self.sync.add_request(
                        source_id,
                        all::DesiredRequest::BlocksRequest {
                            first_block_hash,
                            first_block_height,
                            ascending,
                            num_blocks,
                            request_headers,
                            request_bodies,
                            request_justification,
                        }
                        .into(),
                        (),
                    );

                    match database_catch_up_type {
                        DbCatchUpType::No => {}
                        DbCatchUpType::Database => {
                            debug_assert!(matches!(
                                self.database_catch_up_download,
                                DatabaseCatchUpDownload::NoDownloadInProgress
                            ));
                            self.database_catch_up_download =
                                DatabaseCatchUpDownload::InProgress(request_id);
                        }
                        DbCatchUpType::BlockVerification => {
                            self.database_catch_up_download_block_verification =
                                DatabaseCatchUpDownloadBlockVerification::InProgress(request_id);
                        }
                    }

                    self.sub_tasks.push(Box::pin(async move {
                        let result = request.await;
                        SubtaskFinished::BlocksRequestFinished {
                            request_id,
                            source_id,
                            result,
                        }
                    }));
                }

                WakeUpReason::StartNetworkRequest {
                    source_id,
                    request:
                        all::DesiredRequest::WarpSync {
                            sync_start_block_hash,
                        },
                    database_catch_up_type,
                } => {
                    // TODO: don't unwrap? could this target the virtual sync source?
                    let peer_id = self.sync[source_id].as_ref().unwrap().peer_id.clone(); // TODO: why does this require cloning? weird borrow chk issue

                    let request = self.network_service.clone().warp_sync_request(
                        peer_id,
                        self.network_chain_id,
                        sync_start_block_hash,
                    );

                    let request_id = self.sync.add_request(
                        source_id,
                        all::RequestDetail::WarpSync {
                            sync_start_block_hash,
                        },
                        (),
                    );

                    match database_catch_up_type {
                        DbCatchUpType::No => {}
                        DbCatchUpType::Database => {
                            debug_assert!(matches!(
                                self.database_catch_up_download,
                                DatabaseCatchUpDownload::NoDownloadInProgress
                            ));
                            self.database_catch_up_download =
                                DatabaseCatchUpDownload::InProgress(request_id);
                        }
                        DbCatchUpType::BlockVerification => {
                            self.database_catch_up_download_block_verification =
                                DatabaseCatchUpDownloadBlockVerification::InProgress(request_id);
                        }
                    }

                    self.sub_tasks.push(Box::pin(async move {
                        let result = request.await;
                        SubtaskFinished::WarpSyncRequestFinished {
                            request_id,
                            source_id,
                            result,
                        }
                    }));
                }

                WakeUpReason::StartNetworkRequest {
                    source_id,
                    request:
                        all::DesiredRequest::StorageGetMerkleProof {
                            block_hash, keys, ..
                        },
                    database_catch_up_type,
                } => {
                    // TODO: don't unwrap? could this target the virtual sync source?
                    let peer_id = self.sync[source_id].as_ref().unwrap().peer_id.clone(); // TODO: why does this require cloning? weird borrow chk issue

                    let request = self.network_service.clone().storage_request(
                        peer_id,
                        self.network_chain_id,
                        network::codec::StorageProofRequestConfig {
                            block_hash,
                            keys: keys.clone().into_iter(),
                        },
                    );

                    let request_id = self.sync.add_request(
                        source_id,
                        all::RequestDetail::StorageGet { block_hash, keys },
                        (),
                    );

                    match database_catch_up_type {
                        DbCatchUpType::No => {}
                        DbCatchUpType::Database => {
                            debug_assert!(matches!(
                                self.database_catch_up_download,
                                DatabaseCatchUpDownload::NoDownloadInProgress
                            ));
                            self.database_catch_up_download =
                                DatabaseCatchUpDownload::InProgress(request_id);
                        }
                        DbCatchUpType::BlockVerification => {
                            self.database_catch_up_download_block_verification =
                                DatabaseCatchUpDownloadBlockVerification::InProgress(request_id);
                        }
                    }

                    self.sub_tasks.push(Box::pin(async move {
                        let result = request.await;
                        SubtaskFinished::StorageRequestFinished {
                            request_id,
                            source_id,
                            result,
                        }
                    }));
                }

                WakeUpReason::StartNetworkRequest {
                    source_id,
                    request:
                        all::DesiredRequest::RuntimeCallMerkleProof {
                            block_hash,
                            function_name,
                            parameter_vectored,
                        },
                    database_catch_up_type,
                } => {
                    // TODO: don't unwrap? could this target the virtual sync source?
                    let peer_id = self.sync[source_id].as_ref().unwrap().peer_id.clone(); // TODO: why does this require cloning? weird borrow chk issue

                    let request = self.network_service.clone().call_proof_request(
                        peer_id,
                        self.network_chain_id,
                        network::codec::CallProofRequestConfig {
                            block_hash,
                            method: function_name.clone(),
                            parameter_vectored: iter::once(parameter_vectored.clone()),
                        },
                    );

                    let request_id = self.sync.add_request(
                        source_id,
                        all::RequestDetail::RuntimeCallMerkleProof {
                            block_hash,
                            function_name,
                            parameter_vectored,
                        },
                        (),
                    );

                    match database_catch_up_type {
                        DbCatchUpType::No => {}
                        DbCatchUpType::Database => {
                            debug_assert!(matches!(
                                self.database_catch_up_download,
                                DatabaseCatchUpDownload::NoDownloadInProgress
                            ));
                            self.database_catch_up_download =
                                DatabaseCatchUpDownload::InProgress(request_id);
                        }
                        DbCatchUpType::BlockVerification => {
                            self.database_catch_up_download_block_verification =
                                DatabaseCatchUpDownloadBlockVerification::InProgress(request_id);
                        }
                    }

                    self.sub_tasks.push(Box::pin(async move {
                        let result = request.await;
                        SubtaskFinished::CallProofRequestFinished {
                            request_id,
                            source_id,
                            result,
                        }
                    }));
                }

                WakeUpReason::SubtaskFinished(SubtaskFinished::BlocksRequestFinished {
                    request_id,
                    source_id,
                    result: Ok(blocks),
                }) => {
                    if matches!(self.database_catch_up_download, DatabaseCatchUpDownload::InProgress(r) if r == request_id)
                    {
                        self.database_catch_up_download =
                            DatabaseCatchUpDownload::NoDownloadInProgress;
                    }
                    if matches!(self.database_catch_up_download_block_verification, DatabaseCatchUpDownloadBlockVerification::InProgress(r) if r == request_id)
                    {
                        self.database_catch_up_download_block_verification =
                            DatabaseCatchUpDownloadBlockVerification::None;
                    }

                    // TODO: insert blocks in database if they are referenced through a parent_hash?

                    let _ = self.sync.blocks_request_response(
                        request_id,
                        Ok(blocks
                            .into_iter()
                            .map(|block| all::BlockRequestSuccessBlock {
                                scale_encoded_header: block.header.unwrap(), // TODO: don't unwrap
                                scale_encoded_extrinsics: block.body.unwrap(), // TODO: don't unwrap
                                scale_encoded_justifications: block
                                    .justifications
                                    .unwrap_or_default()
                                    .into_iter()
                                    .map(|j| all::Justification {
                                        engine_id: j.engine_id,
                                        justification: j.justification,
                                    })
                                    .collect(),
                                user_data: NonFinalizedBlock::NotVerified,
                            })),
                    );

                    // If the source was actually disconnected and has no other request in
                    // progress, we clean it up.
                    // TODO: DRY
                    if self.sync[source_id]
                        .as_ref()
                        .map_or(false, |info| info.is_disconnected)
                        && self.sync.source_num_ongoing_requests(source_id) == 0
                    {
                        let (info, mut _requests) = self.sync.remove_source(source_id);
                        debug_assert!(_requests.next().is_none());
                        self.peers_source_id_map
                            .remove(&info.unwrap().peer_id)
                            .unwrap();
                    }

                    process_sync = true;
                }

                WakeUpReason::SubtaskFinished(SubtaskFinished::BlocksRequestFinished {
                    request_id,
                    source_id,
                    result: Err(_),
                }) => {
                    if matches!(self.database_catch_up_download, DatabaseCatchUpDownload::InProgress(r) if r == request_id)
                    {
                        self.database_catch_up_download =
                            DatabaseCatchUpDownload::NoDownloadInProgress;
                    }
                    if matches!(self.database_catch_up_download_block_verification, DatabaseCatchUpDownloadBlockVerification::InProgress(r) if r == request_id)
                    {
                        self.database_catch_up_download_block_verification =
                            DatabaseCatchUpDownloadBlockVerification::None;
                    }

                    // Note that we perform the ban even if the source is now disconnected.
                    let peer_id = self.sync[source_id].as_ref().unwrap().peer_id.clone();
                    self.network_service
                        .ban_and_disconnect(
                            peer_id,
                            self.network_chain_id,
                            network_service::BanSeverity::Low,
                            "blocks-request-error",
                        )
                        .await;

                    let _ = self
                        .sync
                        .blocks_request_response(request_id, Err::<iter::Empty<_>, _>(()));

                    // If the source was actually disconnected and has no other request in
                    // progress, we clean it up.
                    // TODO: DRY
                    if self.sync[source_id]
                        .as_ref()
                        .map_or(false, |info| info.is_disconnected)
                        && self.sync.source_num_ongoing_requests(source_id) == 0
                    {
                        let (info, mut _requests) = self.sync.remove_source(source_id);
                        debug_assert!(_requests.next().is_none());
                        self.peers_source_id_map
                            .remove(&info.unwrap().peer_id)
                            .unwrap();
                    }

                    process_sync = true;
                }

                WakeUpReason::SubtaskFinished(SubtaskFinished::WarpSyncRequestFinished {
                    request_id,
                    source_id,
                    result: Ok(result),
                }) => {
                    if matches!(self.database_catch_up_download, DatabaseCatchUpDownload::InProgress(r) if r == request_id)
                    {
                        self.database_catch_up_download =
                            DatabaseCatchUpDownload::NoDownloadInProgress;
                    }
                    if matches!(self.database_catch_up_download_block_verification, DatabaseCatchUpDownloadBlockVerification::InProgress(r) if r == request_id)
                    {
                        self.database_catch_up_download_block_verification =
                            DatabaseCatchUpDownloadBlockVerification::None;
                    }

                    let decoded = result.decode();
                    let fragments = decoded
                        .fragments
                        .into_iter()
                        .map(|f| all::WarpSyncFragment {
                            scale_encoded_header: f.scale_encoded_header.to_vec(),
                            scale_encoded_justification: f.scale_encoded_justification.to_vec(),
                        })
                        .collect();
                    let _ = self.sync.grandpa_warp_sync_response_ok(
                        request_id,
                        fragments,
                        decoded.is_finished,
                    );

                    // If the source was actually disconnected and has no other request in
                    // progress, we clean it up.
                    // TODO: DRY
                    if self.sync[source_id]
                        .as_ref()
                        .map_or(false, |info| info.is_disconnected)
                        && self.sync.source_num_ongoing_requests(source_id) == 0
                    {
                        let (info, mut _requests) = self.sync.remove_source(source_id);
                        debug_assert!(_requests.next().is_none());
                        self.peers_source_id_map
                            .remove(&info.unwrap().peer_id)
                            .unwrap();
                    }

                    process_sync = true;
                }

                WakeUpReason::SubtaskFinished(SubtaskFinished::WarpSyncRequestFinished {
                    request_id,
                    source_id,
                    result: Err(_),
                }) => {
                    if matches!(self.database_catch_up_download, DatabaseCatchUpDownload::InProgress(r) if r == request_id)
                    {
                        self.database_catch_up_download =
                            DatabaseCatchUpDownload::NoDownloadInProgress;
                    }
                    if matches!(self.database_catch_up_download_block_verification, DatabaseCatchUpDownloadBlockVerification::InProgress(r) if r == request_id)
                    {
                        self.database_catch_up_download_block_verification =
                            DatabaseCatchUpDownloadBlockVerification::None;
                    }

                    // Note that we perform the ban even if the source is now disconnected.
                    let peer_id = self.sync[source_id].as_ref().unwrap().peer_id.clone();
                    self.network_service
                        .ban_and_disconnect(
                            peer_id,
                            self.network_chain_id,
                            network_service::BanSeverity::Low,
                            "warp-sync-request-error",
                        )
                        .await;

                    let _ = self.sync.grandpa_warp_sync_response_err(request_id);

                    // If the source was actually disconnected and has no other request in
                    // progress, we clean it up.
                    // TODO: DRY
                    if self.sync[source_id]
                        .as_ref()
                        .map_or(false, |info| info.is_disconnected)
                        && self.sync.source_num_ongoing_requests(source_id) == 0
                    {
                        let (info, mut _requests) = self.sync.remove_source(source_id);
                        debug_assert!(_requests.next().is_none());
                        self.peers_source_id_map
                            .remove(&info.unwrap().peer_id)
                            .unwrap();
                    }

                    process_sync = true;
                }

                WakeUpReason::SubtaskFinished(SubtaskFinished::StorageRequestFinished {
                    request_id,
                    source_id,
                    result,
                }) => {
                    if matches!(self.database_catch_up_download, DatabaseCatchUpDownload::InProgress(r) if r == request_id)
                    {
                        self.database_catch_up_download =
                            DatabaseCatchUpDownload::NoDownloadInProgress;
                    }
                    if matches!(self.database_catch_up_download_block_verification, DatabaseCatchUpDownloadBlockVerification::InProgress(r) if r == request_id)
                    {
                        self.database_catch_up_download_block_verification =
                            DatabaseCatchUpDownloadBlockVerification::None;
                    }

                    if let Ok(result) = &result {
                        let result = result.clone();
                        self.database
                            .with_database(move |database| {
                                if let Ok(decoded) = trie::proof_decode::decode_and_verify_proof(
                                    trie::proof_decode::Config {
                                        proof: result.decode(),
                                    },
                                ) {
                                    for (_, entry) in decoded.iter_ordered() {
                                        // TODO: check the state root hash; while this can't lead to a vulnerability, it can bloat the database
                                        database.insert_trie_nodes(
                                            iter::once(full_sqlite::InsertTrieNode {
                                                merkle_value: Cow::Borrowed(entry.merkle_value),
                                                partial_key_nibbles: Cow::Owned(entry.partial_key_nibbles.into_iter().map(|n| u8::from(n)).collect()),
                                                children_merkle_values: std::array::from_fn(|n| entry.trie_node_info.children.child(trie::Nibble::try_from(u8::try_from(n).unwrap()).unwrap()).merkle_value().map(Cow::Borrowed)),
                                                storage_value: match entry.trie_node_info.storage_value {
                                                    trie::proof_decode::StorageValue::HashKnownValueMissing(
                                                        _,
                                                    ) => return,
                                                    trie::proof_decode::StorageValue::None => {
                                                        full_sqlite::InsertTrieNodeStorageValue::NoValue
                                                    }
                                                    trie::proof_decode::StorageValue::Known {
                                                        value, ..
                                                    } => full_sqlite::InsertTrieNodeStorageValue::Value {
                                                        value: Cow::Borrowed(value),
                                                        references_merkle_value: false, // TODO:
                                                    },
                                                },
                                            }),
                                            match entry.trie_node_info.storage_value {
                                                trie::proof_decode::StorageValue::None => 0, // TODO: ?!
                                                trie::proof_decode::StorageValue::HashKnownValueMissing(
                                                    ..
                                                ) => return,
                                                trie::proof_decode::StorageValue::Known {
                                                    inline: true,
                                                    ..
                                                } => 0,
                                                trie::proof_decode::StorageValue::Known {
                                                    inline: false,
                                                    ..
                                                } => 1,
                                            },
                                        ).unwrap();
                                    }
                                }
                            })
                            .await;
                    }

                    if result.is_err() {
                        // Note that we perform the ban even if the source is now disconnected.
                        let peer_id = self.sync[source_id].as_ref().unwrap().peer_id.clone();
                        self.network_service
                            .ban_and_disconnect(
                                peer_id,
                                self.network_chain_id,
                                network_service::BanSeverity::Low,
                                "storage-proof-request-error",
                            )
                            .await;
                    }

                    let _ = self
                        .sync
                        .storage_get_response(request_id, result.map(|r| r.decode().to_owned()));

                    // If the source was actually disconnected and has no other request in
                    // progress, we clean it up.
                    // TODO: DRY
                    if self.sync[source_id]
                        .as_ref()
                        .map_or(false, |info| info.is_disconnected)
                        && self.sync.source_num_ongoing_requests(source_id) == 0
                    {
                        let (info, mut _requests) = self.sync.remove_source(source_id);
                        debug_assert!(_requests.next().is_none());
                        self.peers_source_id_map
                            .remove(&info.unwrap().peer_id)
                            .unwrap();
                    }

                    process_sync = true;
                }

                WakeUpReason::SubtaskFinished(SubtaskFinished::CallProofRequestFinished {
                    request_id,
                    source_id,
                    result,
                }) => {
                    if matches!(self.database_catch_up_download, DatabaseCatchUpDownload::InProgress(r) if r == request_id)
                    {
                        self.database_catch_up_download =
                            DatabaseCatchUpDownload::NoDownloadInProgress;
                    }
                    if matches!(self.database_catch_up_download_block_verification, DatabaseCatchUpDownloadBlockVerification::InProgress(r) if r == request_id)
                    {
                        self.database_catch_up_download_block_verification =
                            DatabaseCatchUpDownloadBlockVerification::None;
                    }

                    // TODO: DRY with above
                    if let Ok(result) = &result {
                        let result = result.clone();
                        self.database
                            .with_database(move |database| {
                                if let Ok(decoded) = trie::proof_decode::decode_and_verify_proof(
                                    trie::proof_decode::Config {
                                        proof: result.decode(),
                                    },
                                ) {
                                    for (_, entry) in decoded.iter_ordered() {
                                        // TODO: check the state root hash; while this can't lead to a vulnerability, it can bloat the database
                                        database.insert_trie_nodes(
                                            iter::once(full_sqlite::InsertTrieNode {
                                                merkle_value: Cow::Borrowed(entry.merkle_value),
                                                partial_key_nibbles: Cow::Owned(entry.partial_key_nibbles.into_iter().map(|n| u8::from(n)).collect()),
                                                children_merkle_values: std::array::from_fn(|n| entry.trie_node_info.children.child(trie::Nibble::try_from(u8::try_from(n).unwrap()).unwrap()).merkle_value().map(Cow::Borrowed)),
                                                storage_value: match entry.trie_node_info.storage_value {
                                                    trie::proof_decode::StorageValue::HashKnownValueMissing(
                                                        _,
                                                    ) => return,
                                                    trie::proof_decode::StorageValue::None => {
                                                        full_sqlite::InsertTrieNodeStorageValue::NoValue
                                                    }
                                                    trie::proof_decode::StorageValue::Known {
                                                        value, ..
                                                    } => full_sqlite::InsertTrieNodeStorageValue::Value {
                                                        value: Cow::Borrowed(value),
                                                        references_merkle_value: false, // TODO:
                                                    },
                                                },
                                            }),
                                            match entry.trie_node_info.storage_value {
                                                trie::proof_decode::StorageValue::None => 0, // TODO: ?!
                                                trie::proof_decode::StorageValue::HashKnownValueMissing(
                                                    ..
                                                ) => return,
                                                trie::proof_decode::StorageValue::Known {
                                                    inline: true,
                                                    ..
                                                } => 0,
                                                trie::proof_decode::StorageValue::Known {
                                                    inline: false,
                                                    ..
                                                } => 1,
                                            },
                                        ).unwrap();
                                    }
                                }
                            })
                            .await;
                    }

                    if result.is_err() {
                        // Note that we perform the ban even if the source is now disconnected.
                        let peer_id = self.sync[source_id].as_ref().unwrap().peer_id.clone();
                        self.network_service
                            .ban_and_disconnect(
                                peer_id,
                                self.network_chain_id,
                                network_service::BanSeverity::Low,
                                "call-proof-request-error",
                            )
                            .await;
                    }

                    self.sync
                        .call_proof_response(request_id, result.map(|r| r.decode().to_owned()));
                    // TODO: need help from networking service to avoid this to_owned

                    // If the source was actually disconnected and has no other request in
                    // progress, we clean it up.
                    // TODO: DRY
                    if self.sync[source_id]
                        .as_ref()
                        .map_or(false, |info| info.is_disconnected)
                        && self.sync.source_num_ongoing_requests(source_id) == 0
                    {
                        let (info, mut _requests) = self.sync.remove_source(source_id);
                        debug_assert!(_requests.next().is_none());
                        self.peers_source_id_map
                            .remove(&info.unwrap().peer_id)
                            .unwrap();
                    }

                    process_sync = true;
                }

                WakeUpReason::SyncProcess => {
                    // Given that processing blocks might generate a notification, and that
                    // only one notification can be queued at a time, this path must never be
                    // reached if a notification is already waiting.
                    debug_assert!(self.pending_notification.is_none());
                    // Similarly, verifying a block might generate a block announce.
                    debug_assert!(self.pending_block_announce.is_none());

                    // Given that a block verification might require downloading some storage
                    // items due to missing storage items, and that we only want one download at
                    // a time, we don't verify blocks if a download is in progress.
                    debug_assert!(matches!(
                        self.database_catch_up_download_block_verification,
                        DatabaseCatchUpDownloadBlockVerification::None
                    ));

                    let (new_self, maybe_more_to_process) = self.process_blocks().await;
                    process_sync = maybe_more_to_process;
                    self = new_self;
                }
            }
        }
    }

    /// Authors a block, then imports it and gossips it out.
    ///
    /// # Panic
    ///
    /// The [`SyncBackground::block_authoring`] must be [`author::build::Builder::Ready`].
    ///
    async fn author_block(&mut self) {
        let (authoring_start, local_authorities) = match self.block_authoring.take() {
            Some((author::build::Builder::Ready(authoring), local_authorities)) => {
                (authoring, local_authorities)
            }
            _ => panic!(),
        };

        // TODO: it is possible that the current best block is already the same authoring slot as the slot we want to claim ; unclear how to solve this

        let parent_number = self.sync.best_block_number();
        self.log_callback.log(
            LogLevel::Debug,
            format!(
                "block-author-start; parent_hash={}; parent_number={}",
                HashDisplay(&self.sync.best_block_hash()),
                parent_number,
            ),
        );

        // We would like to create a span for authoring the new block, but the trace id depends on
        // the block hash, which is only known at the end.
        let block_author_jaeger_start_time = mick_jaeger::StartTime::now();

        // Determine when the block should stop being authored.
        //
        // In order for the network to perform well, a block should be authored and propagated
        // throughout the peer-to-peer network before the end of the slot. In order for this
        // to happen, the block creation process itself should end a few seconds before the
        // end of the slot.
        //
        // Most parts of the block authorship can't be accelerated, in particular the
        // initialization and the signing at the end. This end of authoring threshold is only
        // checked when deciding whether to continue including more transactions in the block.
        // TODO: use this
        // TODO: Substrate nodes increase the time available for authoring if it detects that slots have been skipped, in order to account for the possibility that the initialization of a block or the inclusion of an extrinsic takes too long
        let authoring_end = {
            let start = authoring_start.slot_start_from_unix_epoch();
            let end = authoring_start.slot_end_from_unix_epoch();
            debug_assert!(start < end);
            debug_assert!(SystemTime::now() >= SystemTime::UNIX_EPOCH + start);
            SystemTime::UNIX_EPOCH
                + start
                + (end - start) * u32::from(self.slot_duration_author_ratio)
                    / u32::from(u16::max_value())
        };

        // Actual block production now happening.
        let (new_block_header, new_block_body, authoring_logs) = {
            let parent_hash = self.sync.best_block_hash();
            let parent_runtime_arc =
                if self.sync.best_block_number() != self.sync.finalized_block_header().number {
                    let NonFinalizedBlock::Verified {
                        runtime: parent_runtime_arc,
                    } = &self.sync[(self.sync.best_block_number(), &self.sync.best_block_hash())]
                    else {
                        unreachable!()
                    };
                    parent_runtime_arc.clone()
                } else {
                    self.finalized_runtime.clone()
                };
            let parent_runtime = (*parent_runtime_arc).clone();

            // Start the block authoring process.
            let mut block_authoring = {
                authoring_start.start(author::build::AuthoringStartConfig {
                    block_number_bytes: self.sync.block_number_bytes(),
                    parent_hash: &self.sync.best_block_hash(),
                    parent_number: self.sync.best_block_number(),
                    now_from_unix_epoch: SystemTime::now()
                        .duration_since(SystemTime::UNIX_EPOCH)
                        .unwrap(),
                    parent_runtime,
                    block_body_capacity: 0, // TODO: could be set to the size of the tx pool
                    max_log_level: 0,
                    calculate_trie_changes: true,
                })
            };

            // The block authoring process jumps through various states, interrupted when it needs
            // access to the storage of the best block.
            loop {
                match block_authoring {
                    author::build::BuilderAuthoring::Seal(seal) => {
                        // This is the last step of the authoring. The block creation is
                        // successful, and the only thing remaining to do is sign the block
                        // header. Signing is done through `self.keystore`.

                        // TODO: correct key namespace
                        let data_to_sign = seal.to_sign();
                        let sign_future = self.keystore.sign(
                            keystore::KeyNamespace::Aura,
                            &local_authorities[seal.authority_index()],
                            &data_to_sign,
                        );

                        let success = match sign_future.await {
                            Ok(signature) => seal.inject_sr25519_signature(signature),
                            Err(error) => {
                                // Because the keystore is subject to race conditions, it is
                                // possible for this situation to happen if the key has been
                                // removed from the keystore in parallel of the block authoring
                                // process, or the key is maybe no longer accessible because of
                                // another issue.
                                self.log_callback.log(
                                    LogLevel::Warn,
                                    format!("block-author-signing-error; error={}", error),
                                );
                                self.block_authoring = None;
                                return;
                            }
                        };

                        break (success.scale_encoded_header, success.body, success.logs);
                    }

                    author::build::BuilderAuthoring::Error { error, .. } => {
                        // Block authoring process stopped because of an error.

                        // In order to prevent the block authoring from restarting immediately
                        // after and failing again repeatedly, we switch the block authoring to
                        // the same state as if it had successfully generated a block.
                        self.block_authoring = Some((author::build::Builder::Idle, Vec::new()));
                        // TODO: log the runtime logs
                        self.log_callback.log(
                            LogLevel::Warn,
                            format!("block-author-error; error={}", error),
                        );
                        return;
                    }

                    // Part of the block production consists in adding transactions to the block.
                    // These transactions are extracted from the transactions pool.
                    author::build::BuilderAuthoring::ApplyExtrinsic(apply) => {
                        // TODO: actually implement including transactions in the blocks
                        block_authoring = apply.finish();
                    }
                    author::build::BuilderAuthoring::ApplyExtrinsicResult { result, resume } => {
                        if let Err(error) = result {
                            // TODO: include transaction bytes or something?
                            self.log_callback.log(
                                LogLevel::Warn,
                                format!(
                                    "block-author-transaction-inclusion-error; error={}",
                                    error
                                ),
                            );
                        }

                        // TODO: actually implement including transactions in the blocks
                        block_authoring = resume.finish();
                    }

                    // Access to the best block storage.
                    author::build::BuilderAuthoring::StorageGet(req) => {
                        let parent_paths = req.child_trie().map(|child_trie| {
                            trie::bytes_to_nibbles(b":child_storage:default:".iter().copied())
                                .chain(trie::bytes_to_nibbles(child_trie.as_ref().iter().copied()))
                                .map(u8::from)
                                .collect::<Vec<_>>()
                        });
                        let key = trie::bytes_to_nibbles(req.key().as_ref().iter().copied())
                            .map(u8::from)
                            .collect::<Vec<_>>();
                        let value = self
                            .database
                            .with_database(move |db| {
                                db.block_storage_get(
                                    &parent_hash,
                                    parent_paths.into_iter().map(|p| p.into_iter()),
                                    key.iter().copied(),
                                )
                            })
                            .await
                            // TODO: don't panic in case of incomplete storage
                            .expect("database access error");

                        block_authoring = req.inject_value(value.as_ref().map(|(val, vers)| {
                            (
                                iter::once(&val[..]),
                                runtime_call::TrieEntryVersion::try_from(*vers)
                                    .expect("corrupted database"),
                            )
                        }));
                    }
                    author::build::BuilderAuthoring::ClosestDescendantMerkleValue(req) => {
                        let parent_paths = req.child_trie().map(|child_trie| {
                            trie::bytes_to_nibbles(b":child_storage:default:".iter().copied())
                                .chain(trie::bytes_to_nibbles(child_trie.as_ref().iter().copied()))
                                .map(u8::from)
                                .collect::<Vec<_>>()
                        });
                        let key_nibbles = req.key().map(u8::from).collect::<Vec<_>>();

                        let merkle_value = self
                            .database
                            .with_database(move |db| {
                                db.block_storage_closest_descendant_merkle_value(
                                    &parent_hash,
                                    parent_paths.into_iter().map(|p| p.into_iter()),
                                    key_nibbles.iter().copied(),
                                )
                            })
                            .await
                            // TODO: don't panic in case of incomplete storage
                            .expect("database access error");

                        block_authoring =
                            req.inject_merkle_value(merkle_value.as_ref().map(|v| &v[..]));
                    }
                    author::build::BuilderAuthoring::NextKey(req) => {
                        let parent_paths = req.child_trie().map(|child_trie| {
                            trie::bytes_to_nibbles(b":child_storage:default:".iter().copied())
                                .chain(trie::bytes_to_nibbles(child_trie.as_ref().iter().copied()))
                                .map(u8::from)
                                .collect::<Vec<_>>()
                        });
                        let key_nibbles = req
                            .key()
                            .map(u8::from)
                            .chain(if req.or_equal() { None } else { Some(0u8) })
                            .collect::<Vec<_>>();
                        let prefix_nibbles = req.prefix().map(u8::from).collect::<Vec<_>>();

                        let branch_nodes = req.branch_nodes();
                        let next_key = self
                            .database
                            .with_database(move |db| {
                                db.block_storage_next_key(
                                    &parent_hash,
                                    parent_paths.into_iter().map(|p| p.into_iter()),
                                    key_nibbles.iter().copied(),
                                    prefix_nibbles.iter().copied(),
                                    branch_nodes,
                                )
                            })
                            .await
                            // TODO: don't panic in case of incomplete storage
                            .expect("database access error");

                        block_authoring = req
                            .inject_key(next_key.map(|k| {
                                k.into_iter().map(|b| trie::Nibble::try_from(b).unwrap())
                            }));
                    }
                    author::build::BuilderAuthoring::OffchainStorageSet(req) => {
                        // Ignore offchain storage writes at the moment.
                        block_authoring = req.resume();
                    }
                }
            }
        };

        // Block has now finished being generated.
        let new_block_hash = header::hash_from_scale_encoded_header(&new_block_header);
        self.log_callback.log(
            LogLevel::Info,
            format!(
                "block-generated; hash={}; body_len={}; runtime_logs={:?}",
                HashDisplay(&new_block_hash),
                new_block_body.len(),
                authoring_logs
            ),
        );
        let _jaeger_span = self
            .jaeger_service
            .block_authorship_span(&new_block_hash, block_author_jaeger_start_time);

        // Print a warning if generating the block has taken more time than expected.
        // This can happen because the node is completely overloaded, is running on a slow machine,
        // or if the runtime code being executed contains a very heavy operation.
        // In any case, there is not much that a node operator can do except try increase the
        // performance of their machine.
        match authoring_end.elapsed() {
            Ok(now_minus_end) if now_minus_end < Duration::from_millis(500) => {}
            _ => {
                self.log_callback.log(
                    LogLevel::Warn,
                    format!(
                        "block-generation-too-long; hash={}",
                        HashDisplay(&new_block_hash)
                    ),
                );
            }
        }

        // Switch the block authoring to a state where we won't try to generate a new block again
        // until something new happens.
        // TODO: nothing prevents the node from generating two blocks at the same height at the moment
        self.block_authoring = Some((author::build::Builder::Idle, Vec::new()));

        // The next step is to import the block in `self.sync`. This is done by pretending that
        // the local node is a source of block similar to networking peers.
        match self.sync.block_announce(
            self.block_author_sync_source,
            new_block_header.clone(),
            true, // Since the new block is a child of the current best block, it always becomes the new best.
        ) {
            all::BlockAnnounceOutcome::HeaderVerify
            | all::BlockAnnounceOutcome::StoredForLater
            | all::BlockAnnounceOutcome::Discarded => {}
            all::BlockAnnounceOutcome::TooOld { .. }
            | all::BlockAnnounceOutcome::AlreadyInChain
            | all::BlockAnnounceOutcome::NotFinalizedChain
            | all::BlockAnnounceOutcome::InvalidHeader(_) => unreachable!(),
        }

        debug_assert!(self.authored_block.is_none());
        self.authored_block = Some((
            parent_number + 1,
            new_block_hash,
            new_block_header,
            new_block_body,
        ));
    }

    async fn process_blocks(mut self) -> (Self, bool) {
        // The sync state machine can be in a few various states. At the time of writing:
        // idle, verifying header, verifying block, verifying grandpa warp sync proof,
        // verifying storage proof.
        // If the state is one of the "verifying" states, perform the actual verification and
        // loop again until the sync is in an idle state.
        let unix_time = SystemTime::now()
            .duration_since(SystemTime::UNIX_EPOCH)
            .unwrap();

        // TODO: move this?
        let block_number_bytes = self.sync.block_number_bytes();

        match self.sync.process_one() {
            all::ProcessOne::AllSync(idle) => {
                self.sync = idle;
                (self, false)
            }
            all::ProcessOne::VerifyWarpSyncFragment(verify) => {
                let sender = verify
                    .proof_sender()
                    .map(|(_, s)| s.as_ref().unwrap().peer_id.clone());

                let (new_sync, outcome) = verify.perform(rand::random());
                self.sync = new_sync;
                match outcome {
                    Ok((fragment_hash, fragment_height)) => {
                        self.log_callback.log(
                            LogLevel::Debug,
                            format!(
                                "warp-sync-fragment-verification-success; peer_id={}, fragment-hash={}, fragment-height={fragment_height}",
                                sender.map(|s| s.to_string()).unwrap_or_else(|| "unknown".to_owned()),
                                hex::encode(&fragment_hash)
                            ),
                        );
                    }
                    Err(err) => {
                        if let Some(sender) = &sender {
                            self.network_service
                                .ban_and_disconnect(
                                    sender.clone(),
                                    self.network_chain_id,
                                    network_service::BanSeverity::High,
                                    "bad-warp-sync-fragment",
                                )
                                .await;
                        }

                        self.log_callback.log(
                            LogLevel::Warn,
                            format!(
                                "failed-warp-sync-fragment-verification; peer_id={}, error={err}",
                                sender
                                    .map(|s| s.to_string())
                                    .unwrap_or_else(|| "unknown".to_owned()),
                            ),
                        );
                    }
                }
                (self, true)
            }
            all::ProcessOne::WarpSyncBuildRuntime(build_runtime) => {
                let (new_sync, outcome) =
                    build_runtime.build(all::ExecHint::CompileAheadOfTime, true);
                self.sync = new_sync;
                if let Err(err) = outcome {
                    self.log_callback.log(
                        LogLevel::Warn,
                        format!("failed-warp-sync-runtime-compilation; error={err}"),
                    );
                }
                (self, true)
            }
            all::ProcessOne::WarpSyncBuildChainInformation(build_chain_information) => {
                let (new_sync, outcome) = build_chain_information.build();
                self.sync = new_sync;
                if let Err(err) = outcome {
                    self.log_callback.log(
                        LogLevel::Warn,
                        format!("failed-warp-sync-chain-information-build; error={err}"),
                    );
                }
                (self, true)
            }
            all::ProcessOne::WarpSyncFinished {
                sync,
                finalized_body: Some(finalized_body),
                finalized_block_runtime,
                ..
            } => {
                self.sync = sync;

                // Destory all existing subscriptions due to the gap in the chain.
                self.pending_notification = None;
                self.blocks_notifications.clear();

                self.finalized_runtime = Arc::new(finalized_block_runtime);
                let chain_info: chain_information::ValidChainInformation =
                    self.sync.as_chain_information().into();
                self.database
                    .with_database(move |database| {
                        database
                            .reset(
                                chain_info.as_ref(),
                                finalized_body.iter().map(|e| &e[..]),
                                None,
                            )
                            .unwrap();
                    })
                    .await;
                // TODO: what is known about the finalized storage into the database is currently done when a proof is downloaded; however if the proof download finished code no longer inserts entries related to unknown blocks, then we should do it here instead

                if matches!(
                    self.database_catch_up_download,
                    DatabaseCatchUpDownload::NothingToDownloadCache
                ) {
                    self.database_catch_up_download = DatabaseCatchUpDownload::NoDownloadInProgress;
                }

                (self, true)
            }
            all::ProcessOne::WarpSyncFinished {
                finalized_body: None,
                ..
            } => {
                unreachable!()
            }
            all::ProcessOne::VerifyBlock(verify) => {
                // TODO: ban peer in case of verification failure
                let when_verification_started = Instant::now();
                let hash_to_verify = verify.hash();

                let _jaeger_span = self.jaeger_service.block_verify_span(&hash_to_verify);

                let (is_new_best, header_verification_success) =
                    match verify.verify_header(unix_time) {
                        all::HeaderVerifyOutcome::Success {
                            is_new_best,
                            success,
                        } => (is_new_best, success),
                        all::HeaderVerifyOutcome::Error { sync, error } => {
                            // Print a separate warning because it is important for the user
                            // to be aware of the verification failure.
                            // `error` is last because it's quite big.
                            self.log_callback.log(
                                LogLevel::Warn,
                                format!(
                                    "failed-block-verification; hash={}; error={}",
                                    HashDisplay(&hash_to_verify),
                                    error
                                ),
                            );
                            self.sync = sync;
                            return (self, true);
                        }
                    };

                let parent_info = header_verification_success.parent_user_data().map(|b| {
                    let NonFinalizedBlock::Verified { runtime } = b else {
                        unreachable!()
                    };
                    runtime.clone()
                });
                let parent_runtime_arc = parent_info
                    .as_ref()
                    .cloned()
                    .unwrap_or_else(|| self.finalized_runtime.clone());

                // TODO: check this block against the chain spec's badBlocks

                let height = header_verification_success.height();
                let scale_encoded_header =
                    header_verification_success.scale_encoded_header().to_vec();

                let execute_block_success = match execute_block_and_insert(
                    &self.database,
                    (*parent_runtime_arc).clone(),
                    &header_verification_success.parent_hash(),
                    header_verification_success.scale_encoded_header(),
                    block_number_bytes,
                    header_verification_success
                        .scale_encoded_extrinsics()
                        .unwrap(),
                    unix_time,
                    is_new_best,
                )
                .await
                {
                    Ok(success) => success,
                    Err(ExecuteBlockError::VerificationFailure(
                        ExecuteBlockVerificationFailureError::DatabaseParentAccess {
                            error: full_sqlite::StorageAccessError::IncompleteStorage,
                            context,
                        },
                    )) => {
                        // The block verification failed because the storage of the parent
                        // is still being downloaded from the network.
                        self.log_callback.log(
                            LogLevel::Debug,
                            format!(
                                "block-verification-incomplete-storage; hash={}; height={}; \
                                time_before_interrupt={:?}",
                                HashDisplay(&hash_to_verify),
                                header_verification_success.height(),
                                when_verification_started.elapsed()
                            ),
                        );

                        debug_assert!(matches!(
                            self.database_catch_up_download_block_verification,
                            DatabaseCatchUpDownloadBlockVerification::None
                        ));
                        match context {
                            ExecuteBlockDatabaseAccessFailureContext::ParentRuntimeAccess => {
                                self.database_catch_up_download_block_verification = DatabaseCatchUpDownloadBlockVerification::CodeStorageProofDesired {
                                    block_hash: *header_verification_success.parent_hash(),
                                    block_number: header_verification_success.height() - 1,
                                };
                            }
                            ExecuteBlockDatabaseAccessFailureContext::FunctionCall {
                                function_name,
                                parameter,
                            } => {
                                self.database_catch_up_download_block_verification =
                                    DatabaseCatchUpDownloadBlockVerification::CallProofDesired {
                                        block_hash: *header_verification_success.parent_hash(),
                                        block_number: header_verification_success.height() - 1,
                                        function_name: function_name.to_owned(),
                                        parameter,
                                    };
                            }
                        }

                        self.sync = header_verification_success.cancel();
                        return (self, true);
                    }
                    Err(ExecuteBlockError::VerificationFailure(
                        ExecuteBlockVerificationFailureError::DatabaseParentAccess {
                            error, ..
                        },
                    )) => {
                        panic!("corrupted database: {error}")
                    }
                    Err(ExecuteBlockError::VerificationFailure(
                        ExecuteBlockVerificationFailureError::ParentCodeEmptyInDatabase
                        | ExecuteBlockVerificationFailureError::InvaliParentHeapPagesInDatabase(_)
                        | ExecuteBlockVerificationFailureError::DatabaseInvalidStateTrieVersion,
                    )) => panic!("corrupted database"),
                    Err(error) => {
                        // Print a separate warning because it is important for the user
                        // to be aware of the verification failure.
                        // `error` is last because it's quite big.
                        self.log_callback.log(
                            LogLevel::Warn,
                            format!(
                                "failed-block-verification; hash={}; height={}; \
                                total_duration={:?}; error={error}",
                                HashDisplay(&hash_to_verify),
                                header_verification_success.height(),
                                when_verification_started.elapsed()
                            ),
                        );
                        // Note that some errors are verification failures errors that shouldn't
                        // lead to the block being marked as bad. However, there's not much else
                        // we can do here as trying to verify the block again would likely lead to
                        // the same error again. Marking the block as bad is a reasonable solution.
                        self.sync = header_verification_success.reject_bad_block();
                        return (self, true);
                    }
                };

                self.log_callback.log(
                    LogLevel::Debug,
                    format!(
                        "block-verification-success; hash={}; height={}; \
                            total_duration={:?}; database_accesses_duration={:?}; \
                            runtime_build_duration={:?}; is_new_best={:?}",
                        HashDisplay(&hash_to_verify),
                        height,
                        when_verification_started.elapsed(),
                        execute_block_success.database_accesses_duration,
                        execute_block_success.runtime_build_duration,
                        is_new_best
                    ),
                );

                match execute_block_success.block_insertion {
                    Ok(()) => {}
                    Err(full_sqlite::InsertError::Duplicate) => {} // TODO: this should be an error ; right now we silence them because non-finalized blocks aren't loaded from the database at startup, resulting in them being downloaded again
                    Err(error) => panic!("failed to insert block in database: {error}"),
                }

                // Notify the subscribers.
                debug_assert!(self.pending_notification.is_none());
                self.pending_notification = Some(Notification::Block {
                    block: BlockNotification {
                        is_new_best,
                        scale_encoded_header: scale_encoded_header.clone(),
                        block_hash: header_verification_success.hash(),
                        runtime_update: execute_block_success
                            .new_runtime
                            .as_ref()
                            .map(|new_runtime| Arc::new(new_runtime.clone())),
                        parent_hash: *header_verification_success.parent_hash(),
                    },
                    storage_changes: execute_block_success.storage_changes.clone(),
                });

                // Processing has made a step forward.

                self.sync = header_verification_success.finish(NonFinalizedBlock::NotVerified);

                // Store the storage of the children.
                self.sync[(height, &hash_to_verify)] = NonFinalizedBlock::Verified {
                    runtime: if let Some(new_runtime) = execute_block_success.new_runtime {
                        Arc::new(new_runtime)
                    } else {
                        parent_runtime_arc
                    },
                };

                if is_new_best {
                    // Update the networking.
                    self.network_local_chain_update_needed = true;
                    // Reset the block authoring, in order to potentially build a
                    // block on top of this new best.
                    self.block_authoring = None;
                }

                // Announce the newly-verified block to all the sources that might
                // not be aware of it.
                debug_assert!(self.pending_block_announce.is_none());
                self.pending_block_announce = Some((scale_encoded_header, hash_to_verify, height));

                return (self, true);
            }

            all::ProcessOne::VerifyFinalityProof(verify) => {
                let sender = verify
                    .sender()
                    .1
                    .as_ref()
                    .map(|s| s.peer_id.clone())
                    .unwrap();

                match verify.perform(rand::random()) {
                    (
                        sync_out,
                        all::FinalityProofVerifyOutcome::NewFinalized {
                            finalized_blocks_newest_to_oldest,
                            pruned_blocks,
                            updates_best_block,
                        },
                    ) => {
                        self.sync = sync_out;

                        let new_finalized_hash = finalized_blocks_newest_to_oldest
                            .first()
                            .unwrap()
                            .header
                            .hash(self.sync.block_number_bytes());
                        self.log_callback.log(
                            LogLevel::Debug,
                            format!(
                                "finality-proof-verification; outcome=success, sender={sender}, new-finalized={}",
                                HashDisplay(&new_finalized_hash)
                            ),
                        );

                        if updates_best_block {
                            // Update the networking.
                            self.network_local_chain_update_needed = true;
                            // Reset the block authoring, in order to potentially build a
                            // block on top of this new best.
                            self.block_authoring = None;
                        }

                        self.finalized_runtime =
                            match &finalized_blocks_newest_to_oldest.first().unwrap().user_data {
                                NonFinalizedBlock::Verified { runtime } => runtime.clone(),
                                _ => unreachable!(),
                            };
                        // TODO: what if best block changed?
                        self.database
                            .with_database_detached(move |database| {
                                database.set_finalized(&new_finalized_hash).unwrap();
                            })
                            .await;

                        // Notify the subscribers.
                        debug_assert!(self.pending_notification.is_none());
                        self.pending_notification = Some(Notification::Finalized {
                            finalized_blocks_newest_to_oldest: finalized_blocks_newest_to_oldest
                                .iter()
                                .map(|b| b.header.hash(self.sync.block_number_bytes()))
                                .collect::<Vec<_>>(),
                            pruned_blocks_hashes: pruned_blocks.clone(),
                            best_block_hash: self.sync.best_block_hash(),
                        });

                        (self, true)
                    }
                    (sync_out, all::FinalityProofVerifyOutcome::GrandpaCommitPending) => {
                        self.log_callback.log(
                            LogLevel::Debug,
                            "finality-proof-verification; outcome=pending, sender={sender}"
                                .to_string(),
                        );
                        self.sync = sync_out;
                        (self, true)
                    }
                    (sync_out, all::FinalityProofVerifyOutcome::AlreadyFinalized) => {
                        self.log_callback.log(
                            LogLevel::Debug,
                            "finality-proof-verification; outcome=already-finalized, sender={sender}".to_string(),
                        );
                        self.sync = sync_out;
                        (self, true)
                    }
                    (sync_out, all::FinalityProofVerifyOutcome::GrandpaCommitError(error)) => {
                        self.network_service
                            .ban_and_disconnect(
                                sender.clone(),
                                self.network_chain_id,
                                network_service::BanSeverity::High,
                                "bad-warp-sync-fragment",
                            )
                            .await;
                        self.log_callback.log(
                            LogLevel::Warn,
                            format!(
                                "finality-proof-verification-failure; sender={sender}, error={}",
                                error
                            ),
                        );
                        self.sync = sync_out;
                        (self, true)
                    }
                    (sync_out, all::FinalityProofVerifyOutcome::JustificationError(error)) => {
                        self.network_service
                            .ban_and_disconnect(
                                sender.clone(),
                                self.network_chain_id,
                                network_service::BanSeverity::High,
                                "bad-warp-sync-fragment",
                            )
                            .await;
                        self.log_callback.log(
                            LogLevel::Warn,
                            format!(
                                "finality-proof-verification-failure; sender={sender}, error={}",
                                error
                            ),
                        );
                        self.sync = sync_out;
                        (self, true)
                    }
                }
            }
        }
    }
}

/// Executes the given block. On success, inserts it and its storage into the database.
// TODO: use a config struct for the parameters?
pub async fn execute_block_and_insert(
    database: &database_thread::DatabaseThread,
    mut parent_runtime: host::HostVmPrototype,
    parent_block_hash: &[u8; 32],
    block_header: &[u8],
    block_number_bytes: usize,
    block_body: impl ExactSizeIterator<Item = impl AsRef<[u8]> + Clone> + Clone,
    now_from_unix_epoch: Duration,
    is_new_best: bool,
) -> Result<ExecuteBlockSuccess, ExecuteBlockError> {
    let mut database_accesses_duration = Duration::new(0, 0);
    let mut runtime_build_duration = Duration::new(0, 0);

    let mut storage_changes = runtime_call::StorageChanges::empty();
    let mut state_trie_version = runtime_call::TrieEntryVersion::V0; // TODO: shouldn't have to be initialized
    for (call_function, call_parameter) in [
        (
            body_only::CHECK_INHERENTS_FUNCTION_NAME,
            body_only::check_inherents_parameter(
                block_header,
                block_number_bytes,
                block_body.clone(),
                now_from_unix_epoch,
            )
            .unwrap()
            .fold(Vec::new(), |mut a, b| {
                a.extend_from_slice(b.as_ref());
                a
            }),
        ),
        (
            body_only::EXECUTE_BLOCK_FUNCTION_NAME,
            body_only::execute_block_parameter(
                block_header,
                block_number_bytes,
                block_body.clone(),
            )
            .unwrap()
            .fold(Vec::new(), |mut a, b| {
                a.extend_from_slice(b.as_ref());
                a
            }),
        ),
    ] {
<<<<<<< HEAD
        let mut call = runtime_call::run(runtime_call::Config {
            virtual_machine: parent_runtime,
            function_to_call: call_function,
            parameter: iter::once(&call_parameter),
            storage_main_trie_changes: storage_changes.into_main_trie_diff(),
            max_log_level: 0,
            calculate_trie_changes: true,
        })
        .map_err(|(err, _)| ExecuteBlockVerificationFailureError::RuntimeStartError(err))?;

        loop {
            match call {
                runtime_call::RuntimeCall::Finished(Err(error)) => {
                    return Err(ExecuteBlockError::InvalidBlock(
                        ExecuteBlockInvalidBlockError::RuntimeExecutionError(error.detail),
                    ));
                }
                runtime_call::RuntimeCall::Finished(Ok(runtime_call::Success {
                    virtual_machine,
                    storage_changes: storage_changes_update,
                    state_trie_version: state_trie_version_update,
                    ..
                })) => {
                    // TODO: a bit crappy to compare function names, however I got insanely weird borrowck errors if putting a fn() in the for loop above
                    let error = {
                        let output = virtual_machine.value();
                        if call_function == body_only::CHECK_INHERENTS_FUNCTION_NAME {
                            body_only::check_check_inherents_output(output.as_ref())
                                .map_err(ExecuteBlockInvalidBlockError::CheckInherentsOutputError)
                                .err()
                        } else {
                            body_only::check_execute_block_output(output.as_ref())
                                .map_err(ExecuteBlockInvalidBlockError::ExecuteBlockOutputError)
                                .err()
                        }
                    };
                    if let Some(error) = error {
                        return Err(ExecuteBlockError::InvalidBlock(error));
                    }

                    storage_changes = storage_changes_update;
                    state_trie_version = state_trie_version_update;
                    parent_runtime = virtual_machine.into_prototype();
                    break;
                }

                runtime_call::RuntimeCall::StorageGet(req) => {
                    let when_database_access_started = Instant::now();
                    let parent_paths = req.child_trie().map(|child_trie| {
                        trie::bytes_to_nibbles(b":child_storage:default:".iter().copied())
                            .chain(trie::bytes_to_nibbles(child_trie.as_ref().iter().copied()))
                            .map(u8::from)
                            .collect::<Vec<_>>()
                    });
                    let key = trie::bytes_to_nibbles(req.key().as_ref().iter().copied())
                        .map(u8::from)
                        .collect::<Vec<_>>();
                    let parent_block_hash = *parent_block_hash;
                    let value = database
                        .with_database(move |db| {
                            db.block_storage_get(
                                &parent_block_hash,
                                parent_paths.into_iter().map(|p| p.into_iter()),
                                key.iter().copied(),
                            )
                        })
                        .await;
                    let value = match value {
                        Ok(Some((ref val, vers))) => Some((
                            iter::once(&val[..]),
                            runtime_call::TrieEntryVersion::try_from(vers)
                                .map_err(|_| ExecuteBlockVerificationFailureError::DatabaseInvalidStateTrieVersion)?
                        )),
                        Ok(None) => None,
                        Err(error) => {
                            return Err(ExecuteBlockError::VerificationFailure(
                                ExecuteBlockVerificationFailureError::DatabaseParentAccess {
                                    error,
                                    context:
                                        ExecuteBlockDatabaseAccessFailureContext::FunctionCall {
                                            function_name: call_function,
                                            parameter: call_parameter,
                                        },
                                },
                            ))
                        }
                    };

                    database_accesses_duration += when_database_access_started.elapsed();
                    call = req.inject_value(value);
                }
                runtime_call::RuntimeCall::ClosestDescendantMerkleValue(req) => {
                    let when_database_access_started = Instant::now();

                    let parent_paths = req.child_trie().map(|child_trie| {
                        trie::bytes_to_nibbles(b":child_storage:default:".iter().copied())
                            .chain(trie::bytes_to_nibbles(child_trie.as_ref().iter().copied()))
                            .map(u8::from)
                            .collect::<Vec<_>>()
                    });
                    let key_nibbles = req.key().map(u8::from).collect::<Vec<_>>();

                    let parent_block_hash = *parent_block_hash;
                    let merkle_value = database
                        .with_database(move |db| {
                            db.block_storage_closest_descendant_merkle_value(
                                &parent_block_hash,
                                parent_paths.into_iter().map(|p| p.into_iter()),
                                key_nibbles.iter().copied(),
                            )
                        })
                        .await;
                    let merkle_value = match merkle_value {
                        Ok(mv) => mv,
                        Err(error) => {
                            return Err(ExecuteBlockError::VerificationFailure(
                                ExecuteBlockVerificationFailureError::DatabaseParentAccess {
                                    error,
                                    context:
                                        ExecuteBlockDatabaseAccessFailureContext::FunctionCall {
                                            function_name: call_function,
                                            parameter: call_parameter,
                                        },
                                },
                            ))
                        }
                    };

                    database_accesses_duration += when_database_access_started.elapsed();
                    call = req.inject_merkle_value(merkle_value.as_ref().map(|v| &v[..]));
                }
                runtime_call::RuntimeCall::NextKey(req) => {
                    let when_database_access_started = Instant::now();

                    let parent_paths = req.child_trie().map(|child_trie| {
                        trie::bytes_to_nibbles(b":child_storage:default:".iter().copied())
                            .chain(trie::bytes_to_nibbles(child_trie.as_ref().iter().copied()))
                            .map(u8::from)
                            .collect::<Vec<_>>()
                    });
                    let key_nibbles = req
                        .key()
                        .map(u8::from)
                        .chain(if req.or_equal() { None } else { Some(0u8) })
                        .collect::<Vec<_>>();
                    let prefix_nibbles = req.prefix().map(u8::from).collect::<Vec<_>>();

                    let branch_nodes = req.branch_nodes();
                    let parent_block_hash = *parent_block_hash;
                    let next_key = database
                        .with_database(move |db| {
                            db.block_storage_next_key(
                                &parent_block_hash,
                                parent_paths.into_iter().map(|p| p.into_iter()),
                                key_nibbles.iter().copied(),
                                prefix_nibbles.iter().copied(),
                                branch_nodes,
                            )
                        })
                        .await;
                    let next_key = match next_key {
                        Ok(k) => k,
                        Err(error) => {
                            return Err(ExecuteBlockError::VerificationFailure(
                                ExecuteBlockVerificationFailureError::DatabaseParentAccess {
                                    error,
                                    context:
                                        ExecuteBlockDatabaseAccessFailureContext::FunctionCall {
                                            function_name: call_function,
                                            parameter: call_parameter,
                                        },
                                },
                            ))
                        }
                    };

                    database_accesses_duration += when_database_access_started.elapsed();
                    call = req.inject_key(
                        next_key.map(|k| k.into_iter().map(|b| trie::Nibble::try_from(b).unwrap())),
                    );
                }
                runtime_call::RuntimeCall::OffchainStorageSet(req) => {
                    // Ignore offchain storage writes at the moment.
                    call = req.resume();
                }
                runtime_call::RuntimeCall::LogEmit(req) => {
                    // Logs are ignored.
                    call = req.resume();
                }
                runtime_call::RuntimeCall::SignatureVerification(sig) => {
                    call = sig.verify_and_resume();
                }
                runtime_call::RuntimeCall::Offchain(_) => {
                    // Offchain storage calls are forbidden.
                    return Err(ExecuteBlockError::VerificationFailure(
                        ExecuteBlockVerificationFailureError::ForbiddenHostFunction,
                    ));
                }
=======
        match runtime_call(
            database,
            parent_block_hash,
            parent_runtime,
            call_function,
            &call_parameter,
            storage_changes,
        )
        .await
        {
            Ok(success) => {
                // TODO: a bit crappy to compare function names, however I got insanely weird borrowck errors if putting a fn() in the for loop above
                let error = if call_function == body_only::CHECK_INHERENTS_FUNCTION_NAME {
                    body_only::check_check_inherents_output(&success.output)
                        .map_err(ExecuteBlockInvalidBlockError::CheckInherentsOutputError)
                        .err()
                } else {
                    body_only::check_execute_block_output(&success.output)
                        .map_err(ExecuteBlockInvalidBlockError::ExecuteBlockOutputError)
                        .err()
                };
                if let Some(error) = error {
                    return Err(ExecuteBlockError::InvalidBlock(error));
                }

                parent_runtime = success.runtime;
                storage_changes = success.storage_changes;
                state_trie_version = success.state_trie_version;
                database_accesses_duration += success.database_accesses_duration;
            }
            Err(RuntimeCallError::RuntimeStartError(error)) => {
                return Err(ExecuteBlockError::VerificationFailure(
                    ExecuteBlockVerificationFailureError::RuntimeStartError(error),
                ))
            }
            Err(RuntimeCallError::RuntimeExecutionError(error)) => {
                return Err(ExecuteBlockError::InvalidBlock(
                    ExecuteBlockInvalidBlockError::RuntimeExecutionError(error),
                ))
            }
            Err(RuntimeCallError::DatabaseParentAccess(error)) => {
                return Err(ExecuteBlockError::VerificationFailure(
                    ExecuteBlockVerificationFailureError::DatabaseParentAccess {
                        error,
                        context: ExecuteBlockDatabaseAccessFailureContext::FunctionCall {
                            function_name: call_function,
                            parameter: call_parameter.to_owned(),
                        },
                    },
                ))
            }
            Err(RuntimeCallError::ForbiddenHostFunction) => {
                return Err(ExecuteBlockError::VerificationFailure(
                    ExecuteBlockVerificationFailureError::ForbiddenHostFunction,
                ))
            }
            Err(RuntimeCallError::DatabaseInvalidStateTrieVersion) => {
                return Err(ExecuteBlockError::VerificationFailure(
                    ExecuteBlockVerificationFailureError::DatabaseInvalidStateTrieVersion,
                ))
>>>>>>> ac8980b2
            }
        }
    }

    // If the block performs a runtime upgrade, compile the new runtime.
    // The block is rejected if the new runtime doesn't successfully compile.
    let new_runtime: Option<executor::host::HostVmPrototype> = match (
        storage_changes.main_trie_diff_get(b":code"),
        storage_changes.main_trie_diff_get(b":heappages"),
    ) {
        (None, None) => None,
        (new_code, new_heap_pages) => {
            let new_code = match new_code {
                Some(Some(c)) => Cow::Borrowed(c),
                Some(None) => {
                    return Err(ExecuteBlockError::InvalidBlock(
                        ExecuteBlockInvalidBlockError::EmptyCode,
                    ))
                }
                None => {
                    let parent_block_hash = *parent_block_hash;
                    let access = database
                        .with_database(move |db| {
                            db.block_storage_get(
                                &parent_block_hash,
                                iter::empty::<iter::Empty<_>>(),
                                trie::bytes_to_nibbles(b":code".into_iter().copied()).map(u8::from),
                            )
                        })
                        .await;
                    match access {
                        Ok(Some((v, _))) => Cow::Owned(v),
                        Ok(None) => {
                            return Err(ExecuteBlockError::VerificationFailure(
                                ExecuteBlockVerificationFailureError::ParentCodeEmptyInDatabase,
                            ))
                        }
                        Err(error) => return Err(ExecuteBlockError::VerificationFailure(
                            ExecuteBlockVerificationFailureError::DatabaseParentAccess {
                                error,
                                context:
                                    ExecuteBlockDatabaseAccessFailureContext::ParentRuntimeAccess,
                            },
                        )),
                    }
                }
            };

            let new_heap_pages = match new_heap_pages {
                Some(c) => executor::storage_heap_pages_to_value(c)
                    .map_err(ExecuteBlockInvalidBlockError::InvalidNewHeapPages)?,
                None => executor::storage_heap_pages_to_value(
                    {
                        let parent_block_hash = *parent_block_hash;
                        let access = database
                            .with_database(move |db| {
                                db.block_storage_get(
                                    &parent_block_hash,
                                    iter::empty::<iter::Empty<_>>(),
                                    trie::bytes_to_nibbles(b":heappages".into_iter().copied())
                                        .map(u8::from),
                                )
                            })
                            .await;
                        match access {
                            Ok(Some((v, _))) => Some(v),
                            Ok(None) => None,
                            Err(error) => return Err(ExecuteBlockError::VerificationFailure(
                                ExecuteBlockVerificationFailureError::DatabaseParentAccess {
                                    error,
                                    context:
                                        ExecuteBlockDatabaseAccessFailureContext::ParentRuntimeAccess,
                                },
                            )),
                        }
                    }
                    .as_deref(),
                )
                .map_err(ExecuteBlockVerificationFailureError::InvaliParentHeapPagesInDatabase)?,
            };

            let before_runtime_build = Instant::now();
            let vm = host::HostVmPrototype::new(host::Config {
                module: &new_code,
                heap_pages: new_heap_pages,
                exec_hint: executor::vm::ExecHint::CompileAheadOfTime,
                allow_unresolved_imports: false,
            })
            .map_err(ExecuteBlockInvalidBlockError::InvalidNewRuntime)?;
            runtime_build_duration += before_runtime_build.elapsed();
            Some(vm)
        }
    };

    let storage_changes = Arc::new(storage_changes);

    // Insert the block in the database.
    let when_database_access_started = Instant::now();
    let block_insertion = database
        .with_database({
            let parent_block_hash = *parent_block_hash;
            let storage_changes = storage_changes.clone();
            let block_header = block_header.to_owned();
            let block_body = block_body
                .map(|tx| tx.as_ref().to_owned())
                .collect::<Vec<_>>();
            move |database| {
                database.insert(&block_header, is_new_best, block_body.into_iter())?;

                let trie_nodes = storage_changes
                    .trie_changes_iter_ordered()
                    .unwrap()
                    .filter_map(|(_child_trie, key, change)| {
                        let runtime_call::TrieChange::InsertUpdate {
                            new_merkle_value,
                            partial_key,
                            children_merkle_values,
                            new_storage_value,
                        } = &change
                        else {
                            return None;
                        };

                        // TODO: this punches through abstraction layers; maybe add some code to runtime_call to indicate this?
                        let references_merkle_value = key
                            .iter()
                            .copied()
                            .zip(trie::bytes_to_nibbles(b":child_storage:".iter().copied()))
                            .all(|(a, b)| a == b);

                        Some(full_sqlite::InsertTrieNode {
                            merkle_value: (&new_merkle_value[..]).into(),
                            children_merkle_values: array::from_fn(|n| {
                                children_merkle_values[n]
                                    .as_ref()
                                    .map(|v| From::from(&v[..]))
                            }),
                            storage_value: match new_storage_value {
                                runtime_call::TrieChangeStorageValue::Modified {
                                    new_value: Some(value),
                                } => full_sqlite::InsertTrieNodeStorageValue::Value {
                                    value: Cow::Borrowed(value),
                                    references_merkle_value,
                                },
                                runtime_call::TrieChangeStorageValue::Modified {
                                    new_value: None,
                                } => full_sqlite::InsertTrieNodeStorageValue::NoValue,
                                runtime_call::TrieChangeStorageValue::Unmodified => {
                                    // TODO: overhead, and no child trie support
                                    if let Some((value_in_parent, _)) = database
                                        .block_storage_get(
                                            &parent_block_hash,
                                            iter::empty::<iter::Empty<_>>(),
                                            key.iter().map(|n| u8::from(*n)),
                                        )
                                        .unwrap()
                                    {
                                        full_sqlite::InsertTrieNodeStorageValue::Value {
                                            value: Cow::Owned(value_in_parent),
                                            references_merkle_value,
                                        }
                                    } else {
                                        full_sqlite::InsertTrieNodeStorageValue::NoValue
                                    }
                                }
                            },
                            partial_key_nibbles: partial_key
                                .iter()
                                .map(|n| u8::from(*n))
                                .collect::<Vec<_>>()
                                .into(),
                        })
                    })
                    .collect::<Vec<_>>();

                database
                    .insert_trie_nodes(trie_nodes.into_iter(), u8::from(state_trie_version))
                    .map_err(full_sqlite::InsertError::Corrupted)
            }
        })
        .await;
    database_accesses_duration += when_database_access_started.elapsed();

    Ok(ExecuteBlockSuccess {
        block_insertion,
        new_runtime,
        storage_changes,
        database_accesses_duration,
        runtime_build_duration,
    })
}

/// Returned by [`execute_block_and_insert`] in case of success.
#[derive(Debug)]
pub struct ExecuteBlockSuccess {
    /// Whether the block was successfully inserted in the database.
    pub block_insertion: Result<(), full_sqlite::InsertError>,

    /// If the block modifies the runtime, this contains the new runtime.
    pub new_runtime: Option<host::HostVmPrototype>,

    /// Changes to the storage performed during the execution.
    pub storage_changes: Arc<runtime_call::StorageChanges>,

    /// Total time the database accesses combined took.
    pub database_accesses_duration: Duration,

    /// Total time compiling the new runtime took. Equal to 0 if no runtime upgrade happened.
    pub runtime_build_duration: Duration,
}

/// Error returned by [`execute_block_and_insert`].
#[derive(Debug, derive_more::Display, derive_more::From)]
pub enum ExecuteBlockError {
    /// Failed to verify block.
    VerificationFailure(ExecuteBlockVerificationFailureError),
    /// Block has been verified as being invalid.
    InvalidBlock(ExecuteBlockInvalidBlockError),
}

/// See [`ExecuteBlockError::VerificationFailure`].
#[derive(Debug, derive_more::Display)]
pub enum ExecuteBlockVerificationFailureError {
    /// Error starting the runtime execution.
    RuntimeStartError(executor::host::StartErr),
    /// Error while accessing the parent block in the database.
    #[display(fmt = "Error while accessing the parent block in the database: {error}")]
    DatabaseParentAccess {
        /// Error that happened.
        error: full_sqlite::StorageAccessError,
        /// In which context the error hapened.
        context: ExecuteBlockDatabaseAccessFailureContext,
    },
    /// State trie version stored in database is invalid.
    DatabaseInvalidStateTrieVersion,
    /// Runtime has tried to call a forbidden host function.
    ForbiddenHostFunction,
    /// The `:code` of the parent block in database is empty.
    ParentCodeEmptyInDatabase,
    /// The `:heappages` after the execution is invalid.
    InvaliParentHeapPagesInDatabase(executor::InvalidHeapPagesError),
}

/// See [`ExecuteBlockVerificationFailureError::DatabaseParentAccess`].
#[derive(Debug)]
pub enum ExecuteBlockDatabaseAccessFailureContext {
    /// Error while accessing the `:code` or `:heappages` key of the parent.
    ParentRuntimeAccess,
    /// Error while performing a runtime call.
    FunctionCall {
        /// Name of the function that was being called during the access error.
        function_name: &'static str,
        /// Parameter to the function that was being called during the access error.
        parameter: Vec<u8>,
    },
}

/// See [`ExecuteBlockError::InvalidBlock`].
#[derive(Debug, derive_more::Display)]
pub enum ExecuteBlockInvalidBlockError {
    /// Error while executing the runtime.
    RuntimeExecutionError(runtime_call::ErrorDetail),
    /// Error in the output of `BlockBuilder_check_inherents`.
    #[display(fmt = "Error in the output of BlockBuilder_check_inherents: {_0}")]
    CheckInherentsOutputError(body_only::InherentsOutputError),
    /// Error in the output of `Core_execute_block`.
    #[display(fmt = "Error in the output of Core_execute_block: {_0}")]
    ExecuteBlockOutputError(body_only::ExecuteBlockOutputError),
    /// The new `:code` after the execution is empty.
    EmptyCode,
    /// The `:heappages` after the execution is invalid.
    InvalidNewHeapPages(executor::InvalidHeapPagesError),
    /// Failed to compile the new runtime that the block upgrades to.
    InvalidNewRuntime(host::NewErr),
}

/// Perform a runtime call, using the database as the source for storage data.
pub async fn runtime_call(
    database: &database_thread::DatabaseThread,
    storage_block_hash: &[u8; 32],
    runtime: host::HostVmPrototype,
    function_to_call: &str,
    parameter: &[u8],
    initial_storage_changes: runtime_host::StorageChanges,
) -> Result<RuntimeCallSuccess, RuntimeCallError> {
    let mut call = runtime_host::run(runtime_host::Config {
        virtual_machine: runtime,
        function_to_call,
        parameter: iter::once(&parameter),
        storage_main_trie_changes: initial_storage_changes.into_main_trie_diff(),
        max_log_level: 0,
        calculate_trie_changes: true,
    })
    .map_err(|(err, _)| RuntimeCallError::RuntimeStartError(err))?;

    let mut database_accesses_duration = Duration::new(0, 0);

    loop {
        match call {
            runtime_host::RuntimeHostVm::Finished(Err(error)) => {
                return Err(RuntimeCallError::RuntimeExecutionError(error.detail));
            }
            runtime_host::RuntimeHostVm::Finished(Ok(runtime_host::Success {
                virtual_machine,
                storage_changes,
                state_trie_version,
                ..
            })) => {
                let output = virtual_machine.value().as_ref().to_owned();
                return Ok(RuntimeCallSuccess {
                    output,
                    runtime: virtual_machine.into_prototype(),
                    storage_changes,
                    state_trie_version,
                    database_accesses_duration,
                });
            }

            runtime_host::RuntimeHostVm::StorageGet(req) => {
                let when_database_access_started = Instant::now();
                let parent_paths = req.child_trie().map(|child_trie| {
                    trie::bytes_to_nibbles(b":child_storage:default:".iter().copied())
                        .chain(trie::bytes_to_nibbles(child_trie.as_ref().iter().copied()))
                        .map(u8::from)
                        .collect::<Vec<_>>()
                });
                let key = trie::bytes_to_nibbles(req.key().as_ref().iter().copied())
                    .map(u8::from)
                    .collect::<Vec<_>>();
                let storage_block_hash = *storage_block_hash;
                let value = database
                    .with_database(move |db| {
                        db.block_storage_get(
                            &storage_block_hash,
                            parent_paths.into_iter().map(|p| p.into_iter()),
                            key.iter().copied(),
                        )
                    })
                    .await;
                let value = match value {
                    Ok(Some((ref val, vers))) => Some((
                        iter::once(&val[..]),
                        runtime_host::TrieEntryVersion::try_from(vers)
                            .map_err(|_| RuntimeCallError::DatabaseInvalidStateTrieVersion)?,
                    )),
                    Ok(None) => None,
                    Err(error) => return Err(RuntimeCallError::DatabaseParentAccess(error)),
                };

                database_accesses_duration += when_database_access_started.elapsed();
                call = req.inject_value(value);
            }
            runtime_host::RuntimeHostVm::ClosestDescendantMerkleValue(req) => {
                let when_database_access_started = Instant::now();

                let parent_paths = req.child_trie().map(|child_trie| {
                    trie::bytes_to_nibbles(b":child_storage:default:".iter().copied())
                        .chain(trie::bytes_to_nibbles(child_trie.as_ref().iter().copied()))
                        .map(u8::from)
                        .collect::<Vec<_>>()
                });
                let key_nibbles = req.key().map(u8::from).collect::<Vec<_>>();

                let storage_block_hash = *storage_block_hash;
                let merkle_value = database
                    .with_database(move |db| {
                        db.block_storage_closest_descendant_merkle_value(
                            &storage_block_hash,
                            parent_paths.into_iter().map(|p| p.into_iter()),
                            key_nibbles.iter().copied(),
                        )
                    })
                    .await;
                let merkle_value = match merkle_value {
                    Ok(mv) => mv,
                    Err(error) => return Err(RuntimeCallError::DatabaseParentAccess(error)),
                };

                database_accesses_duration += when_database_access_started.elapsed();
                call = req.inject_merkle_value(merkle_value.as_ref().map(|v| &v[..]));
            }
            runtime_host::RuntimeHostVm::NextKey(req) => {
                let when_database_access_started = Instant::now();

                let parent_paths = req.child_trie().map(|child_trie| {
                    trie::bytes_to_nibbles(b":child_storage:default:".iter().copied())
                        .chain(trie::bytes_to_nibbles(child_trie.as_ref().iter().copied()))
                        .map(u8::from)
                        .collect::<Vec<_>>()
                });
                let key_nibbles = req
                    .key()
                    .map(u8::from)
                    .chain(if req.or_equal() { None } else { Some(0u8) })
                    .collect::<Vec<_>>();
                let prefix_nibbles = req.prefix().map(u8::from).collect::<Vec<_>>();

                let branch_nodes = req.branch_nodes();
                let storage_block_hash = *storage_block_hash;
                let next_key = database
                    .with_database(move |db| {
                        db.block_storage_next_key(
                            &storage_block_hash,
                            parent_paths.into_iter().map(|p| p.into_iter()),
                            key_nibbles.iter().copied(),
                            prefix_nibbles.iter().copied(),
                            branch_nodes,
                        )
                    })
                    .await;
                let next_key = match next_key {
                    Ok(k) => k,
                    Err(error) => return Err(RuntimeCallError::DatabaseParentAccess(error)),
                };

                database_accesses_duration += when_database_access_started.elapsed();
                call = req.inject_key(
                    next_key.map(|k| k.into_iter().map(|b| trie::Nibble::try_from(b).unwrap())),
                );
            }
            runtime_host::RuntimeHostVm::OffchainStorageSet(req) => {
                // Ignore offchain storage writes at the moment.
                call = req.resume();
            }
            runtime_host::RuntimeHostVm::LogEmit(req) => {
                // Logs are ignored.
                call = req.resume();
            }
            runtime_host::RuntimeHostVm::SignatureVerification(sig) => {
                call = sig.verify_and_resume();
            }
            runtime_host::RuntimeHostVm::Offchain(_) => {
                // Offchain storage calls are forbidden.
                return Err(RuntimeCallError::ForbiddenHostFunction);
            }
        }
    }
}

/// Returned by [`runtime_call`] in case of success.
#[derive(Debug)]
pub struct RuntimeCallSuccess {
    /// Output of the runtime call.
    pub output: Vec<u8>,

    /// Runtime that was provided as input to [`runtime_call`].
    pub runtime: host::HostVmPrototype,

    /// Changes to the storage performed during the execution.
    pub storage_changes: runtime_host::StorageChanges,

    /// Version of the trie entries of the storage changes.
    pub state_trie_version: runtime_host::TrieEntryVersion,

    /// Total time the database accesses combined took.
    pub database_accesses_duration: Duration,
}

/// Error returned by [`runtime_call`].
#[derive(Debug, derive_more::Display, derive_more::From)]
pub enum RuntimeCallError {
    /// Error starting the runtime execution.
    #[display(fmt = "{_0}")]
    RuntimeStartError(executor::host::StartErr),
    /// Error while executing the runtime.
    #[display(fmt = "{_0}")]
    RuntimeExecutionError(runtime_host::ErrorDetail),
    /// Error while accessing the parent block in the database.
    #[display(fmt = "{_0}")]
    DatabaseParentAccess(full_sqlite::StorageAccessError),
    /// State trie version stored in database is invalid.
    DatabaseInvalidStateTrieVersion,
    /// Runtime has tried to call a forbidden host function.
    ForbiddenHostFunction,
}<|MERGE_RESOLUTION|>--- conflicted
+++ resolved
@@ -3013,206 +3013,6 @@
             }),
         ),
     ] {
-<<<<<<< HEAD
-        let mut call = runtime_call::run(runtime_call::Config {
-            virtual_machine: parent_runtime,
-            function_to_call: call_function,
-            parameter: iter::once(&call_parameter),
-            storage_main_trie_changes: storage_changes.into_main_trie_diff(),
-            max_log_level: 0,
-            calculate_trie_changes: true,
-        })
-        .map_err(|(err, _)| ExecuteBlockVerificationFailureError::RuntimeStartError(err))?;
-
-        loop {
-            match call {
-                runtime_call::RuntimeCall::Finished(Err(error)) => {
-                    return Err(ExecuteBlockError::InvalidBlock(
-                        ExecuteBlockInvalidBlockError::RuntimeExecutionError(error.detail),
-                    ));
-                }
-                runtime_call::RuntimeCall::Finished(Ok(runtime_call::Success {
-                    virtual_machine,
-                    storage_changes: storage_changes_update,
-                    state_trie_version: state_trie_version_update,
-                    ..
-                })) => {
-                    // TODO: a bit crappy to compare function names, however I got insanely weird borrowck errors if putting a fn() in the for loop above
-                    let error = {
-                        let output = virtual_machine.value();
-                        if call_function == body_only::CHECK_INHERENTS_FUNCTION_NAME {
-                            body_only::check_check_inherents_output(output.as_ref())
-                                .map_err(ExecuteBlockInvalidBlockError::CheckInherentsOutputError)
-                                .err()
-                        } else {
-                            body_only::check_execute_block_output(output.as_ref())
-                                .map_err(ExecuteBlockInvalidBlockError::ExecuteBlockOutputError)
-                                .err()
-                        }
-                    };
-                    if let Some(error) = error {
-                        return Err(ExecuteBlockError::InvalidBlock(error));
-                    }
-
-                    storage_changes = storage_changes_update;
-                    state_trie_version = state_trie_version_update;
-                    parent_runtime = virtual_machine.into_prototype();
-                    break;
-                }
-
-                runtime_call::RuntimeCall::StorageGet(req) => {
-                    let when_database_access_started = Instant::now();
-                    let parent_paths = req.child_trie().map(|child_trie| {
-                        trie::bytes_to_nibbles(b":child_storage:default:".iter().copied())
-                            .chain(trie::bytes_to_nibbles(child_trie.as_ref().iter().copied()))
-                            .map(u8::from)
-                            .collect::<Vec<_>>()
-                    });
-                    let key = trie::bytes_to_nibbles(req.key().as_ref().iter().copied())
-                        .map(u8::from)
-                        .collect::<Vec<_>>();
-                    let parent_block_hash = *parent_block_hash;
-                    let value = database
-                        .with_database(move |db| {
-                            db.block_storage_get(
-                                &parent_block_hash,
-                                parent_paths.into_iter().map(|p| p.into_iter()),
-                                key.iter().copied(),
-                            )
-                        })
-                        .await;
-                    let value = match value {
-                        Ok(Some((ref val, vers))) => Some((
-                            iter::once(&val[..]),
-                            runtime_call::TrieEntryVersion::try_from(vers)
-                                .map_err(|_| ExecuteBlockVerificationFailureError::DatabaseInvalidStateTrieVersion)?
-                        )),
-                        Ok(None) => None,
-                        Err(error) => {
-                            return Err(ExecuteBlockError::VerificationFailure(
-                                ExecuteBlockVerificationFailureError::DatabaseParentAccess {
-                                    error,
-                                    context:
-                                        ExecuteBlockDatabaseAccessFailureContext::FunctionCall {
-                                            function_name: call_function,
-                                            parameter: call_parameter,
-                                        },
-                                },
-                            ))
-                        }
-                    };
-
-                    database_accesses_duration += when_database_access_started.elapsed();
-                    call = req.inject_value(value);
-                }
-                runtime_call::RuntimeCall::ClosestDescendantMerkleValue(req) => {
-                    let when_database_access_started = Instant::now();
-
-                    let parent_paths = req.child_trie().map(|child_trie| {
-                        trie::bytes_to_nibbles(b":child_storage:default:".iter().copied())
-                            .chain(trie::bytes_to_nibbles(child_trie.as_ref().iter().copied()))
-                            .map(u8::from)
-                            .collect::<Vec<_>>()
-                    });
-                    let key_nibbles = req.key().map(u8::from).collect::<Vec<_>>();
-
-                    let parent_block_hash = *parent_block_hash;
-                    let merkle_value = database
-                        .with_database(move |db| {
-                            db.block_storage_closest_descendant_merkle_value(
-                                &parent_block_hash,
-                                parent_paths.into_iter().map(|p| p.into_iter()),
-                                key_nibbles.iter().copied(),
-                            )
-                        })
-                        .await;
-                    let merkle_value = match merkle_value {
-                        Ok(mv) => mv,
-                        Err(error) => {
-                            return Err(ExecuteBlockError::VerificationFailure(
-                                ExecuteBlockVerificationFailureError::DatabaseParentAccess {
-                                    error,
-                                    context:
-                                        ExecuteBlockDatabaseAccessFailureContext::FunctionCall {
-                                            function_name: call_function,
-                                            parameter: call_parameter,
-                                        },
-                                },
-                            ))
-                        }
-                    };
-
-                    database_accesses_duration += when_database_access_started.elapsed();
-                    call = req.inject_merkle_value(merkle_value.as_ref().map(|v| &v[..]));
-                }
-                runtime_call::RuntimeCall::NextKey(req) => {
-                    let when_database_access_started = Instant::now();
-
-                    let parent_paths = req.child_trie().map(|child_trie| {
-                        trie::bytes_to_nibbles(b":child_storage:default:".iter().copied())
-                            .chain(trie::bytes_to_nibbles(child_trie.as_ref().iter().copied()))
-                            .map(u8::from)
-                            .collect::<Vec<_>>()
-                    });
-                    let key_nibbles = req
-                        .key()
-                        .map(u8::from)
-                        .chain(if req.or_equal() { None } else { Some(0u8) })
-                        .collect::<Vec<_>>();
-                    let prefix_nibbles = req.prefix().map(u8::from).collect::<Vec<_>>();
-
-                    let branch_nodes = req.branch_nodes();
-                    let parent_block_hash = *parent_block_hash;
-                    let next_key = database
-                        .with_database(move |db| {
-                            db.block_storage_next_key(
-                                &parent_block_hash,
-                                parent_paths.into_iter().map(|p| p.into_iter()),
-                                key_nibbles.iter().copied(),
-                                prefix_nibbles.iter().copied(),
-                                branch_nodes,
-                            )
-                        })
-                        .await;
-                    let next_key = match next_key {
-                        Ok(k) => k,
-                        Err(error) => {
-                            return Err(ExecuteBlockError::VerificationFailure(
-                                ExecuteBlockVerificationFailureError::DatabaseParentAccess {
-                                    error,
-                                    context:
-                                        ExecuteBlockDatabaseAccessFailureContext::FunctionCall {
-                                            function_name: call_function,
-                                            parameter: call_parameter,
-                                        },
-                                },
-                            ))
-                        }
-                    };
-
-                    database_accesses_duration += when_database_access_started.elapsed();
-                    call = req.inject_key(
-                        next_key.map(|k| k.into_iter().map(|b| trie::Nibble::try_from(b).unwrap())),
-                    );
-                }
-                runtime_call::RuntimeCall::OffchainStorageSet(req) => {
-                    // Ignore offchain storage writes at the moment.
-                    call = req.resume();
-                }
-                runtime_call::RuntimeCall::LogEmit(req) => {
-                    // Logs are ignored.
-                    call = req.resume();
-                }
-                runtime_call::RuntimeCall::SignatureVerification(sig) => {
-                    call = sig.verify_and_resume();
-                }
-                runtime_call::RuntimeCall::Offchain(_) => {
-                    // Offchain storage calls are forbidden.
-                    return Err(ExecuteBlockError::VerificationFailure(
-                        ExecuteBlockVerificationFailureError::ForbiddenHostFunction,
-                    ));
-                }
-=======
         match runtime_call(
             database,
             parent_block_hash,
@@ -3273,7 +3073,6 @@
                 return Err(ExecuteBlockError::VerificationFailure(
                     ExecuteBlockVerificationFailureError::DatabaseInvalidStateTrieVersion,
                 ))
->>>>>>> ac8980b2
             }
         }
     }
@@ -3557,9 +3356,9 @@
     runtime: host::HostVmPrototype,
     function_to_call: &str,
     parameter: &[u8],
-    initial_storage_changes: runtime_host::StorageChanges,
+    initial_storage_changes: runtime_call::StorageChanges,
 ) -> Result<RuntimeCallSuccess, RuntimeCallError> {
-    let mut call = runtime_host::run(runtime_host::Config {
+    let mut call = runtime_call::run(runtime_call::Config {
         virtual_machine: runtime,
         function_to_call,
         parameter: iter::once(&parameter),
@@ -3573,10 +3372,10 @@
 
     loop {
         match call {
-            runtime_host::RuntimeHostVm::Finished(Err(error)) => {
+            runtime_call::RuntimeCall::Finished(Err(error)) => {
                 return Err(RuntimeCallError::RuntimeExecutionError(error.detail));
             }
-            runtime_host::RuntimeHostVm::Finished(Ok(runtime_host::Success {
+            runtime_call::RuntimeCall::Finished(Ok(runtime_call::Success {
                 virtual_machine,
                 storage_changes,
                 state_trie_version,
@@ -3592,7 +3391,7 @@
                 });
             }
 
-            runtime_host::RuntimeHostVm::StorageGet(req) => {
+            runtime_call::RuntimeCall::StorageGet(req) => {
                 let when_database_access_started = Instant::now();
                 let parent_paths = req.child_trie().map(|child_trie| {
                     trie::bytes_to_nibbles(b":child_storage:default:".iter().copied())
@@ -3616,7 +3415,7 @@
                 let value = match value {
                     Ok(Some((ref val, vers))) => Some((
                         iter::once(&val[..]),
-                        runtime_host::TrieEntryVersion::try_from(vers)
+                        runtime_call::TrieEntryVersion::try_from(vers)
                             .map_err(|_| RuntimeCallError::DatabaseInvalidStateTrieVersion)?,
                     )),
                     Ok(None) => None,
@@ -3626,7 +3425,7 @@
                 database_accesses_duration += when_database_access_started.elapsed();
                 call = req.inject_value(value);
             }
-            runtime_host::RuntimeHostVm::ClosestDescendantMerkleValue(req) => {
+            runtime_call::RuntimeCall::ClosestDescendantMerkleValue(req) => {
                 let when_database_access_started = Instant::now();
 
                 let parent_paths = req.child_trie().map(|child_trie| {
@@ -3655,7 +3454,7 @@
                 database_accesses_duration += when_database_access_started.elapsed();
                 call = req.inject_merkle_value(merkle_value.as_ref().map(|v| &v[..]));
             }
-            runtime_host::RuntimeHostVm::NextKey(req) => {
+            runtime_call::RuntimeCall::NextKey(req) => {
                 let when_database_access_started = Instant::now();
 
                 let parent_paths = req.child_trie().map(|child_trie| {
@@ -3694,18 +3493,18 @@
                     next_key.map(|k| k.into_iter().map(|b| trie::Nibble::try_from(b).unwrap())),
                 );
             }
-            runtime_host::RuntimeHostVm::OffchainStorageSet(req) => {
+            runtime_call::RuntimeCall::OffchainStorageSet(req) => {
                 // Ignore offchain storage writes at the moment.
                 call = req.resume();
             }
-            runtime_host::RuntimeHostVm::LogEmit(req) => {
+            runtime_call::RuntimeCall::LogEmit(req) => {
                 // Logs are ignored.
                 call = req.resume();
             }
-            runtime_host::RuntimeHostVm::SignatureVerification(sig) => {
+            runtime_call::RuntimeCall::SignatureVerification(sig) => {
                 call = sig.verify_and_resume();
             }
-            runtime_host::RuntimeHostVm::Offchain(_) => {
+            runtime_call::RuntimeCall::Offchain(_) => {
                 // Offchain storage calls are forbidden.
                 return Err(RuntimeCallError::ForbiddenHostFunction);
             }
@@ -3723,10 +3522,10 @@
     pub runtime: host::HostVmPrototype,
 
     /// Changes to the storage performed during the execution.
-    pub storage_changes: runtime_host::StorageChanges,
+    pub storage_changes: runtime_call::StorageChanges,
 
     /// Version of the trie entries of the storage changes.
-    pub state_trie_version: runtime_host::TrieEntryVersion,
+    pub state_trie_version: runtime_call::TrieEntryVersion,
 
     /// Total time the database accesses combined took.
     pub database_accesses_duration: Duration,
@@ -3740,7 +3539,7 @@
     RuntimeStartError(executor::host::StartErr),
     /// Error while executing the runtime.
     #[display(fmt = "{_0}")]
-    RuntimeExecutionError(runtime_host::ErrorDetail),
+    RuntimeExecutionError(runtime_call::ErrorDetail),
     /// Error while accessing the parent block in the database.
     #[display(fmt = "{_0}")]
     DatabaseParentAccess(full_sqlite::StorageAccessError),
