--- conflicted
+++ resolved
@@ -19,11 +19,7 @@
 use smoldot::json_rpc::{methods, parse, service};
 use std::{future::Future, pin::Pin, sync::Arc};
 
-<<<<<<< HEAD
-use crate::consensus_service;
-=======
 use crate::{database_thread, network_service, LogCallback, LogLevel};
->>>>>>> 16927be3
 
 pub struct Config {
     /// Function that can be used to spawn background tasks.
