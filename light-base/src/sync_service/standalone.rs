--- conflicted
+++ resolved
@@ -368,21 +368,15 @@
                             HashDisplay(&finalized_block_hash),
                         );
                     }
-<<<<<<< HEAD
-                    all::Status::WarpSyncFragments { source: Some(_), finalized_block_hash, finalized_block_number } |
-                    all::Status::WarpSyncChainInformation { finalized_block_hash, finalized_block_number } => {
-=======
                     all::Status::WarpSyncFragments {
-                        source: Some((_, (peer_id, _))),
                         finalized_block_hash,
                         finalized_block_number,
+                        ..
                     }
                     | all::Status::WarpSyncChainInformation {
-                        source: (_, (peer_id, _)),
                         finalized_block_hash,
                         finalized_block_number,
                     } => {
->>>>>>> ad299ef8
                         log::warn!(
                             target: &task.log_target,
                             "GrandPa warp sync in progress. Block: #{} (0x{}).",
@@ -762,7 +756,8 @@
                 self.sync = sync;
 
                 if let Err(err) = result {
-                    let maybe_forced_change = matches!(err, all::VerifyFragmentError::JustificationVerify(_));
+                    let maybe_forced_change =
+                        matches!(err, all::VerifyFragmentError::JustificationVerify(_));
                     log::warn!(
                         target: &self.log_target,
                         "Failed to verify warp sync fragment from {}: {}{}",
