--- conflicted
+++ resolved
@@ -1587,7 +1587,6 @@
                                     break;
                                 }
                                 either::Right((
-<<<<<<< HEAD
                                     SubscriptionMessage::ChainHeadStorageContinue { continue_request_id },
                                     confirmation_sender,
                                 )) => {
@@ -1608,10 +1607,7 @@
                                     return;
                                 }
                                 either::Right((
-                                    SubscriptionMessage::StopIfChainHeadBody { stop_request_id },
-=======
                                     SubscriptionMessage::StopIfChainHeadStorage { stop_request_id },
->>>>>>> 01b70cb4
                                     confirmation_sender,
                                 )) => {
                                     requests_subscriptions
